use crate::chunked_vector::{
    load_variable_list_from_db, load_vector_from_db, BlockRoots, HistoricalRoots,
    HistoricalSummaries, RandaoMixes, StateRoots,
};
use crate::{get_key_for_col, DBColumn, Error, KeyValueStore, KeyValueStoreOp};
use ssz::{Decode, DecodeError, Encode};
use ssz_derive::{Decode, Encode};
use std::convert::TryInto;
use std::sync::Arc;
use types::historical_summary::HistoricalSummary;
use types::superstruct;
use types::*;

/// Lightweight variant of the `BeaconState` that is stored in the database.
///
/// Utilises lazy-loading from separate storage for its vector fields.
#[superstruct(
<<<<<<< HEAD
    variants(Base, Altair, Merge, Capella, Eip4844, Eip6110),
=======
    variants(Base, Altair, Merge, Capella, Deneb),
>>>>>>> 9b55d74c
    variant_attributes(derive(Debug, PartialEq, Clone, Encode, Decode))
)]
#[derive(Debug, PartialEq, Clone, Encode)]
#[ssz(enum_behaviour = "transparent")]
pub struct PartialBeaconState<T>
where
    T: EthSpec,
{
    // Versioning
    pub genesis_time: u64,
    pub genesis_validators_root: Hash256,
    #[superstruct(getter(copy))]
    pub slot: Slot,
    pub fork: Fork,

    // History
    pub latest_block_header: BeaconBlockHeader,

    #[ssz(skip_serializing, skip_deserializing)]
    pub block_roots: Option<FixedVector<Hash256, T::SlotsPerHistoricalRoot>>,
    #[ssz(skip_serializing, skip_deserializing)]
    pub state_roots: Option<FixedVector<Hash256, T::SlotsPerHistoricalRoot>>,

    #[ssz(skip_serializing, skip_deserializing)]
    pub historical_roots: Option<VariableList<Hash256, T::HistoricalRootsLimit>>,

    // Ethereum 1.0 chain data
    pub eth1_data: Eth1Data,
    pub eth1_data_votes: VariableList<Eth1Data, T::SlotsPerEth1VotingPeriod>,
    pub eth1_deposit_index: u64,

    // Registry
    pub validators: VariableList<Validator, T::ValidatorRegistryLimit>,
    pub balances: VariableList<u64, T::ValidatorRegistryLimit>,

    // Shuffling
    /// Randao value from the current slot, for patching into the per-epoch randao vector.
    pub latest_randao_value: Hash256,
    #[ssz(skip_serializing, skip_deserializing)]
    pub randao_mixes: Option<FixedVector<Hash256, T::EpochsPerHistoricalVector>>,

    // Slashings
    slashings: FixedVector<u64, T::EpochsPerSlashingsVector>,

    // Attestations (genesis fork only)
    #[superstruct(only(Base))]
    pub previous_epoch_attestations: VariableList<PendingAttestation<T>, T::MaxPendingAttestations>,
    #[superstruct(only(Base))]
    pub current_epoch_attestations: VariableList<PendingAttestation<T>, T::MaxPendingAttestations>,

    // Participation (Altair and later)
<<<<<<< HEAD
    #[superstruct(only(Altair, Merge, Capella, Eip4844, Eip6110))]
    pub previous_epoch_participation: VariableList<ParticipationFlags, T::ValidatorRegistryLimit>,
    #[superstruct(only(Altair, Merge, Capella, Eip4844, Eip6110))]
=======
    #[superstruct(only(Altair, Merge, Capella, Deneb))]
    pub previous_epoch_participation: VariableList<ParticipationFlags, T::ValidatorRegistryLimit>,
    #[superstruct(only(Altair, Merge, Capella, Deneb))]
>>>>>>> 9b55d74c
    pub current_epoch_participation: VariableList<ParticipationFlags, T::ValidatorRegistryLimit>,

    // Finality
    pub justification_bits: BitVector<T::JustificationBitsLength>,
    pub previous_justified_checkpoint: Checkpoint,
    pub current_justified_checkpoint: Checkpoint,
    pub finalized_checkpoint: Checkpoint,

    // Inactivity
<<<<<<< HEAD
    #[superstruct(only(Altair, Merge, Capella, Eip4844, Eip6110))]
    pub inactivity_scores: VariableList<u64, T::ValidatorRegistryLimit>,

    // Light-client sync committees
    #[superstruct(only(Altair, Merge, Capella, Eip4844, Eip6110))]
    pub current_sync_committee: Arc<SyncCommittee<T>>,
    #[superstruct(only(Altair, Merge, Capella, Eip4844, Eip6110))]
=======
    #[superstruct(only(Altair, Merge, Capella, Deneb))]
    pub inactivity_scores: VariableList<u64, T::ValidatorRegistryLimit>,

    // Light-client sync committees
    #[superstruct(only(Altair, Merge, Capella, Deneb))]
    pub current_sync_committee: Arc<SyncCommittee<T>>,
    #[superstruct(only(Altair, Merge, Capella, Deneb))]
>>>>>>> 9b55d74c
    pub next_sync_committee: Arc<SyncCommittee<T>>,

    // Execution
    #[superstruct(
        only(Merge),
        partial_getter(rename = "latest_execution_payload_header_merge")
    )]
    pub latest_execution_payload_header: ExecutionPayloadHeaderMerge<T>,
    #[superstruct(
        only(Capella),
        partial_getter(rename = "latest_execution_payload_header_capella")
    )]
    pub latest_execution_payload_header: ExecutionPayloadHeaderCapella<T>,
    #[superstruct(
        only(Deneb),
        partial_getter(rename = "latest_execution_payload_header_deneb")
    )]
<<<<<<< HEAD
    pub latest_execution_payload_header: ExecutionPayloadHeaderEip4844<T>,
    #[superstruct(
        only(Eip6110),
        partial_getter(rename = "latest_execution_payload_header_eip6110")
    )]
    pub latest_execution_payload_header: ExecutionPayloadHeaderEip6110<T>,

    // Capella
    #[superstruct(only(Capella, Eip4844, Eip6110))]
    pub next_withdrawal_index: u64,
    #[superstruct(only(Capella, Eip4844, Eip6110))]
    pub next_withdrawal_validator_index: u64,

    #[ssz(skip_serializing, skip_deserializing)]
    #[superstruct(only(Capella, Eip4844, Eip6110))]
=======
    pub latest_execution_payload_header: ExecutionPayloadHeaderDeneb<T>,

    // Capella
    #[superstruct(only(Capella, Deneb))]
    pub next_withdrawal_index: u64,
    #[superstruct(only(Capella, Deneb))]
    pub next_withdrawal_validator_index: u64,

    #[ssz(skip_serializing, skip_deserializing)]
    #[superstruct(only(Capella, Deneb))]
>>>>>>> 9b55d74c
    pub historical_summaries: Option<VariableList<HistoricalSummary, T::HistoricalRootsLimit>>,

    #[superstruct(only(Eip6110))]
    pub deposit_receipts_start_index: u64,
}

/// Implement the conversion function from BeaconState -> PartialBeaconState.
macro_rules! impl_from_state_forgetful {
    ($s:ident, $outer:ident, $variant_name:ident, $struct_name:ident, [$($extra_fields:ident),*], [$($extra_fields_opt:ident),*]) => {
        PartialBeaconState::$variant_name($struct_name {
            // Versioning
            genesis_time: $s.genesis_time,
            genesis_validators_root: $s.genesis_validators_root,
            slot: $s.slot,
            fork: $s.fork,

            // History
            latest_block_header: $s.latest_block_header.clone(),
            block_roots: None,
            state_roots: None,
            historical_roots: None,

            // Eth1
            eth1_data: $s.eth1_data.clone(),
            eth1_data_votes: $s.eth1_data_votes.clone(),
            eth1_deposit_index: $s.eth1_deposit_index,

            // Validator registry
            validators: $s.validators.clone(),
            balances: $s.balances.clone(),

            // Shuffling
            latest_randao_value: *$outer
                .get_randao_mix($outer.current_epoch())
                .expect("randao at current epoch is OK"),
            randao_mixes: None,

            // Slashings
            slashings: $s.slashings.clone(),

            // Finality
            justification_bits: $s.justification_bits.clone(),
            previous_justified_checkpoint: $s.previous_justified_checkpoint,
            current_justified_checkpoint: $s.current_justified_checkpoint,
            finalized_checkpoint: $s.finalized_checkpoint,

            // Variant-specific fields
            $(
                $extra_fields: $s.$extra_fields.clone()
            ),*,

            // Variant-specific optional
            $(
                $extra_fields_opt: None
            ),*
        })
    }
}

impl<T: EthSpec> PartialBeaconState<T> {
    /// Convert a `BeaconState` to a `PartialBeaconState`, while dropping the optional fields.
    pub fn from_state_forgetful(outer: &BeaconState<T>) -> Self {
        match outer {
            BeaconState::Base(s) => impl_from_state_forgetful!(
                s,
                outer,
                Base,
                PartialBeaconStateBase,
                [previous_epoch_attestations, current_epoch_attestations],
                []
            ),
            BeaconState::Altair(s) => impl_from_state_forgetful!(
                s,
                outer,
                Altair,
                PartialBeaconStateAltair,
                [
                    previous_epoch_participation,
                    current_epoch_participation,
                    current_sync_committee,
                    next_sync_committee,
                    inactivity_scores
                ],
                []
            ),
            BeaconState::Merge(s) => impl_from_state_forgetful!(
                s,
                outer,
                Merge,
                PartialBeaconStateMerge,
                [
                    previous_epoch_participation,
                    current_epoch_participation,
                    current_sync_committee,
                    next_sync_committee,
                    inactivity_scores,
                    latest_execution_payload_header
                ],
                []
            ),
            BeaconState::Capella(s) => impl_from_state_forgetful!(
                s,
                outer,
                Capella,
                PartialBeaconStateCapella,
                [
                    previous_epoch_participation,
                    current_epoch_participation,
                    current_sync_committee,
                    next_sync_committee,
                    inactivity_scores,
                    latest_execution_payload_header,
                    next_withdrawal_index,
                    next_withdrawal_validator_index
                ],
                [historical_summaries]
            ),
            BeaconState::Deneb(s) => impl_from_state_forgetful!(
                s,
                outer,
                Deneb,
                PartialBeaconStateDeneb,
                [
                    previous_epoch_participation,
                    current_epoch_participation,
                    current_sync_committee,
                    next_sync_committee,
                    inactivity_scores,
                    latest_execution_payload_header,
                    next_withdrawal_index,
                    next_withdrawal_validator_index
                ],
                [historical_summaries]
            ),
            BeaconState::Eip6110(s) => impl_from_state_forgetful!(
                s,
                outer,
                Eip6110,
                PartialBeaconStateEip6110,
                [
                    previous_epoch_participation,
                    current_epoch_participation,
                    current_sync_committee,
                    next_sync_committee,
                    inactivity_scores,
                    latest_execution_payload_header,
                    next_withdrawal_index,
                    next_withdrawal_validator_index,
                    deposit_receipts_start_index
                ],
                [historical_summaries]
            ),
        }
    }

    /// SSZ decode.
    pub fn from_ssz_bytes(bytes: &[u8], spec: &ChainSpec) -> Result<Self, ssz::DecodeError> {
        // Slot is after genesis_time (u64) and genesis_validators_root (Hash256).
        let slot_offset = <u64 as Decode>::ssz_fixed_len() + <Hash256 as Decode>::ssz_fixed_len();
        let slot_len = <Slot as Decode>::ssz_fixed_len();
        let slot_bytes = bytes.get(slot_offset..slot_offset + slot_len).ok_or(
            DecodeError::InvalidByteLength {
                len: bytes.len(),
                expected: slot_offset + slot_len,
            },
        )?;

        let slot = Slot::from_ssz_bytes(slot_bytes)?;
        let fork_at_slot = spec.fork_name_at_slot::<T>(slot);

        Ok(map_fork_name!(
            fork_at_slot,
            Self,
            <_>::from_ssz_bytes(bytes)?
        ))
    }

    /// Prepare the partial state for storage in the KV database.
    pub fn as_kv_store_op(&self, state_root: Hash256) -> KeyValueStoreOp {
        let db_key = get_key_for_col(DBColumn::BeaconState.into(), state_root.as_bytes());
        KeyValueStoreOp::PutKeyValue(db_key, self.as_ssz_bytes())
    }

    pub fn load_block_roots<S: KeyValueStore<T>>(
        &mut self,
        store: &S,
        spec: &ChainSpec,
    ) -> Result<(), Error> {
        if self.block_roots().is_none() {
            *self.block_roots_mut() = Some(load_vector_from_db::<BlockRoots, T, _>(
                store,
                self.slot(),
                spec,
            )?);
        }
        Ok(())
    }

    pub fn load_state_roots<S: KeyValueStore<T>>(
        &mut self,
        store: &S,
        spec: &ChainSpec,
    ) -> Result<(), Error> {
        if self.state_roots().is_none() {
            *self.state_roots_mut() = Some(load_vector_from_db::<StateRoots, T, _>(
                store,
                self.slot(),
                spec,
            )?);
        }
        Ok(())
    }

    pub fn load_historical_roots<S: KeyValueStore<T>>(
        &mut self,
        store: &S,
        spec: &ChainSpec,
    ) -> Result<(), Error> {
        if self.historical_roots().is_none() {
            *self.historical_roots_mut() = Some(
                load_variable_list_from_db::<HistoricalRoots, T, _>(store, self.slot(), spec)?,
            );
        }
        Ok(())
    }

    pub fn load_historical_summaries<S: KeyValueStore<T>>(
        &mut self,
        store: &S,
        spec: &ChainSpec,
    ) -> Result<(), Error> {
        let slot = self.slot();
        if let Ok(historical_summaries) = self.historical_summaries_mut() {
            if historical_summaries.is_none() {
                *historical_summaries =
                    Some(load_variable_list_from_db::<HistoricalSummaries, T, _>(
                        store, slot, spec,
                    )?);
            }
        }
        Ok(())
    }

    pub fn load_randao_mixes<S: KeyValueStore<T>>(
        &mut self,
        store: &S,
        spec: &ChainSpec,
    ) -> Result<(), Error> {
        if self.randao_mixes().is_none() {
            // Load the per-epoch values from the database
            let mut randao_mixes =
                load_vector_from_db::<RandaoMixes, T, _>(store, self.slot(), spec)?;

            // Patch the value for the current slot into the index for the current epoch
            let current_epoch = self.slot().epoch(T::slots_per_epoch());
            let len = randao_mixes.len();
            randao_mixes[current_epoch.as_usize() % len] = *self.latest_randao_value();

            *self.randao_mixes_mut() = Some(randao_mixes)
        }
        Ok(())
    }
}

/// Implement the conversion from PartialBeaconState -> BeaconState.
macro_rules! impl_try_into_beacon_state {
    ($inner:ident, $variant_name:ident, $struct_name:ident, [$($extra_fields:ident),*], [$($extra_opt_fields:ident),*]) => {
        BeaconState::$variant_name($struct_name {
            // Versioning
            genesis_time: $inner.genesis_time,
            genesis_validators_root: $inner.genesis_validators_root,
            slot: $inner.slot,
            fork: $inner.fork,

            // History
            latest_block_header: $inner.latest_block_header,
            block_roots: unpack_field($inner.block_roots)?,
            state_roots: unpack_field($inner.state_roots)?,
            historical_roots: unpack_field($inner.historical_roots)?,

            // Eth1
            eth1_data: $inner.eth1_data,
            eth1_data_votes: $inner.eth1_data_votes,
            eth1_deposit_index: $inner.eth1_deposit_index,

            // Validator registry
            validators: $inner.validators,
            balances: $inner.balances,

            // Shuffling
            randao_mixes: unpack_field($inner.randao_mixes)?,

            // Slashings
            slashings: $inner.slashings,

            // Finality
            justification_bits: $inner.justification_bits,
            previous_justified_checkpoint: $inner.previous_justified_checkpoint,
            current_justified_checkpoint: $inner.current_justified_checkpoint,
            finalized_checkpoint: $inner.finalized_checkpoint,

            // Caching
            total_active_balance: <_>::default(),
            committee_caches: <_>::default(),
            pubkey_cache: <_>::default(),
            exit_cache: <_>::default(),
            tree_hash_cache: <_>::default(),

            // Variant-specific fields
            $(
                $extra_fields: $inner.$extra_fields
            ),*,

            // Variant-specific optional fields
            $(
                $extra_opt_fields: unpack_field($inner.$extra_opt_fields)?
            ),*
        })
    }
}

fn unpack_field<T>(x: Option<T>) -> Result<T, Error> {
    x.ok_or(Error::PartialBeaconStateError)
}

impl<E: EthSpec> TryInto<BeaconState<E>> for PartialBeaconState<E> {
    type Error = Error;

    fn try_into(self) -> Result<BeaconState<E>, Error> {
        let state = match self {
            PartialBeaconState::Base(inner) => impl_try_into_beacon_state!(
                inner,
                Base,
                BeaconStateBase,
                [previous_epoch_attestations, current_epoch_attestations],
                []
            ),
            PartialBeaconState::Altair(inner) => impl_try_into_beacon_state!(
                inner,
                Altair,
                BeaconStateAltair,
                [
                    previous_epoch_participation,
                    current_epoch_participation,
                    current_sync_committee,
                    next_sync_committee,
                    inactivity_scores
                ],
                []
            ),
            PartialBeaconState::Merge(inner) => impl_try_into_beacon_state!(
                inner,
                Merge,
                BeaconStateMerge,
                [
                    previous_epoch_participation,
                    current_epoch_participation,
                    current_sync_committee,
                    next_sync_committee,
                    inactivity_scores,
                    latest_execution_payload_header
                ],
                []
            ),
            PartialBeaconState::Capella(inner) => impl_try_into_beacon_state!(
                inner,
                Capella,
                BeaconStateCapella,
                [
                    previous_epoch_participation,
                    current_epoch_participation,
                    current_sync_committee,
                    next_sync_committee,
                    inactivity_scores,
                    latest_execution_payload_header,
                    next_withdrawal_index,
                    next_withdrawal_validator_index
                ],
                [historical_summaries]
            ),
            PartialBeaconState::Deneb(inner) => impl_try_into_beacon_state!(
                inner,
                Deneb,
                BeaconStateDeneb,
                [
                    previous_epoch_participation,
                    current_epoch_participation,
                    current_sync_committee,
                    next_sync_committee,
                    inactivity_scores,
                    latest_execution_payload_header,
                    next_withdrawal_index,
                    next_withdrawal_validator_index
                ],
                [historical_summaries]
            ),
            PartialBeaconState::Eip6110(inner) => impl_try_into_beacon_state!(
                inner,
                Eip6110,
                BeaconStateEip6110,
                [
                    previous_epoch_participation,
                    current_epoch_participation,
                    current_sync_committee,
                    next_sync_committee,
                    inactivity_scores,
                    latest_execution_payload_header,
                    next_withdrawal_index,
                    next_withdrawal_validator_index,
                    deposit_receipts_start_index
                ],
                [historical_summaries]
            ),
        };
        Ok(state)
    }
}<|MERGE_RESOLUTION|>--- conflicted
+++ resolved
@@ -15,11 +15,7 @@
 ///
 /// Utilises lazy-loading from separate storage for its vector fields.
 #[superstruct(
-<<<<<<< HEAD
-    variants(Base, Altair, Merge, Capella, Eip4844, Eip6110),
-=======
-    variants(Base, Altair, Merge, Capella, Deneb),
->>>>>>> 9b55d74c
+    variants(Base, Altair, Merge, Capella, Deneb, Eip6110),
     variant_attributes(derive(Debug, PartialEq, Clone, Encode, Decode))
 )]
 #[derive(Debug, PartialEq, Clone, Encode)]
@@ -71,15 +67,9 @@
     pub current_epoch_attestations: VariableList<PendingAttestation<T>, T::MaxPendingAttestations>,
 
     // Participation (Altair and later)
-<<<<<<< HEAD
-    #[superstruct(only(Altair, Merge, Capella, Eip4844, Eip6110))]
+    #[superstruct(only(Altair, Merge, Capella, Deneb, Eip6110))]
     pub previous_epoch_participation: VariableList<ParticipationFlags, T::ValidatorRegistryLimit>,
-    #[superstruct(only(Altair, Merge, Capella, Eip4844, Eip6110))]
-=======
-    #[superstruct(only(Altair, Merge, Capella, Deneb))]
-    pub previous_epoch_participation: VariableList<ParticipationFlags, T::ValidatorRegistryLimit>,
-    #[superstruct(only(Altair, Merge, Capella, Deneb))]
->>>>>>> 9b55d74c
+    #[superstruct(only(Altair, Merge, Capella, Deneb, Eip6110))]
     pub current_epoch_participation: VariableList<ParticipationFlags, T::ValidatorRegistryLimit>,
 
     // Finality
@@ -89,23 +79,13 @@
     pub finalized_checkpoint: Checkpoint,
 
     // Inactivity
-<<<<<<< HEAD
-    #[superstruct(only(Altair, Merge, Capella, Eip4844, Eip6110))]
+    #[superstruct(only(Altair, Merge, Capella, Deneb, Eip6110))]
     pub inactivity_scores: VariableList<u64, T::ValidatorRegistryLimit>,
 
     // Light-client sync committees
-    #[superstruct(only(Altair, Merge, Capella, Eip4844, Eip6110))]
+    #[superstruct(only(Altair, Merge, Capella, Deneb, Eip6110))]
     pub current_sync_committee: Arc<SyncCommittee<T>>,
-    #[superstruct(only(Altair, Merge, Capella, Eip4844, Eip6110))]
-=======
-    #[superstruct(only(Altair, Merge, Capella, Deneb))]
-    pub inactivity_scores: VariableList<u64, T::ValidatorRegistryLimit>,
-
-    // Light-client sync committees
-    #[superstruct(only(Altair, Merge, Capella, Deneb))]
-    pub current_sync_committee: Arc<SyncCommittee<T>>,
-    #[superstruct(only(Altair, Merge, Capella, Deneb))]
->>>>>>> 9b55d74c
+    #[superstruct(only(Altair, Merge, Capella, Deneb, Eip6110))]
     pub next_sync_committee: Arc<SyncCommittee<T>>,
 
     // Execution
@@ -123,8 +103,7 @@
         only(Deneb),
         partial_getter(rename = "latest_execution_payload_header_deneb")
     )]
-<<<<<<< HEAD
-    pub latest_execution_payload_header: ExecutionPayloadHeaderEip4844<T>,
+    pub latest_execution_payload_header: ExecutionPayloadHeaderDeneb<T>,
     #[superstruct(
         only(Eip6110),
         partial_getter(rename = "latest_execution_payload_header_eip6110")
@@ -132,25 +111,13 @@
     pub latest_execution_payload_header: ExecutionPayloadHeaderEip6110<T>,
 
     // Capella
-    #[superstruct(only(Capella, Eip4844, Eip6110))]
+    #[superstruct(only(Capella, Deneb, Eip6110))]
     pub next_withdrawal_index: u64,
-    #[superstruct(only(Capella, Eip4844, Eip6110))]
+    #[superstruct(only(Capella, Deneb, Eip6110))]
     pub next_withdrawal_validator_index: u64,
 
     #[ssz(skip_serializing, skip_deserializing)]
-    #[superstruct(only(Capella, Eip4844, Eip6110))]
-=======
-    pub latest_execution_payload_header: ExecutionPayloadHeaderDeneb<T>,
-
-    // Capella
-    #[superstruct(only(Capella, Deneb))]
-    pub next_withdrawal_index: u64,
-    #[superstruct(only(Capella, Deneb))]
-    pub next_withdrawal_validator_index: u64,
-
-    #[ssz(skip_serializing, skip_deserializing)]
-    #[superstruct(only(Capella, Deneb))]
->>>>>>> 9b55d74c
+    #[superstruct(only(Capella, Deneb, Eip6110))]
     pub historical_summaries: Option<VariableList<HistoricalSummary, T::HistoricalRootsLimit>>,
 
     #[superstruct(only(Eip6110))]
