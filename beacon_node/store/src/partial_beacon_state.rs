--- conflicted
+++ resolved
@@ -14,7 +14,6 @@
 ///
 /// Utilises lazy-loading from separate storage for its vector fields.
 #[superstruct(
-<<<<<<< HEAD
     variants_and_features_from = "FORK_ORDER",
     feature_dependencies = "FEATURE_DEPENDENCIES",
     variant_type(name = "ForkName", getter = "fork_name"),
@@ -23,9 +22,6 @@
         list = "list_all_features",
         check = "is_feature_enabled"
     ),
-=======
-    variants(Base, Altair, Bellatrix, Capella, Deneb, Electra),
->>>>>>> beaa586d
     variant_attributes(derive(Debug, PartialEq, Clone, Encode, Decode))
 )]
 #[derive(Debug, PartialEq, Clone, Encode)]
@@ -77,17 +73,10 @@
     pub current_epoch_attestations: List<PendingAttestation<E>, E::MaxPendingAttestations>,
 
     // Participation (Altair and later)
-<<<<<<< HEAD
     #[superstruct(feature(Altair))]
     pub previous_epoch_participation: VariableList<ParticipationFlags, E::ValidatorRegistryLimit>,
     #[superstruct(feature(Altair))]
     pub current_epoch_participation: VariableList<ParticipationFlags, E::ValidatorRegistryLimit>,
-=======
-    #[superstruct(only(Altair, Bellatrix, Capella, Deneb, Electra))]
-    pub previous_epoch_participation: List<ParticipationFlags, E::ValidatorRegistryLimit>,
-    #[superstruct(only(Altair, Bellatrix, Capella, Deneb, Electra))]
-    pub current_epoch_participation: List<ParticipationFlags, E::ValidatorRegistryLimit>,
->>>>>>> beaa586d
 
     // Finality
     pub justification_bits: BitVector<E::JustificationBitsLength>,
@@ -96,7 +85,6 @@
     pub finalized_checkpoint: Checkpoint,
 
     // Inactivity
-<<<<<<< HEAD
     #[superstruct(feature(Altair))]
     pub inactivity_scores: VariableList<u64, E::ValidatorRegistryLimit>,
 
@@ -104,15 +92,6 @@
     #[superstruct(feature(Altair))]
     pub current_sync_committee: Arc<SyncCommittee<E>>,
     #[superstruct(feature(Altair))]
-=======
-    #[superstruct(only(Altair, Bellatrix, Capella, Deneb, Electra))]
-    pub inactivity_scores: List<u64, E::ValidatorRegistryLimit>,
-
-    // Light-client sync committees
-    #[superstruct(only(Altair, Bellatrix, Capella, Deneb, Electra))]
-    pub current_sync_committee: Arc<SyncCommittee<E>>,
-    #[superstruct(only(Altair, Bellatrix, Capella, Deneb, Electra))]
->>>>>>> beaa586d
     pub next_sync_committee: Arc<SyncCommittee<E>>,
 
     // Execution
@@ -144,36 +123,31 @@
     pub next_withdrawal_validator_index: u64,
 
     #[ssz(skip_serializing, skip_deserializing)]
-<<<<<<< HEAD
     #[superstruct(feature(Capella))]
     pub historical_summaries: Option<VariableList<HistoricalSummary, E::HistoricalRootsLimit>>,
-=======
-    #[superstruct(only(Capella, Deneb, Electra))]
-    pub historical_summaries: Option<List<HistoricalSummary, E::HistoricalRootsLimit>>,
 
     // Electra
-    #[superstruct(only(Electra))]
+    #[superstruct(feature(Electra))]
     pub deposit_receipts_start_index: u64,
-    #[superstruct(only(Electra))]
+    #[superstruct(feature(Electra))]
     pub deposit_balance_to_consume: u64,
-    #[superstruct(only(Electra))]
+    #[superstruct(feature(Electra))]
     pub exit_balance_to_consume: u64,
-    #[superstruct(only(Electra))]
+    #[superstruct(feature(Electra))]
     pub earliest_exit_epoch: Epoch,
-    #[superstruct(only(Electra))]
+    #[superstruct(feature(Electra))]
     pub consolidation_balance_to_consume: u64,
-    #[superstruct(only(Electra))]
+    #[superstruct(feature(Electra))]
     pub earliest_consolidation_epoch: Epoch,
 
     // TODO(electra) should these be optional?
-    #[superstruct(only(Electra))]
+    #[superstruct(feature(Electra))]
     pub pending_balance_deposits: List<PendingBalanceDeposit, E::PendingBalanceDepositsLimit>,
-    #[superstruct(only(Electra))]
+    #[superstruct(feature(Electra))]
     pub pending_partial_withdrawals:
         List<PendingPartialWithdrawal, E::PendingPartialWithdrawalsLimit>,
-    #[superstruct(only(Electra))]
+    #[superstruct(feature(Electra))]
     pub pending_consolidations: List<PendingConsolidation, E::PendingConsolidationsLimit>,
->>>>>>> beaa586d
 }
 
 /// Implement the conversion function from BeaconState -> PartialBeaconState.
