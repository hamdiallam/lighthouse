use clap::{App, Arg};
use strum::VariantNames;

pub fn cli_app<'a, 'b>() -> App<'a, 'b> {
    App::new("beacon_node")
        .visible_aliases(&["b", "bn", "beacon"])
        .version(crate_version!())
        .author("Sigma Prime <contact@sigmaprime.io>")
        .setting(clap::AppSettings::ColoredHelp)
        .about("The primary component which connects to the Ethereum 2.0 P2P network and \
                downloads, verifies and stores blocks. Provides a HTTP API for querying \
                the beacon chain and publishing messages to the network.")
        /*
         * Configuration directory locations.
         */
        .arg(
            Arg::with_name("network-dir")
                .long("network-dir")
                .value_name("DIR")
                .help("Data directory for network keys. Defaults to network/ inside the beacon node \
                       dir.")
                .takes_value(true)
        )
        .arg(
            Arg::with_name("freezer-dir")
                .long("freezer-dir")
                .value_name("DIR")
                .help("Data directory for the freezer database.")
                .takes_value(true)
        )
        /*
         * Network parameters.
         */
        .arg(
            Arg::with_name("subscribe-all-subnets")
                .long("subscribe-all-subnets")
                .help("Subscribe to all subnets regardless of validator count. \
                       This will also advertise the beacon node as being long-lived subscribed to all subnets.")
                .takes_value(false),
        )
        .arg(
            Arg::with_name("import-all-attestations")
                .long("import-all-attestations")
                .help("Import and aggregate all attestations, regardless of validator subscriptions. \
                       This will only import attestations from already-subscribed subnets, use with \
                       --subscribe-all-subnets to ensure all attestations are received for import.")
                .takes_value(false),
        )
        .arg(
            Arg::with_name("disable-packet-filter")
                .long("disable-packet-filter")
                .help("Disables the discovery packet filter. Useful for testing in smaller networks")
                .takes_value(false),
        )
        .arg(
            Arg::with_name("shutdown-after-sync")
                .long("shutdown-after-sync")
                .help("Shutdown beacon node as soon as sync is completed. Backfill sync will \
                       not be performed before shutdown.")
                .takes_value(false),
        )
        .arg(
            Arg::with_name("zero-ports")
                .long("zero-ports")
                .short("z")
                .help("Sets all listening TCP/UDP ports to 0, allowing the OS to choose some \
                       arbitrary free ports.")
                .takes_value(false),
        )
        .arg(
            Arg::with_name("listen-address")
                .long("listen-address")
                .value_name("ADDRESS")
                .help("The address lighthouse will listen for UDP and TCP connections.")
                .default_value("0.0.0.0")
                .takes_value(true)
        )
        .arg(
            Arg::with_name("port")
                .long("port")
                .value_name("PORT")
                .help("The TCP/UDP port to listen on. The UDP port can be modified by the --discovery-port flag.")
                .default_value("9000")
                .takes_value(true),
        )
        .arg(
            Arg::with_name("discovery-port")
                .long("discovery-port")
                .value_name("PORT")
                .help("The UDP port that discovery will listen on. Defaults to `port`")
                .takes_value(true),
        )
        .arg(
            Arg::with_name("target-peers")
                .long("target-peers")
                .help("The target number of peers.")
                .default_value("80")
                .takes_value(true),
        )
        .arg(
            Arg::with_name("boot-nodes")
                .long("boot-nodes")
                .allow_hyphen_values(true)
                .value_name("ENR/MULTIADDR LIST")
                .help("One or more comma-delimited base64-encoded ENR's to bootstrap the p2p network. Multiaddr is also supported.")
                .takes_value(true),
        )
        .arg(
            Arg::with_name("network-load")
                .long("network-load")
                .value_name("INTEGER")
                .help("Lighthouse's network can be tuned for bandwidth/performance. Setting this to a high value, will increase the bandwidth lighthouse uses, increasing the likelihood of redundant information in exchange for faster communication. This can increase profit of validators marginally by receiving messages faster on the network. Lower values decrease bandwidth usage, but makes communication slower which can lead to validator performance reduction. Values are in the range [1,5].")
                .default_value("3")
                .set(clap::ArgSettings::Hidden)
                .takes_value(true),
        )
        .arg(
            Arg::with_name("disable-upnp")
                .long("disable-upnp")
                .help("Disables UPnP support. Setting this will prevent Lighthouse from attempting to automatically establish external port mappings.")
                .takes_value(false),
        )
        .arg(
            Arg::with_name("private")
                .long("private")
                .help("Prevents sending various client identification information.")
                .takes_value(false),
        )
        .arg(
            Arg::with_name("enr-udp-port")
                .long("enr-udp-port")
                .value_name("PORT")
                .help("The UDP port of the local ENR. Set this only if you are sure other nodes can connect to your local node on this port.")
                .takes_value(true),
        )
        .arg(
            Arg::with_name("enr-tcp-port")
                .long("enr-tcp-port")
                .value_name("PORT")
                .help("The TCP port of the local ENR. Set this only if you are sure other nodes can connect to your local node on this port.\
                    The --port flag is used if this is not set.")
                .takes_value(true),
        )
        .arg(
            Arg::with_name("enr-address")
                .long("enr-address")
                .value_name("ADDRESS")
                .help("The IP address/ DNS address to broadcast to other peers on how to reach this node. \
                If a DNS address is provided, the enr-address is set to the IP address it resolves to and \
                does not auto-update based on PONG responses in discovery. \
                Set this only if you are sure other nodes can connect to your local node on this address. \
                Discovery will automatically find your external address, if possible.")
                .requires("enr-udp-port")
                .takes_value(true),
        )
        .arg(
            Arg::with_name("enr-match")
                .short("e")
                .long("enr-match")
                .help("Sets the local ENR IP address and port to match those set for lighthouse. \
                Specifically, the IP address will be the value of --listen-address and the UDP port will be --discovery-port.")
        )
        .arg(
            Arg::with_name("disable-enr-auto-update")
                .short("x")
                .long("disable-enr-auto-update")
                .help("Discovery automatically updates the nodes local ENR with an external IP address and port as seen by other peers on the network. \
                This disables this feature, fixing the ENR's IP/PORT to those specified on boot."),
        )
        .arg(
            Arg::with_name("libp2p-addresses")
                .long("libp2p-addresses")
                .value_name("MULTIADDR")
                .help("One or more comma-delimited multiaddrs to manually connect to a libp2p peer \
                       without an ENR.")
                .takes_value(true),
        )
        .arg(
            Arg::with_name("disable-discovery")
                .long("disable-discovery")
                .help("Disables the discv5 discovery protocol. The node will not search for new peers or participate in the discovery protocol.")
                .takes_value(false),
        )
        .arg(
            Arg::with_name("trusted-peers")
                .long("trusted-peers")
                .value_name("TRUSTED_PEERS")
                .help("One or more comma-delimited trusted peer ids which always have the highest score according to the peer scoring system.")
                .takes_value(true),
        )
        .arg(
            Arg::with_name("enable-private-discovery")
                .long("enable-private-discovery")
                .help("Lighthouse by default does not discover private IP addresses. Set this flag to enable connection attempts to local addresses.")
                .takes_value(false),
        )
        /* REST API related arguments */
        .arg(
            Arg::with_name("http")
                .long("http")
                .help("Enable the RESTful HTTP API server. Disabled by default.")
                .takes_value(false),
        )
        .arg(
            Arg::with_name("http-address")
                .long("http-address")
                .value_name("ADDRESS")
                .help("Set the listen address for the RESTful HTTP API server.")
                .default_value("127.0.0.1")
                .takes_value(true),
        )
        .arg(
            Arg::with_name("http-port")
                .long("http-port")
                .value_name("PORT")
                .help("Set the listen TCP port for the RESTful HTTP API server.")
                .default_value("5052")
                .takes_value(true),
        )
        .arg(
            Arg::with_name("http-allow-origin")
                .long("http-allow-origin")
                .value_name("ORIGIN")
                .help("Set the value of the Access-Control-Allow-Origin response HTTP header. \
                    Use * to allow any origin (not recommended in production). \
                    If no value is supplied, the CORS allowed origin is set to the listen \
                    address of this server (e.g., http://localhost:5052).")
                .takes_value(true),
        )
        .arg(
            Arg::with_name("http-disable-legacy-spec")
                .long("http-disable-legacy-spec")
                .hidden(true)
        )
        .arg(
            Arg::with_name("http-spec-fork")
                .long("http-spec-fork")
                .value_name("FORK")
                .help("Serve the spec for a specific hard fork on /eth/v1/config/spec. It should \
                       not be necessary to set this flag.")
                .takes_value(true)
        )
        .arg(
            Arg::with_name("http-enable-tls")
                .long("http-enable-tls")
                .help("Serves the RESTful HTTP API server over TLS. This feature is currently \
                    experimental.")
                .takes_value(false)
                .requires("http-tls-cert")
                .requires("http-tls-key")
        )
        .arg(
            Arg::with_name("http-tls-cert")
                .long("http-tls-cert")
                .help("The path of the certificate to be used when serving the HTTP API server \
                    over TLS.")
                .takes_value(true)
        )
        .arg(
            Arg::with_name("http-tls-key")
                .long("http-tls-key")
                .help("The path of the private key to be used when serving the HTTP API server \
                    over TLS. Must not be password-protected.")
                .takes_value(true)
        )
        .arg(
            Arg::with_name("http-allow-sync-stalled")
                .long("http-allow-sync-stalled")
                .help("Forces the HTTP to indicate that the node is synced when sync is actually \
                    stalled. This is useful for very small testnets. TESTING ONLY. DO NOT USE ON \
                    MAINNET.")
        )
        /* Prometheus metrics HTTP server related arguments */
        .arg(
            Arg::with_name("metrics")
                .long("metrics")
                .help("Enable the Prometheus metrics HTTP server. Disabled by default.")
                .takes_value(false),
        )
        .arg(
            Arg::with_name("metrics-address")
                .long("metrics-address")
                .value_name("ADDRESS")
                .help("Set the listen address for the Prometheus metrics HTTP server.")
                .default_value("127.0.0.1")
                .takes_value(true),
        )
        .arg(
            Arg::with_name("metrics-port")
                .long("metrics-port")
                .value_name("PORT")
                .help("Set the listen TCP port for the Prometheus metrics HTTP server.")
                .default_value("5054")
                .takes_value(true),
        )
        .arg(
            Arg::with_name("metrics-allow-origin")
                .long("metrics-allow-origin")
                .value_name("ORIGIN")
                .help("Set the value of the Access-Control-Allow-Origin response HTTP header. \
                    Use * to allow any origin (not recommended in production). \
                    If no value is supplied, the CORS allowed origin is set to the listen \
                    address of this server (e.g., http://localhost:5054).")
                .takes_value(true),
        )

        /*
         * Monitoring metrics
         */

        .arg(
            Arg::with_name("monitoring-endpoint")
                .long("monitoring-endpoint")
                .value_name("ADDRESS")
                .help("Enables the monitoring service for sending system metrics to a remote endpoint. \
                This can be used to monitor your setup on certain services (e.g. beaconcha.in). \
                This flag sets the endpoint where the beacon node metrics will be sent. \
                Note: This will send information to a remote sever which may identify and associate your \
                validators, IP address and other personal information. Always use a HTTPS connection \
                and never provide an untrusted URL.")
                .takes_value(true),
        )
        .arg(
            Arg::with_name("monitoring-endpoint-period")
                .long("monitoring-endpoint-period")
                .value_name("SECONDS")
                .help("Defines how many seconds to wait between each message sent to \
                       the monitoring-endpoint. Default: 60s")
                .requires("monitoring-endpoint")
                .takes_value(true),
        )

        /*
         * Standard staking flags
         */

        .arg(
            Arg::with_name("staking")
                .long("staking")
                .help("Standard option for a staking beacon node. This will enable the HTTP server \
                       on localhost:5052 and import deposit logs from the execution node. This is \
                       equivalent to `--http` on merge-ready networks, or `--http --eth1` pre-merge")
                .takes_value(false)
        )

        /*
         * Eth1 Integration
         */
        .arg(
            Arg::with_name("eth1")
                .long("eth1")
                .help("If present the node will connect to an eth1 node. This is required for \
                       block production, you must use this flag if you wish to serve a validator.")
                .takes_value(false),
        )
        .arg(
            Arg::with_name("dummy-eth1")
                .long("dummy-eth1")
                .conflicts_with("eth1")
                .help("If present, uses an eth1 backend that generates static dummy data.\
                      Identical to the method used at the 2019 Canada interop.")
        )
        .arg(
            Arg::with_name("eth1-endpoint")
                .long("eth1-endpoint")
                .value_name("HTTP-ENDPOINT")
                .help("Deprecated. Use --eth1-endpoints.")
                .takes_value(true)
        )
        .arg(
            Arg::with_name("eth1-endpoints")
                .long("eth1-endpoints")
                .value_name("HTTP-ENDPOINTS")
                .conflicts_with("eth1-endpoint")
                .help("One or more comma-delimited server endpoints for web3 connection. \
                       If multiple endpoints are given the endpoints are used as fallback in the \
                       given order. Also enables the --eth1 flag. \
                       Defaults to http://127.0.0.1:8545.")
                .takes_value(true)
        )
        .arg(
            Arg::with_name("eth1-purge-cache")
                .long("eth1-purge-cache")
                .value_name("PURGE-CACHE")
                .help("Purges the eth1 block and deposit caches")
                .takes_value(false)
        )
        .arg(
            Arg::with_name("eth1-blocks-per-log-query")
                .long("eth1-blocks-per-log-query")
                .value_name("BLOCKS")
                .help("Specifies the number of blocks that a deposit log query should span. \
                    This will reduce the size of responses from the Eth1 endpoint.")
                .default_value("1000")
                .takes_value(true)
        )
        .arg(
            Arg::with_name("eth1-cache-follow-distance")
                .long("eth1-cache-follow-distance")
                .value_name("BLOCKS")
                .help("Specifies the distance between the Eth1 chain head and the last block which \
                       should be imported into the cache. Setting this value lower can help \
                       compensate for irregular Proof-of-Work block times, but setting it too low \
                       can make the node vulnerable to re-orgs.")
                .takes_value(true)
        )
        /*
         * Execution Layer Integration
         */
        .arg(
            Arg::with_name("merge")
                .long("merge")
                .help("Deprecated. The feature activates automatically when --execution-endpoint \
                    is supplied.")
                .takes_value(false)
                .hidden(true)
        )
        .arg(
            Arg::with_name("execution-endpoint")
                .long("execution-endpoint")
                .value_name("EXECUTION-ENDPOINT")
                .alias("execution-endpoints")
                .help("Server endpoint for an execution layer JWT-authenticated HTTP \
                       JSON-RPC connection. Uses the same endpoint to populate the \
                       deposit cache.")
                .takes_value(true)
                .requires("execution-jwt")
        )
        .arg(
            Arg::with_name("execution-jwt")
                .long("execution-jwt")
                .value_name("EXECUTION-JWT")
                .alias("jwt-secrets")
                .help("File path which contains the hex-encoded JWT secret for the \
                       execution endpoint provided in the --execution-endpoint flag.")
                .requires("execution-endpoint")
                .takes_value(true)
        )
        .arg(
            Arg::with_name("execution-jwt-id")
                .long("execution-jwt-id")
                .value_name("EXECUTION-JWT-ID")
                .alias("jwt-id")
                .help("Used by the beacon node to communicate a unique identifier to execution nodes \
                       during JWT authentication. It corresponds to the 'id' field in the JWT claims object.\
                       Set to empty by default")
                .requires("execution-jwt")
                .takes_value(true)
        )
        .arg(
            Arg::with_name("execution-jwt-version")
                .long("execution-jwt-version")
                .value_name("EXECUTION-JWT-VERSION")
                .alias("jwt-version")
                .help("Used by the beacon node to communicate a client version to execution nodes \
                       during JWT authentication. It corresponds to the 'clv' field in the JWT claims object.\
                       Set to empty by default")
                .requires("execution-jwt")
                .takes_value(true)
        )
        .arg(
            Arg::with_name("suggested-fee-recipient")
                .long("suggested-fee-recipient")
                .value_name("SUGGESTED-FEE-RECIPIENT")
                .help("Emergency fallback fee recipient for use in case the validator client does \
                       not have one configured. You should set this flag on the validator \
                       client instead of (or in addition to) setting it here.")
                .requires("execution-endpoint")
                .takes_value(true)
        )
        .arg(
            Arg::with_name("builder")
                .long("builder")
                .alias("payload-builder")
                .alias("payload-builders")
                .help("The URL of a service compatible with the MEV-boost API.")
                .requires("execution-endpoint")
                .takes_value(true)
        )

        /*
         * Database.
         */
        .arg(
            Arg::with_name("slots-per-restore-point")
                .long("slots-per-restore-point")
                .value_name("SLOT_COUNT")
                .help("Specifies how often a freezer DB restore point should be stored. \
                       Cannot be changed after initialization. \
                       [default: 8192 (mainnet) or 64 (minimal)]")
                .takes_value(true)
        )
        .arg(
            Arg::with_name("purge-db")
                .long("purge-db")
                .help("If present, the chain database will be deleted. Use with caution.")
        )
        .arg(
            Arg::with_name("compact-db")
                .long("compact-db")
                .help("If present, apply compaction to the database on start-up. Use with caution. \
                       It is generally not recommended unless auto-compaction is disabled.")
        )
        .arg(
            Arg::with_name("auto-compact-db")
                .long("auto-compact-db")
                .help("Enable or disable automatic compaction of the database on finalization.")
                .takes_value(true)
                .default_value("true")
        )
        .arg(
<<<<<<< HEAD
            Arg::with_name("block-cache-size")
                .long("block-cache-size")
                .value_name("SIZE")
                .help("Specifies how many blocks the database should cache in memory [default: 64]")
                .takes_value(true)
        )
        .arg(
            Arg::with_name("state-cache-size")
                .long("state-cache-size")
                .value_name("SIZE")
                .help("Specifies how many states the database should cache in memory [default: 128]")
                .takes_value(true)
        )
        .arg(
            Arg::with_name("compression-level")
                .long("compression-level")
                .value_name("LEVEL")
                .help("Compression level (-99 to 22) for zstd compression applied to states on disk \
                       [default: 1]. You may change the compression level freely without re-syncing.")
                .takes_value(true)
        )
=======
            Arg::with_name("prune-payloads")
                .long("prune-payloads")
                .help("Prune execution payloads from Lighthouse's database. This saves space but \
                       imposes load on the execution client, as payloads need to be \
                       reconstructed and sent to syncing peers.")
                .takes_value(true)
                .default_value("true")
        )

>>>>>>> dadbd69e
        /*
         * Misc.
         */
        .arg(
            Arg::with_name("graffiti")
                .long("graffiti")
                .help(
                    "Specify your custom graffiti to be included in blocks. \
                    Defaults to the current version and commit, truncated to fit in 32 bytes. "
                )
                .value_name("GRAFFITI")
                .takes_value(true)
        )
        .arg(
            Arg::with_name("max-skip-slots")
                .long("max-skip-slots")
                .help(
                    "Refuse to skip more than this many slots when processing a block or attestation. \
                    This prevents nodes on minority forks from wasting our time and disk space, \
                    but could also cause unnecessary consensus failures, so is disabled by default."
                )
                .value_name("NUM_SLOTS")
                .takes_value(true)
        )
        /*
         * Slasher.
         */
        .arg(
            Arg::with_name("slasher")
                .long("slasher")
                .help(
                    "Run a slasher alongside the beacon node. It is currently only recommended for \
                     expert users because of the immaturity of the slasher UX and the extra \
                     resources required."
                )
                .takes_value(false)
        )
        .arg(
            Arg::with_name("slasher-dir")
                .long("slasher-dir")
                .help(
                    "Set the slasher's database directory."
                )
                .value_name("PATH")
                .takes_value(true)
                .requires("slasher")
        )
        .arg(
            Arg::with_name("slasher-update-period")
                .long("slasher-update-period")
                .help(
                    "Configure how often the slasher runs batch processing."
                )
                .value_name("SECONDS")
                .requires("slasher")
                .takes_value(true)
        )
        .arg(
            Arg::with_name("slasher-slot-offset")
                .long("slasher-slot-offset")
                .help(
                    "Set the delay from the start of the slot at which the slasher should ingest \
                     attestations. Only effective if the slasher-update-period is a multiple of the \
                     slot duration."
                )
                .value_name("SECONDS")
                .requires("slasher")
                .takes_value(true)
        )
        .arg(
            Arg::with_name("slasher-history-length")
                .long("slasher-history-length")
                .help(
                    "Configure how many epochs of history the slasher keeps. Immutable after \
                     initialization."
                )
                .value_name("EPOCHS")
                .requires("slasher")
                .takes_value(true)
        )
        .arg(
            Arg::with_name("slasher-max-db-size")
                .long("slasher-max-db-size")
                .help(
                    "Maximum size of the MDBX database used by the slasher."
                )
                .value_name("GIGABYTES")
                .requires("slasher")
                .takes_value(true)
        )
        .arg(
            Arg::with_name("slasher-att-cache-size")
                .long("slasher-att-cache-size")
                .help("Set the maximum number of attestation roots for the slasher to cache")
                .value_name("COUNT")
                .requires("slasher")
                .takes_value(true)
        )
        .arg(
            Arg::with_name("slasher-chunk-size")
                .long("slasher-chunk-size")
                .help(
                    "Number of epochs per validator per chunk stored on disk."
                )
                .value_name("EPOCHS")
                .requires("slasher")
                .takes_value(true)
        )
        .arg(
            Arg::with_name("slasher-validator-chunk-size")
                .long("slasher-validator-chunk-size")
                .help(
                    "Number of validators per chunk stored on disk."
                )
                .value_name("NUM_VALIDATORS")
                .requires("slasher")
                .takes_value(true)
        )
        .arg(
            Arg::with_name("slasher-broadcast")
                .long("slasher-broadcast")
                .help("Broadcast slashings found by the slasher to the rest of the network \
                       [disabled by default].")
                .requires("slasher")
        )
        .arg(
            Arg::with_name("slasher-backend")
                .long("slasher-backend")
                .value_name("DATABASE")
                .help("Set the database backend to be used by the slasher.")
                .takes_value(true)
                .possible_values(slasher::DatabaseBackend::VARIANTS)
                .requires("slasher")
        )
        .arg(
            Arg::with_name("wss-checkpoint")
                .long("wss-checkpoint")
                .help(
                    "Specify a weak subjectivity checkpoint in `block_root:epoch` format to verify \
                     the node's sync against. The block root should be 0x-prefixed. Note that this \
                     flag is for verification only, to perform a checkpoint sync from a recent \
                     state use --checkpoint-sync-url."
                )
                .value_name("WSS_CHECKPOINT")
                .takes_value(true)
        )
        .arg(
            Arg::with_name("checkpoint-state")
                .long("checkpoint-state")
                .help("Set a checkpoint state to start syncing from. Must be aligned and match \
                       --checkpoint-block. Using --checkpoint-sync-url instead is recommended.")
                .value_name("STATE_SSZ")
                .takes_value(true)
                .requires("checkpoint-block")
        )
        .arg(
            Arg::with_name("checkpoint-block")
                .long("checkpoint-block")
                .help("Set a checkpoint block to start syncing from. Must be aligned and match \
                       --checkpoint-state. Using --checkpoint-sync-url instead is recommended.")
                .value_name("BLOCK_SSZ")
                .takes_value(true)
                .requires("checkpoint-state")
        )
        .arg(
            Arg::with_name("checkpoint-sync-url")
                .long("checkpoint-sync-url")
                .help("Set the remote beacon node HTTP endpoint to use for checkpoint sync.")
                .value_name("BEACON_NODE")
                .takes_value(true)
                .conflicts_with("checkpoint-state")
        )
        .arg(
            Arg::with_name("reconstruct-historic-states")
                .long("reconstruct-historic-states")
                .help("After a checkpoint sync, reconstruct historic states in the database.")
                .takes_value(false)
        )
        .arg(
            Arg::with_name("validator-monitor-auto")
                .long("validator-monitor-auto")
                .help("Enables the automatic detection and monitoring of validators connected to the \
                    HTTP API and using the subnet subscription endpoint. This generally has the \
                    effect of providing additional logging and metrics for locally controlled \
                    validators.")
        )
        .arg(
            Arg::with_name("validator-monitor-pubkeys")
                .long("validator-monitor-pubkeys")
                .help("A comma-separated list of 0x-prefixed validator public keys. \
                        These validators will receive special monitoring and additional \
                        logging.")
                .value_name("PUBKEYS")
                .takes_value(true)
        )
        .arg(
            Arg::with_name("validator-monitor-file")
                .long("validator-monitor-file")
                .help("As per --validator-monitor-pubkeys, but the comma-separated list is \
                    contained within a file at the given path.")
                .value_name("PATH")
                .takes_value(true)
        )
        .arg(
            Arg::with_name("disable-lock-timeouts")
                .long("disable-lock-timeouts")
                .help("Disable the timeouts applied to some internal locks by default. This can \
                       lead to less spurious failures on slow hardware but is considered \
                       experimental as it may obscure performance issues.")
                .takes_value(false)
        )
        .arg(
            Arg::with_name("fork-choice-before-proposal-timeout")
                .long("fork-choice-before-proposal-timeout")
                .help("Set the maximum number of milliseconds to wait for fork choice before \
                       proposing a block. You can prevent waiting at all by setting the timeout \
                       to 0, however you risk proposing atop the wrong parent block.")
                .default_value("250")
                .takes_value(true)
        )
        .arg(
            Arg::with_name("paranoid-block-proposal")
                .long("paranoid-block-proposal")
                .help("Paranoid enough to be reading the source? Nice. This flag reverts some \
                       block proposal optimisations and forces the node to check every attestation \
                       it includes super thoroughly. This may be useful in an emergency, but not \
                       otherwise.")
                .hidden(true)
                .takes_value(false)
        )
        .arg(
            Arg::with_name("builder-fallback-skips")
                .long("builder-fallback-skips")
                .help("If this node is proposing a block and has seen this number of skip slots \
                        on the canonical chain in a row, it will NOT query any connected builders, \
                        and will use the local execution engine for payload construction.")
                .default_value("3")
                .takes_value(true)
        )
        .arg(
            Arg::with_name("builder-fallback-skips-per-epoch")
                .long("builder-fallback-skips-per-epoch")
                .help("If this node is proposing a block and has seen this number of skip slots \
                        on the canonical chain in the past `SLOTS_PER_EPOCH`, it will NOT query \
                        any connected builders, and will use the local execution engine for \
                        payload construction.")
                .default_value("8")
                .takes_value(true)
        )
        .arg(
            Arg::with_name("builder-fallback-epochs-since-finalization")
                .long("builder-fallback-epochs-since-finalization")
                .help("If this node is proposing a block and the chain has not finalized within \
                        this number of epochs, it will NOT query any connected builders, \
                        and will use the local execution engine for payload construction. Setting \
                        this value to anything less than 2 will cause the node to NEVER query \
                        connected builders. Setting it to 2 will cause this condition to be hit \
                        if there are skips slots at the start of an epoch, right before this node \
                        is set to propose.")
                .default_value("3")
                .takes_value(true)
        )
        .arg(
            Arg::with_name("builder-fallback-disable-checks")
                .long("builder-fallback-disable-checks")
                .help("This flag disables all checks related to chain health. This means the builder \
                        API will always be used for payload construction, regardless of recent chain \
                        conditions.")
                .takes_value(false)
        )
        .arg(
            Arg::with_name("builder-profit-threshold")
                .long("builder-profit-threshold")
                .value_name("WEI_VALUE")
                .help("The minimum reward in wei provided to the proposer by a block builder for \
                    an external payload to be considered for inclusion in a proposal. If this \
                    threshold is not met, the local EE's payload will be used. This is currently \
                    *NOT* in comparison to the value of the local EE's payload. It simply checks \
                    whether the total proposer reward from an external payload is equal to or \
                    greater than this value. In the future, a comparison to a local payload is \
                    likely to be added. Example: Use 250000000000000000 to set the threshold to \
                     0.25 ETH.")
                .default_value("0")
                .takes_value(true)
        )
        .arg(
            Arg::with_name("count-unrealized")
                .long("count-unrealized")
                .hidden(true)
                .help("Enables an alternative, potentially more performant FFG \
                       vote tracking method.")
                .takes_value(true)
                .default_value("true")
        )
        .arg(
            Arg::with_name("count-unrealized-full")
                .long("count-unrealized-full")
                .hidden(true)
                .help("Stricter version of `count-unrealized`.")
                .takes_value(true)
                .default_value("false")
        )
        .arg(
            Arg::with_name("reset-payload-statuses")
                .long("reset-payload-statuses")
                .help("When present, Lighthouse will forget the payload statuses of any \
                       already-imported blocks. This can assist in the recovery from a consensus \
                       failure caused by the execution layer.")
                .takes_value(false)
        )
}<|MERGE_RESOLUTION|>--- conflicted
+++ resolved
@@ -509,7 +509,6 @@
                 .default_value("true")
         )
         .arg(
-<<<<<<< HEAD
             Arg::with_name("block-cache-size")
                 .long("block-cache-size")
                 .value_name("SIZE")
@@ -531,7 +530,7 @@
                        [default: 1]. You may change the compression level freely without re-syncing.")
                 .takes_value(true)
         )
-=======
+        .arg(
             Arg::with_name("prune-payloads")
                 .long("prune-payloads")
                 .help("Prune execution payloads from Lighthouse's database. This saves space but \
@@ -541,7 +540,6 @@
                 .default_value("true")
         )
 
->>>>>>> dadbd69e
         /*
          * Misc.
          */
