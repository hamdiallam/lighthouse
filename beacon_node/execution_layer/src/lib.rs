//! This crate provides an abstraction over one or more *execution engines*. An execution engine
//! was formerly known as an "eth1 node", like Geth, Nethermind, Erigon, etc.
//!
//! This crate only provides useful functionality for "The Merge", it does not provide any of the
//! deposit-contract functionality that the `beacon_node/eth1` crate already provides.

use crate::payload_cache::PayloadCache;
use auth::{strip_prefix, Auth, JwtKey};
use builder_client::BuilderHttpClient;
pub use engine_api::EngineCapabilities;
use engine_api::Error as ApiError;
pub use engine_api::*;
pub use engine_api::{http, http::deposit_methods, http::HttpJsonRpc};
use engines::{Engine, EngineError};
pub use engines::{EngineState, ForkchoiceState};
use eth2::types::{builder_bid::SignedBuilderBid, ForkVersionedResponse};
use ethers_core::abi::ethereum_types::FromStrRadixErr;
use ethers_core::types::transaction::eip2930::AccessListItem;
use ethers_core::types::{Transaction as EthersTransaction, U64};
use fork_choice::ForkchoiceUpdateParameters;
use lru::LruCache;
use payload_status::process_payload_status;
pub use payload_status::PayloadStatus;
use sensitive_url::SensitiveUrl;
use serde::{Deserialize, Serialize};
use slog::{crit, debug, error, info, trace, warn, Logger};
use slot_clock::SlotClock;
use ssz::Encode;
use std::collections::HashMap;
use std::fmt;
use std::future::Future;
use std::io::Write;
use std::path::PathBuf;
use std::sync::Arc;
use std::time::{Duration, Instant, SystemTime, UNIX_EPOCH};
use strum::AsRefStr;
use task_executor::TaskExecutor;
use tokio::{
    sync::{Mutex, MutexGuard, RwLock},
    time::sleep,
};
use tokio_stream::wrappers::WatchStream;
use tree_hash::TreeHash;
use types::beacon_block_body::KzgCommitments;
use types::blob_sidecar::Blobs;
use types::consts::deneb::BLOB_TX_TYPE;
use types::transaction::{AccessTuple, BlobTransaction, EcdsaSignature, SignedBlobTransaction};
use types::{AbstractExecPayload, BeaconStateError, ExecPayload, VersionedHash};
use types::{
    BlindedPayload, BlockType, ChainSpec, Epoch, ExecutionBlockHash, ExecutionPayload,
<<<<<<< HEAD
    ExecutionPayloadCapella, ExecutionPayloadEip4844, ExecutionPayloadEip6110,
    ExecutionPayloadMerge, ForkName,
=======
    ExecutionPayloadCapella, ExecutionPayloadDeneb, ExecutionPayloadMerge, ForkName,
>>>>>>> 9b55d74c
};
use types::{KzgProofs, Withdrawals};
use types::{
    ProposerPreparationData, PublicKeyBytes, Signature, SignedBeaconBlock, Slot, Transaction,
    Uint256,
};

mod block_hash;
mod engine_api;
pub mod engines;
mod keccak;
mod metrics;
pub mod payload_cache;
mod payload_status;
pub mod test_utils;

/// Indicates the default jwt authenticated execution endpoint.
pub const DEFAULT_EXECUTION_ENDPOINT: &str = "http://localhost:8551/";

/// Name for the default file used for the jwt secret.
pub const DEFAULT_JWT_FILE: &str = "jwt.hex";

/// Each time the `ExecutionLayer` retrieves a block from an execution node, it stores that block
/// in an LRU cache to avoid redundant lookups. This is the size of that cache.
const EXECUTION_BLOCKS_LRU_CACHE_SIZE: usize = 128;

/// A fee recipient address for use during block production. Only used as a very last resort if
/// there is no address provided by the user.
///
/// ## Note
///
/// This is *not* the zero-address, since Geth has been known to return errors for a coinbase of
/// 0x00..00.
const DEFAULT_SUGGESTED_FEE_RECIPIENT: [u8; 20] =
    [0, 0, 0, 0, 0, 0, 0, 0, 0, 0, 0, 0, 0, 0, 0, 0, 0, 0, 0, 1];

const CONFIG_POLL_INTERVAL: Duration = Duration::from_secs(60);

/// A payload alongside some information about where it came from.
pub enum ProvenancedPayload<P> {
    /// A good ol' fashioned farm-to-table payload from your local EE.
    Local(P),
    /// A payload from a builder (e.g. mev-boost).
    Builder(P),
}

#[derive(Debug)]
pub enum Error {
    NoEngine,
    NoPayloadBuilder,
    ApiError(ApiError),
    Builder(builder_client::Error),
    NoHeaderFromBuilder,
    CannotProduceHeader,
    EngineError(Box<EngineError>),
    NotSynced,
    ShuttingDown,
    FeeRecipientUnspecified,
    MissingLatestValidHash,
    BlockHashMismatch {
        computed: ExecutionBlockHash,
        payload: ExecutionBlockHash,
        transactions_root: Hash256,
    },
    InvalidJWTSecret(String),
    InvalidForkForPayload,
    InvalidPayloadBody(String),
    BeaconStateError(BeaconStateError),
}

impl From<BeaconStateError> for Error {
    fn from(e: BeaconStateError) -> Self {
        Error::BeaconStateError(e)
    }
}

impl From<ApiError> for Error {
    fn from(e: ApiError) -> Self {
        Error::ApiError(e)
    }
}

pub enum BlockProposalContents<T: EthSpec, Payload: AbstractExecPayload<T>> {
    Payload {
        payload: Payload,
        block_value: Uint256,
    },
    PayloadAndBlobs {
        payload: Payload,
        block_value: Uint256,
        kzg_commitments: KzgCommitments<T>,
        blobs: Blobs<T>,
        proofs: KzgProofs<T>,
    },
}

impl<E: EthSpec, Payload: AbstractExecPayload<E>> From<GetPayloadResponse<E>>
    for BlockProposalContents<E, Payload>
{
    fn from(response: GetPayloadResponse<E>) -> Self {
        let (execution_payload, block_value, maybe_bundle) = response.into();
        match maybe_bundle {
            Some(bundle) => Self::PayloadAndBlobs {
                payload: execution_payload.into(),
                block_value,
                kzg_commitments: bundle.commitments,
                blobs: bundle.blobs,
                proofs: bundle.proofs,
            },
            None => Self::Payload {
                payload: execution_payload.into(),
                block_value,
            },
        }
    }
}

#[allow(clippy::type_complexity)]
impl<T: EthSpec, Payload: AbstractExecPayload<T>> BlockProposalContents<T, Payload> {
    pub fn deconstruct(
        self,
    ) -> (
        Payload,
        Option<KzgCommitments<T>>,
        Option<Blobs<T>>,
        Option<KzgProofs<T>>,
    ) {
        match self {
            Self::Payload {
                payload,
                block_value: _,
            } => (payload, None, None, None),
            Self::PayloadAndBlobs {
                payload,
                block_value: _,
                kzg_commitments,
                blobs,
                proofs,
            } => (payload, Some(kzg_commitments), Some(blobs), Some(proofs)),
        }
    }

    pub fn payload(&self) -> &Payload {
        match self {
            Self::Payload {
                payload,
                block_value: _,
            } => payload,
            Self::PayloadAndBlobs {
                payload,
                block_value: _,
                kzg_commitments: _,
                blobs: _,
                proofs: _,
            } => payload,
        }
    }
    pub fn to_payload(self) -> Payload {
        match self {
            Self::Payload {
                payload,
                block_value: _,
            } => payload,
            Self::PayloadAndBlobs {
                payload,
                block_value: _,
                kzg_commitments: _,
                blobs: _,
                proofs: _,
            } => payload,
        }
    }
    pub fn block_value(&self) -> &Uint256 {
        match self {
            Self::Payload {
                payload: _,
                block_value,
            } => block_value,
            Self::PayloadAndBlobs {
                payload: _,
                block_value,
                kzg_commitments: _,
                blobs: _,
                proofs: _,
            } => block_value,
        }
    }
    pub fn default_at_fork(fork_name: ForkName) -> Result<Self, BeaconStateError> {
        Ok(match fork_name {
            ForkName::Base | ForkName::Altair | ForkName::Merge | ForkName::Capella => {
                BlockProposalContents::Payload {
                    payload: Payload::default_at_fork(fork_name)?,
                    block_value: Uint256::zero(),
                }
            }
            ForkName::Deneb => BlockProposalContents::PayloadAndBlobs {
                payload: Payload::default_at_fork(fork_name)?,
                block_value: Uint256::zero(),
                blobs: VariableList::default(),
                kzg_commitments: VariableList::default(),
                proofs: VariableList::default(),
            },
            ForkName::Eip6110 => BlockProposalContents::PayloadAndBlobs {
                payload: Payload::default_at_fork(fork_name)?,
                block_value: Uint256::zero(),
                blobs: VariableList::default(),
                kzg_commitments: VariableList::default(),
            },
        })
    }
}

#[derive(Clone, PartialEq)]
pub struct ProposerPreparationDataEntry {
    update_epoch: Epoch,
    preparation_data: ProposerPreparationData,
}

#[derive(Hash, PartialEq, Eq)]
pub struct ProposerKey {
    slot: Slot,
    head_block_root: Hash256,
}

#[derive(PartialEq, Clone)]
pub struct Proposer {
    validator_index: u64,
    payload_attributes: PayloadAttributes,
}

/// Information from the beacon chain that is necessary for querying the builder API.
pub struct BuilderParams {
    pub pubkey: PublicKeyBytes,
    pub slot: Slot,
    pub chain_health: ChainHealth,
}

pub enum ChainHealth {
    Healthy,
    Unhealthy(FailedCondition),
    Optimistic,
    PreMerge,
}

#[derive(Debug)]
pub enum FailedCondition {
    Skips,
    SkipsPerEpoch,
    EpochsSinceFinalization,
}

struct Inner<E: EthSpec> {
    engine: Arc<Engine>,
    builder: Option<BuilderHttpClient>,
    execution_engine_forkchoice_lock: Mutex<()>,
    suggested_fee_recipient: Option<Address>,
    proposer_preparation_data: Mutex<HashMap<u64, ProposerPreparationDataEntry>>,
    execution_blocks: Mutex<LruCache<ExecutionBlockHash, ExecutionBlock>>,
    proposers: RwLock<HashMap<ProposerKey, Proposer>>,
    executor: TaskExecutor,
    payload_cache: PayloadCache<E>,
    builder_profit_threshold: Uint256,
    log: Logger,
    always_prefer_builder_payload: bool,
}

#[derive(Debug, Default, Clone, Serialize, Deserialize)]
pub struct Config {
    /// Endpoint urls for EL nodes that are running the engine api.
    pub execution_endpoints: Vec<SensitiveUrl>,
    /// Endpoint urls for services providing the builder api.
    pub builder_url: Option<SensitiveUrl>,
    /// User agent to send with requests to the builder API.
    pub builder_user_agent: Option<String>,
    /// JWT secrets for the above endpoints running the engine api.
    pub secret_files: Vec<PathBuf>,
    /// The default fee recipient to use on the beacon node if none if provided from
    /// the validator client during block preparation.
    pub suggested_fee_recipient: Option<Address>,
    /// An optional id for the beacon node that will be passed to the EL in the JWT token claim.
    pub jwt_id: Option<String>,
    /// An optional client version for the beacon node that will be passed to the EL in the JWT token claim.
    pub jwt_version: Option<String>,
    /// Default directory for the jwt secret if not provided through cli.
    pub default_datadir: PathBuf,
    /// The minimum value of an external payload for it to be considered in a proposal.
    pub builder_profit_threshold: u128,
    pub execution_timeout_multiplier: Option<u32>,
    pub always_prefer_builder_payload: bool,
}

/// Provides access to one execution engine and provides a neat interface for consumption by the
/// `BeaconChain`.
#[derive(Clone)]
pub struct ExecutionLayer<T: EthSpec> {
    inner: Arc<Inner<T>>,
}

impl<T: EthSpec> ExecutionLayer<T> {
    /// Instantiate `Self` with an Execution engine specified in `Config`, using JSON-RPC via HTTP.
    pub fn from_config(config: Config, executor: TaskExecutor, log: Logger) -> Result<Self, Error> {
        let Config {
            execution_endpoints: urls,
            builder_url,
            builder_user_agent,
            secret_files,
            suggested_fee_recipient,
            jwt_id,
            jwt_version,
            default_datadir,
            builder_profit_threshold,
            execution_timeout_multiplier,
            always_prefer_builder_payload,
        } = config;

        if urls.len() > 1 {
            warn!(log, "Only the first execution engine url will be used");
        }
        let execution_url = urls.into_iter().next().ok_or(Error::NoEngine)?;

        // Use the default jwt secret path if not provided via cli.
        let secret_file = secret_files
            .into_iter()
            .next()
            .unwrap_or_else(|| default_datadir.join(DEFAULT_JWT_FILE));

        let jwt_key = if secret_file.exists() {
            // Read secret from file if it already exists
            std::fs::read_to_string(&secret_file)
                .map_err(|e| format!("Failed to read JWT secret file. Error: {:?}", e))
                .and_then(|ref s| {
                    let secret = JwtKey::from_slice(
                        &hex::decode(strip_prefix(s.trim_end()))
                            .map_err(|e| format!("Invalid hex string: {:?}", e))?,
                    )?;
                    Ok(secret)
                })
                .map_err(Error::InvalidJWTSecret)
        } else {
            // Create a new file and write a randomly generated secret to it if file does not exist
            warn!(log, "No JWT found on disk. Generating"; "path" => %secret_file.display());
            std::fs::File::options()
                .write(true)
                .create_new(true)
                .open(&secret_file)
                .map_err(|e| format!("Failed to open JWT secret file. Error: {:?}", e))
                .and_then(|mut f| {
                    let secret = auth::JwtKey::random();
                    f.write_all(secret.hex_string().as_bytes())
                        .map_err(|e| format!("Failed to write to JWT secret file: {:?}", e))?;
                    Ok(secret)
                })
                .map_err(Error::InvalidJWTSecret)
        }?;

        let engine: Engine = {
            let auth = Auth::new(jwt_key, jwt_id, jwt_version);
            debug!(log, "Loaded execution endpoint"; "endpoint" => %execution_url, "jwt_path" => ?secret_file.as_path());
            let api = HttpJsonRpc::new_with_auth(execution_url, auth, execution_timeout_multiplier)
                .map_err(Error::ApiError)?;
            Engine::new(api, executor.clone(), &log)
        };

        let builder = builder_url
            .map(|url| {
                let builder_client = BuilderHttpClient::new(url.clone(), builder_user_agent)
                    .map_err(Error::Builder)?;

                info!(
                    log,
                    "Connected to external block builder";
                    "builder_url" => ?url,
                    "builder_profit_threshold" => builder_profit_threshold,
                    "local_user_agent" => builder_client.get_user_agent(),
                );
                Ok::<_, Error>(builder_client)
            })
            .transpose()?;

        let inner = Inner {
            engine: Arc::new(engine),
            builder,
            execution_engine_forkchoice_lock: <_>::default(),
            suggested_fee_recipient,
            proposer_preparation_data: Mutex::new(HashMap::new()),
            proposers: RwLock::new(HashMap::new()),
            execution_blocks: Mutex::new(LruCache::new(EXECUTION_BLOCKS_LRU_CACHE_SIZE)),
            executor,
            payload_cache: PayloadCache::default(),
            builder_profit_threshold: Uint256::from(builder_profit_threshold),
            log,
            always_prefer_builder_payload,
        };

        Ok(Self {
            inner: Arc::new(inner),
        })
    }
}

impl<T: EthSpec> ExecutionLayer<T> {
    fn engine(&self) -> &Arc<Engine> {
        &self.inner.engine
    }

    pub fn builder(&self) -> &Option<BuilderHttpClient> {
        &self.inner.builder
    }

    /// Cache a full payload, keyed on the `tree_hash_root` of the payload
    fn cache_payload(&self, payload: ExecutionPayloadRef<T>) -> Option<ExecutionPayload<T>> {
        self.inner.payload_cache.put(payload.clone_from_ref())
    }

    /// Attempt to retrieve a full payload from the payload cache by the payload root
    pub fn get_payload_by_root(&self, root: &Hash256) -> Option<ExecutionPayload<T>> {
        self.inner.payload_cache.pop(root)
    }

    pub fn executor(&self) -> &TaskExecutor {
        &self.inner.executor
    }

    /// Get the current difficulty of the PoW chain.
    pub async fn get_current_difficulty(&self) -> Result<Uint256, ApiError> {
        let block = self
            .engine()
            .api
            .get_block_by_number(BlockByNumberQuery::Tag(LATEST_TAG))
            .await?
            .ok_or(ApiError::ExecutionHeadBlockNotFound)?;
        Ok(block.total_difficulty)
    }
    /// Note: this function returns a mutex guard, be careful to avoid deadlocks.
    async fn execution_blocks(
        &self,
    ) -> MutexGuard<'_, LruCache<ExecutionBlockHash, ExecutionBlock>> {
        self.inner.execution_blocks.lock().await
    }

    /// Gives access to a channel containing if the last engine state is online or not.
    ///
    /// This can be called several times.
    pub async fn get_responsiveness_watch(&self) -> WatchStream<EngineState> {
        self.engine().watch_state().await
    }

    /// Note: this function returns a mutex guard, be careful to avoid deadlocks.
    async fn proposer_preparation_data(
        &self,
    ) -> MutexGuard<'_, HashMap<u64, ProposerPreparationDataEntry>> {
        self.inner.proposer_preparation_data.lock().await
    }

    fn proposers(&self) -> &RwLock<HashMap<ProposerKey, Proposer>> {
        &self.inner.proposers
    }

    fn log(&self) -> &Logger {
        &self.inner.log
    }

    pub async fn execution_engine_forkchoice_lock(&self) -> MutexGuard<'_, ()> {
        self.inner.execution_engine_forkchoice_lock.lock().await
    }

    /// Convenience function to allow spawning a task without waiting for the result.
    pub fn spawn<F, U>(&self, generate_future: F, name: &'static str)
    where
        F: FnOnce(Self) -> U,
        U: Future<Output = ()> + Send + 'static,
    {
        self.executor().spawn(generate_future(self.clone()), name);
    }

    /// Spawns a routine which attempts to keep the execution engine online.
    pub fn spawn_watchdog_routine<S: SlotClock + 'static>(&self, slot_clock: S) {
        let watchdog = |el: ExecutionLayer<T>| async move {
            // Run one task immediately.
            el.watchdog_task().await;

            // Start the loop to periodically update.
            loop {
                el.spawn(
                    |el| async move { el.watchdog_task().await },
                    "exec_watchdog_task",
                );
                sleep(slot_clock.slot_duration()).await;
            }
        };

        self.spawn(watchdog, "exec_watchdog");
    }

    /// Performs a single execution of the watchdog routine.
    pub async fn watchdog_task(&self) {
        self.engine().upcheck().await;
    }

    /// Spawns a routine which cleans the cached proposer data periodically.
    pub fn spawn_clean_proposer_caches_routine<S: SlotClock + 'static>(&self, slot_clock: S) {
        let preparation_cleaner = |el: ExecutionLayer<T>| async move {
            // Start the loop to periodically clean proposer preparation cache.
            loop {
                if let Some(duration_to_next_epoch) =
                    slot_clock.duration_to_next_epoch(T::slots_per_epoch())
                {
                    // Wait for next epoch
                    sleep(duration_to_next_epoch).await;

                    match slot_clock
                        .now()
                        .map(|slot| slot.epoch(T::slots_per_epoch()))
                    {
                        Some(current_epoch) => el
                            .clean_proposer_caches(current_epoch)
                            .await
                            .map_err(|e| {
                                error!(
                                    el.log(),
                                    "Failed to clean proposer preparation cache";
                                    "error" => format!("{:?}", e)
                                )
                            })
                            .unwrap_or(()),
                        None => error!(el.log(), "Failed to get current epoch from slot clock"),
                    }
                } else {
                    error!(el.log(), "Failed to read slot clock");
                    // If we can't read the slot clock, just wait another slot and retry.
                    sleep(slot_clock.slot_duration()).await;
                }
            }
        };

        self.spawn(preparation_cleaner, "exec_preparation_cleanup");
    }

    /// Spawns a routine that polls the `exchange_transition_configuration` endpoint.
    pub fn spawn_transition_configuration_poll(&self, spec: ChainSpec) {
        let routine = |el: ExecutionLayer<T>| async move {
            loop {
                if let Err(e) = el.exchange_transition_configuration(&spec).await {
                    error!(
                        el.log(),
                        "Failed to check transition config";
                        "error" => ?e
                    );
                }
                sleep(CONFIG_POLL_INTERVAL).await;
            }
        };

        self.spawn(routine, "exec_config_poll");
    }

    /// Returns `true` if the execution engine is synced and reachable.
    pub async fn is_synced(&self) -> bool {
        self.engine().is_synced().await
    }

    /// Execution nodes return a "SYNCED" response when they do not have any peers.
    ///
    /// This function is a wrapper over `Self::is_synced` that makes an additional
    /// check for the execution layer sync status. Checks if the latest block has
    /// a `block_number != 0`.
    /// Returns the `Self::is_synced` response if unable to get latest block.
    pub async fn is_synced_for_notifier(&self) -> bool {
        let synced = self.is_synced().await;
        if synced {
            if let Ok(Some(block)) = self
                .engine()
                .api
                .get_block_by_number(BlockByNumberQuery::Tag(LATEST_TAG))
                .await
            {
                if block.block_number == 0 {
                    return false;
                }
            }
        }
        synced
    }

    /// Updates the proposer preparation data provided by validators
    pub async fn update_proposer_preparation(
        &self,
        update_epoch: Epoch,
        preparation_data: &[ProposerPreparationData],
    ) {
        let mut proposer_preparation_data = self.proposer_preparation_data().await;
        for preparation_entry in preparation_data {
            let new = ProposerPreparationDataEntry {
                update_epoch,
                preparation_data: preparation_entry.clone(),
            };

            let existing =
                proposer_preparation_data.insert(preparation_entry.validator_index, new.clone());

            if existing != Some(new) {
                metrics::inc_counter(&metrics::EXECUTION_LAYER_PROPOSER_DATA_UPDATED);
            }
        }
    }

    /// Removes expired entries from proposer_preparation_data and proposers caches
    async fn clean_proposer_caches(&self, current_epoch: Epoch) -> Result<(), Error> {
        let mut proposer_preparation_data = self.proposer_preparation_data().await;

        // Keep all entries that have been updated in the last 2 epochs
        let retain_epoch = current_epoch.saturating_sub(Epoch::new(2));
        proposer_preparation_data.retain(|_validator_index, preparation_entry| {
            preparation_entry.update_epoch >= retain_epoch
        });
        drop(proposer_preparation_data);

        let retain_slot = retain_epoch.start_slot(T::slots_per_epoch());
        self.proposers()
            .write()
            .await
            .retain(|proposer_key, _proposer| proposer_key.slot >= retain_slot);

        Ok(())
    }

    /// Returns `true` if there have been any validators registered via
    /// `Self::update_proposer_preparation`.
    pub async fn has_any_proposer_preparation_data(&self) -> bool {
        !self.proposer_preparation_data().await.is_empty()
    }

    /// Returns `true` if the `proposer_index` has registered as a local validator via
    /// `Self::update_proposer_preparation`.
    pub async fn has_proposer_preparation_data(&self, proposer_index: u64) -> bool {
        self.proposer_preparation_data()
            .await
            .contains_key(&proposer_index)
    }

    /// Check if a proposer is registered as a local validator, *from a synchronous context*.
    ///
    /// This method MUST NOT be called from an async task.
    pub fn has_proposer_preparation_data_blocking(&self, proposer_index: u64) -> bool {
        self.inner
            .proposer_preparation_data
            .blocking_lock()
            .contains_key(&proposer_index)
    }

    /// Returns the fee-recipient address that should be used to build a block
    pub async fn get_suggested_fee_recipient(&self, proposer_index: u64) -> Address {
        if let Some(preparation_data_entry) =
            self.proposer_preparation_data().await.get(&proposer_index)
        {
            // The values provided via the API have first priority.
            preparation_data_entry.preparation_data.fee_recipient
        } else if let Some(address) = self.inner.suggested_fee_recipient {
            // If there has been no fee recipient provided via the API, but the BN has been provided
            // with a global default address, use that.
            address
        } else {
            // If there is no user-provided fee recipient, use a junk value and complain loudly.
            crit!(
                self.log(),
                "Fee recipient unknown";
                "msg" => "the suggested_fee_recipient was unknown during block production. \
                a junk address was used, rewards were lost! \
                check the --suggested-fee-recipient flag and VC configuration.",
                "proposer_index" => ?proposer_index
            );

            Address::from_slice(&DEFAULT_SUGGESTED_FEE_RECIPIENT)
        }
    }

    /// Maps to the `engine_getPayload` JSON-RPC call.
    ///
    /// However, it will attempt to call `self.prepare_payload` if it cannot find an existing
    /// payload id for the given parameters.
    ///
    /// ## Fallback Behavior
    ///
    /// The result will be returned from the first node that returns successfully. No more nodes
    /// will be contacted.
    pub async fn get_payload<Payload: AbstractExecPayload<T>>(
        &self,
        parent_hash: ExecutionBlockHash,
        payload_attributes: &PayloadAttributes,
        forkchoice_update_params: ForkchoiceUpdateParameters,
        builder_params: BuilderParams,
        current_fork: ForkName,
        spec: &ChainSpec,
    ) -> Result<BlockProposalContents<T, Payload>, Error> {
        let payload_result = match Payload::block_type() {
            BlockType::Blinded => {
                let _timer = metrics::start_timer_vec(
                    &metrics::EXECUTION_LAYER_REQUEST_TIMES,
                    &[metrics::GET_BLINDED_PAYLOAD],
                );
                self.get_blinded_payload(
                    parent_hash,
                    payload_attributes,
                    forkchoice_update_params,
                    builder_params,
                    current_fork,
                    spec,
                )
                .await
            }
            BlockType::Full => {
                let _timer = metrics::start_timer_vec(
                    &metrics::EXECUTION_LAYER_REQUEST_TIMES,
                    &[metrics::GET_PAYLOAD],
                );
                self.get_full_payload(
                    parent_hash,
                    payload_attributes,
                    forkchoice_update_params,
                    current_fork,
                )
                .await
                .map(ProvenancedPayload::Local)
            }
        };

        // Track some metrics and return the result.
        match payload_result {
            Ok(ProvenancedPayload::Local(block_proposal_contents)) => {
                metrics::inc_counter_vec(
                    &metrics::EXECUTION_LAYER_GET_PAYLOAD_OUTCOME,
                    &[metrics::SUCCESS],
                );
                metrics::inc_counter_vec(
                    &metrics::EXECUTION_LAYER_GET_PAYLOAD_SOURCE,
                    &[metrics::LOCAL],
                );
                Ok(block_proposal_contents)
            }
            Ok(ProvenancedPayload::Builder(block_proposal_contents)) => {
                metrics::inc_counter_vec(
                    &metrics::EXECUTION_LAYER_GET_PAYLOAD_OUTCOME,
                    &[metrics::SUCCESS],
                );
                metrics::inc_counter_vec(
                    &metrics::EXECUTION_LAYER_GET_PAYLOAD_SOURCE,
                    &[metrics::BUILDER],
                );
                Ok(block_proposal_contents)
            }
            Err(e) => {
                metrics::inc_counter_vec(
                    &metrics::EXECUTION_LAYER_GET_PAYLOAD_OUTCOME,
                    &[metrics::FAILURE],
                );
                Err(e)
            }
        }
    }

    async fn get_blinded_payload<Payload: AbstractExecPayload<T>>(
        &self,
        parent_hash: ExecutionBlockHash,
        payload_attributes: &PayloadAttributes,
        forkchoice_update_params: ForkchoiceUpdateParameters,
        builder_params: BuilderParams,
        current_fork: ForkName,
        spec: &ChainSpec,
    ) -> Result<ProvenancedPayload<BlockProposalContents<T, Payload>>, Error> {
        if let Some(builder) = self.builder() {
            let slot = builder_params.slot;
            let pubkey = builder_params.pubkey;

            match builder_params.chain_health {
                ChainHealth::Healthy => {
                    info!(
                        self.log(),
                        "Requesting blinded header from connected builder";
                        "slot" => ?slot,
                        "pubkey" => ?pubkey,
                        "parent_hash" => ?parent_hash,
                    );

                    // Wait for the builder *and* local EL to produce a payload (or return an error).
                    let ((relay_result, relay_duration), (local_result, local_duration)) = tokio::join!(
                        timed_future(metrics::GET_BLINDED_PAYLOAD_BUILDER, async {
                            builder
                                .get_builder_header::<T, Payload>(slot, parent_hash, &pubkey)
                                .await
                        }),
                        timed_future(metrics::GET_BLINDED_PAYLOAD_LOCAL, async {
                            self.get_full_payload_caching::<Payload>(
                                parent_hash,
                                payload_attributes,
                                forkchoice_update_params,
                                current_fork,
                            )
                            .await
                        })
                    );

                    info!(
                        self.log(),
                        "Requested blinded execution payload";
                        "relay_fee_recipient" => match &relay_result {
                            Ok(Some(r)) => format!("{:?}", r.data.message.header.fee_recipient()),
                            Ok(None) => "empty response".to_string(),
                            Err(_) => "request failed".to_string(),
                        },
                        "relay_response_ms" => relay_duration.as_millis(),
                        "local_fee_recipient" => match &local_result {
                            Ok(proposal_contents) => format!("{:?}", proposal_contents.payload().fee_recipient()),
                            Err(_) => "request failed".to_string()
                        },
                        "local_response_ms" => local_duration.as_millis(),
                        "parent_hash" => ?parent_hash,
                    );

                    return match (relay_result, local_result) {
                        (Err(e), Ok(local)) => {
                            warn!(
                                self.log(),
                                "Builder error when requesting payload";
                                "info" => "falling back to local execution client",
                                "relay_error" => ?e,
                                "local_block_hash" => ?local.payload().block_hash(),
                                "parent_hash" => ?parent_hash,
                            );
                            Ok(ProvenancedPayload::Local(local))
                        }
                        (Ok(None), Ok(local)) => {
                            info!(
                                self.log(),
                                "Builder did not return a payload";
                                "info" => "falling back to local execution client",
                                "local_block_hash" => ?local.payload().block_hash(),
                                "parent_hash" => ?parent_hash,
                            );
                            Ok(ProvenancedPayload::Local(local))
                        }
                        (Ok(Some(relay)), Ok(local)) => {
                            let header = &relay.data.message.header;

                            info!(
                                self.log(),
                                "Received local and builder payloads";
                                "relay_block_hash" => ?header.block_hash(),
                                "local_block_hash" => ?local.payload().block_hash(),
                                "parent_hash" => ?parent_hash,
                            );

                            let relay_value = relay.data.message.value;
                            let local_value = *local.block_value();
                            if !self.inner.always_prefer_builder_payload
                                && local_value >= relay_value
                            {
                                info!(
                                    self.log(),
                                    "Local block is more profitable than relay block";
                                    "local_block_value" => %local_value,
                                    "relay_value" => %relay_value
                                );
                                return Ok(ProvenancedPayload::Local(local));
                            }

                            match verify_builder_bid(
                                &relay,
                                parent_hash,
                                payload_attributes,
                                Some(local.payload().block_number()),
                                self.inner.builder_profit_threshold,
                                current_fork,
                                spec,
                            ) {
                                Ok(()) => Ok(ProvenancedPayload::Builder(
                                    BlockProposalContents::Payload {
                                        payload: relay.data.message.header,
                                        block_value: relay.data.message.value,
                                    },
                                )),
                                Err(reason) if !reason.payload_invalid() => {
                                    info!(
                                        self.log(),
                                        "Builder payload ignored";
                                        "info" => "using local payload",
                                        "reason" => %reason,
                                        "relay_block_hash" => ?header.block_hash(),
                                        "parent_hash" => ?parent_hash,
                                    );
                                    Ok(ProvenancedPayload::Local(local))
                                }
                                Err(reason) => {
                                    metrics::inc_counter_vec(
                                        &metrics::EXECUTION_LAYER_GET_PAYLOAD_BUILDER_REJECTIONS,
                                        &[reason.as_ref().as_ref()],
                                    );
                                    warn!(
                                        self.log(),
                                        "Builder returned invalid payload";
                                        "info" => "using local payload",
                                        "reason" => %reason,
                                        "relay_block_hash" => ?header.block_hash(),
                                        "parent_hash" => ?parent_hash,
                                    );
                                    Ok(ProvenancedPayload::Local(local))
                                }
                            }
                        }
                        (Ok(Some(relay)), Err(local_error)) => {
                            let header = &relay.data.message.header;

                            info!(
                                self.log(),
                                "Received builder payload with local error";
                                "relay_block_hash" => ?header.block_hash(),
                                "local_error" => ?local_error,
                                "parent_hash" => ?parent_hash,
                            );

                            match verify_builder_bid(
                                &relay,
                                parent_hash,
                                payload_attributes,
                                None,
                                self.inner.builder_profit_threshold,
                                current_fork,
                                spec,
                            ) {
                                Ok(()) => Ok(ProvenancedPayload::Builder(
                                    BlockProposalContents::Payload {
                                        payload: relay.data.message.header,
                                        block_value: relay.data.message.value,
                                    },
                                )),
                                // If the payload is valid then use it. The local EE failed
                                // to produce a payload so we have no alternative.
                                Err(e) if !e.payload_invalid() => Ok(ProvenancedPayload::Builder(
                                    BlockProposalContents::Payload {
                                        payload: relay.data.message.header,
                                        block_value: relay.data.message.value,
                                    },
                                )),
                                Err(reason) => {
                                    metrics::inc_counter_vec(
                                        &metrics::EXECUTION_LAYER_GET_PAYLOAD_BUILDER_REJECTIONS,
                                        &[reason.as_ref().as_ref()],
                                    );
                                    crit!(
                                        self.log(),
                                        "Builder returned invalid payload";
                                        "info" => "no local payload either - unable to propose block",
                                        "reason" => %reason,
                                        "relay_block_hash" => ?header.block_hash(),
                                        "parent_hash" => ?parent_hash,
                                    );
                                    Err(Error::CannotProduceHeader)
                                }
                            }
                        }
                        (Err(relay_error), Err(local_error)) => {
                            crit!(
                                self.log(),
                                "Unable to produce execution payload";
                                "info" => "the local EL and builder both failed - unable to propose block",
                                "relay_error" => ?relay_error,
                                "local_error" => ?local_error,
                                "parent_hash" => ?parent_hash,
                            );

                            Err(Error::CannotProduceHeader)
                        }
                        (Ok(None), Err(local_error)) => {
                            crit!(
                                self.log(),
                                "Unable to produce execution payload";
                                "info" => "the local EL failed and the builder returned nothing - \
                                    the block proposal will be missed",
                                "local_error" => ?local_error,
                                "parent_hash" => ?parent_hash,
                            );

                            Err(Error::CannotProduceHeader)
                        }
                    };
                }
                ChainHealth::Unhealthy(condition) => info!(
                    self.log(),
                    "Chain is unhealthy, using local payload";
                    "info" => "this helps protect the network. the --builder-fallback flags \
                        can adjust the expected health conditions.",
                    "failed_condition" => ?condition
                ),
                // Intentional no-op, so we never attempt builder API proposals pre-merge.
                ChainHealth::PreMerge => (),
                ChainHealth::Optimistic => info!(
                    self.log(),
                    "Chain is optimistic; can't build payload";
                    "info" => "the local execution engine is syncing and the builder network \
                        cannot safely be used - unable to propose block"
                ),
            }
        }
        self.get_full_payload_caching(
            parent_hash,
            payload_attributes,
            forkchoice_update_params,
            current_fork,
        )
        .await
        .map(ProvenancedPayload::Local)
    }

    /// Get a full payload without caching its result in the execution layer's payload cache.
    async fn get_full_payload<Payload: AbstractExecPayload<T>>(
        &self,
        parent_hash: ExecutionBlockHash,
        payload_attributes: &PayloadAttributes,
        forkchoice_update_params: ForkchoiceUpdateParameters,
        current_fork: ForkName,
    ) -> Result<BlockProposalContents<T, Payload>, Error> {
        self.get_full_payload_with(
            parent_hash,
            payload_attributes,
            forkchoice_update_params,
            current_fork,
            noop,
        )
        .await
    }

    /// Get a full payload and cache its result in the execution layer's payload cache.
    async fn get_full_payload_caching<Payload: AbstractExecPayload<T>>(
        &self,
        parent_hash: ExecutionBlockHash,
        payload_attributes: &PayloadAttributes,
        forkchoice_update_params: ForkchoiceUpdateParameters,
        current_fork: ForkName,
    ) -> Result<BlockProposalContents<T, Payload>, Error> {
        self.get_full_payload_with(
            parent_hash,
            payload_attributes,
            forkchoice_update_params,
            current_fork,
            Self::cache_payload,
        )
        .await
    }

    async fn get_full_payload_with<Payload: AbstractExecPayload<T>>(
        &self,
        parent_hash: ExecutionBlockHash,
        payload_attributes: &PayloadAttributes,
        forkchoice_update_params: ForkchoiceUpdateParameters,
        current_fork: ForkName,
        f: fn(&ExecutionLayer<T>, ExecutionPayloadRef<T>) -> Option<ExecutionPayload<T>>,
    ) -> Result<BlockProposalContents<T, Payload>, Error> {
        self.engine()
            .request(move |engine| async move {
                let payload_id = if let Some(id) = engine
                    .get_payload_id(&parent_hash, payload_attributes)
                    .await
                {
                    // The payload id has been cached for this engine.
                    metrics::inc_counter_vec(
                        &metrics::EXECUTION_LAYER_PRE_PREPARED_PAYLOAD_ID,
                        &[metrics::HIT],
                    );
                    id
                } else {
                    // The payload id has *not* been cached. Trigger an artificial
                    // fork choice update to retrieve a payload ID.
                    metrics::inc_counter_vec(
                        &metrics::EXECUTION_LAYER_PRE_PREPARED_PAYLOAD_ID,
                        &[metrics::MISS],
                    );
                    let fork_choice_state = ForkchoiceState {
                        head_block_hash: parent_hash,
                        safe_block_hash: forkchoice_update_params
                            .justified_hash
                            .unwrap_or_else(ExecutionBlockHash::zero),
                        finalized_block_hash: forkchoice_update_params
                            .finalized_hash
                            .unwrap_or_else(ExecutionBlockHash::zero),
                    };

                    let response = engine
                        .notify_forkchoice_updated(
                            fork_choice_state,
                            Some(payload_attributes.clone()),
                            self.log(),
                        )
                        .await?;

                    match response.payload_id {
                        Some(payload_id) => payload_id,
                        None => {
                            error!(
                                self.log(),
                                "Exec engine unable to produce payload";
                                "msg" => "No payload ID, the engine is likely syncing. \
                                          This has the potential to cause a missed block proposal.",
                                "status" => ?response.payload_status
                            );
                            return Err(ApiError::PayloadIdUnavailable);
                        }
                    }
                };

<<<<<<< HEAD
                let blob_fut = async {
                    match current_fork {
                        ForkName::Base | ForkName::Altair | ForkName::Merge | ForkName::Capella => {
                            None
                        }
                        ForkName::Eip4844 | ForkName::Eip6110 => {
                            debug!(
                                self.log(),
                                "Issuing engine_getBlobsBundle";
                                "suggested_fee_recipient" => ?payload_attributes.suggested_fee_recipient(),
                                "prev_randao" => ?payload_attributes.prev_randao(),
                                "timestamp" => payload_attributes.timestamp(),
                                "parent_hash" => ?parent_hash,
                            );
                            Some(engine.api.get_blobs_bundle_v1::<T>(payload_id).await)
                        }
                    }
                };
                let payload_fut = async {
=======
                let payload_response = async {
>>>>>>> 9b55d74c
                    debug!(
                        self.log(),
                        "Issuing engine_getPayload";
                        "suggested_fee_recipient" => ?payload_attributes.suggested_fee_recipient(),
                        "prev_randao" => ?payload_attributes.prev_randao(),
                        "timestamp" => payload_attributes.timestamp(),
                        "parent_hash" => ?parent_hash,
                    );
                    engine.api.get_payload::<T>(current_fork, payload_id).await
                }.await?;

                if payload_response.execution_payload_ref().fee_recipient() != payload_attributes.suggested_fee_recipient() {
                    error!(
                        self.log(),
                        "Inconsistent fee recipient";
                        "msg" => "The fee recipient returned from the Execution Engine differs \
                        from the suggested_fee_recipient set on the beacon node. This could \
                        indicate that fees are being diverted to another address. Please \
                        ensure that the value of suggested_fee_recipient is set correctly and \
                        that the Execution Engine is trusted.",
                        "fee_recipient" => ?payload_response.execution_payload_ref().fee_recipient(),
                        "suggested_fee_recipient" => ?payload_attributes.suggested_fee_recipient(),
                    );
                }
                if f(self, payload_response.execution_payload_ref()).is_some() {
                    warn!(
                        self.log(),
                        "Duplicate payload cached, this might indicate redundant proposal \
                             attempts."
                    );
                }

                Ok(payload_response.into())
            })
            .await
            .map_err(Box::new)
            .map_err(Error::EngineError)
    }

    /// Maps to the `engine_newPayload` JSON-RPC call.
    ///
    /// ## Fallback Behaviour
    ///
    /// The request will be broadcast to all nodes, simultaneously. It will await a response (or
    /// failure) from all nodes and then return based on the first of these conditions which
    /// returns true:
    ///
    /// - Error::ConsensusFailure if some nodes return valid and some return invalid
    /// - Valid, if any nodes return valid.
    /// - Invalid, if any nodes return invalid.
    /// - Syncing, if any nodes return syncing.
    /// - An error, if all nodes return an error.
    pub async fn notify_new_payload(
        &self,
        execution_payload: &ExecutionPayload<T>,
    ) -> Result<PayloadStatus, Error> {
        let _timer = metrics::start_timer_vec(
            &metrics::EXECUTION_LAYER_REQUEST_TIMES,
            &[metrics::NEW_PAYLOAD],
        );

        trace!(
            self.log(),
            "Issuing engine_newPayload";
            "parent_hash" => ?execution_payload.parent_hash(),
            "block_hash" => ?execution_payload.block_hash(),
            "block_number" => execution_payload.block_number(),
        );

        let result = self
            .engine()
            .request(|engine| engine.api.new_payload(execution_payload.clone()))
            .await;

        if let Ok(status) = &result {
            metrics::inc_counter_vec(
                &metrics::EXECUTION_LAYER_PAYLOAD_STATUS,
                &["new_payload", status.status.into()],
            );
        }

        process_payload_status(execution_payload.block_hash(), result, self.log())
            .map_err(Box::new)
            .map_err(Error::EngineError)
    }

    /// Register that the given `validator_index` is going to produce a block at `slot`.
    ///
    /// The block will be built atop `head_block_root` and the EL will need to prepare an
    /// `ExecutionPayload` as defined by the given `payload_attributes`.
    pub async fn insert_proposer(
        &self,
        slot: Slot,
        head_block_root: Hash256,
        validator_index: u64,
        payload_attributes: PayloadAttributes,
    ) -> bool {
        let proposers_key = ProposerKey {
            slot,
            head_block_root,
        };

        let existing = self.proposers().write().await.insert(
            proposers_key,
            Proposer {
                validator_index,
                payload_attributes,
            },
        );

        if existing.is_none() {
            metrics::inc_counter(&metrics::EXECUTION_LAYER_PROPOSER_INSERTED);
        }

        existing.is_some()
    }

    /// If there has been a proposer registered via `Self::insert_proposer` with a matching `slot`
    /// `head_block_root`, then return the appropriate `PayloadAttributes` for inclusion in
    /// `forkchoiceUpdated` calls.
    pub async fn payload_attributes(
        &self,
        current_slot: Slot,
        head_block_root: Hash256,
    ) -> Option<PayloadAttributes> {
        let proposers_key = ProposerKey {
            slot: current_slot,
            head_block_root,
        };

        let proposer = self.proposers().read().await.get(&proposers_key).cloned()?;

        debug!(
            self.log(),
            "Beacon proposer found";
            "payload_attributes" => ?proposer.payload_attributes,
            "head_block_root" => ?head_block_root,
            "slot" => current_slot,
            "validator_index" => proposer.validator_index,
        );

        Some(proposer.payload_attributes)
    }

    /// Maps to the `engine_consensusValidated` JSON-RPC call.
    ///
    /// ## Fallback Behaviour
    ///
    /// The request will be broadcast to all nodes, simultaneously. It will await a response (or
    /// failure) from all nodes and then return based on the first of these conditions which
    /// returns true:
    ///
    /// - Error::ConsensusFailure if some nodes return valid and some return invalid
    /// - Valid, if any nodes return valid.
    /// - Invalid, if any nodes return invalid.
    /// - Syncing, if any nodes return syncing.
    /// - An error, if all nodes return an error.
    pub async fn notify_forkchoice_updated(
        &self,
        head_block_hash: ExecutionBlockHash,
        justified_block_hash: ExecutionBlockHash,
        finalized_block_hash: ExecutionBlockHash,
        current_slot: Slot,
        head_block_root: Hash256,
    ) -> Result<PayloadStatus, Error> {
        let _timer = metrics::start_timer_vec(
            &metrics::EXECUTION_LAYER_REQUEST_TIMES,
            &[metrics::FORKCHOICE_UPDATED],
        );

        debug!(
            self.log(),
            "Issuing engine_forkchoiceUpdated";
            "finalized_block_hash" => ?finalized_block_hash,
            "justified_block_hash" => ?justified_block_hash,
            "head_block_hash" => ?head_block_hash,
            "head_block_root" => ?head_block_root,
            "current_slot" => current_slot,
        );

        let next_slot = current_slot + 1;
        let payload_attributes = self.payload_attributes(next_slot, head_block_root).await;

        // Compute the "lookahead", the time between when the payload will be produced and now.
        if let Some(ref payload_attributes) = payload_attributes {
            if let Ok(now) = SystemTime::now().duration_since(UNIX_EPOCH) {
                let timestamp = Duration::from_secs(payload_attributes.timestamp());
                if let Some(lookahead) = timestamp.checked_sub(now) {
                    metrics::observe_duration(
                        &metrics::EXECUTION_LAYER_PAYLOAD_ATTRIBUTES_LOOKAHEAD,
                        lookahead,
                    );
                } else {
                    debug!(
                        self.log(),
                        "Late payload attributes";
                        "timestamp" => ?timestamp,
                        "now" => ?now,
                    )
                }
            }
        }

        let forkchoice_state = ForkchoiceState {
            head_block_hash,
            safe_block_hash: justified_block_hash,
            finalized_block_hash,
        };

        self.engine()
            .set_latest_forkchoice_state(forkchoice_state)
            .await;

        let result = self
            .engine()
            .request(|engine| async move {
                engine
                    .notify_forkchoice_updated(forkchoice_state, payload_attributes, self.log())
                    .await
            })
            .await;

        if let Ok(status) = &result {
            metrics::inc_counter_vec(
                &metrics::EXECUTION_LAYER_PAYLOAD_STATUS,
                &["forkchoice_updated", status.payload_status.status.into()],
            );
        }

        process_payload_status(
            head_block_hash,
            result.map(|response| response.payload_status),
            self.log(),
        )
        .map_err(Box::new)
        .map_err(Error::EngineError)
    }

    pub async fn exchange_transition_configuration(&self, spec: &ChainSpec) -> Result<(), Error> {
        let local = TransitionConfigurationV1 {
            terminal_total_difficulty: spec.terminal_total_difficulty,
            terminal_block_hash: spec.terminal_block_hash,
            terminal_block_number: 0,
        };

        let result = self
            .engine()
            .request(|engine| engine.api.exchange_transition_configuration_v1(local))
            .await;

        match result {
            Ok(remote) => {
                if local.terminal_total_difficulty != remote.terminal_total_difficulty
                    || local.terminal_block_hash != remote.terminal_block_hash
                {
                    error!(
                        self.log(),
                        "Execution client config mismatch";
                        "msg" => "ensure lighthouse and the execution client are up-to-date and \
                                  configured consistently",
                        "remote" => ?remote,
                        "local" => ?local,
                    );
                    Err(Error::EngineError(Box::new(EngineError::Api {
                        error: ApiError::TransitionConfigurationMismatch,
                    })))
                } else {
                    debug!(
                        self.log(),
                        "Execution client config is OK";
                    );
                    Ok(())
                }
            }
            Err(e) => {
                error!(
                    self.log(),
                    "Unable to get transition config";
                    "error" => ?e,
                );
                Err(Error::EngineError(Box::new(e)))
            }
        }
    }

    /// Returns the execution engine capabilities resulting from a call to
    /// engine_exchangeCapabilities. If the capabilities cache is not populated,
    /// or if it is populated with a cached result of age >= `age_limit`, this
    /// method will fetch the result from the execution engine and populate the
    /// cache before returning it. Otherwise it will return a cached result from
    /// a previous call.
    ///
    /// Set `age_limit` to `None` to always return the cached result
    /// Set `age_limit` to `Some(Duration::ZERO)` to force fetching from EE
    pub async fn get_engine_capabilities(
        &self,
        age_limit: Option<Duration>,
    ) -> Result<EngineCapabilities, Error> {
        self.engine()
            .request(|engine| engine.get_engine_capabilities(age_limit))
            .await
            .map_err(Box::new)
            .map_err(Error::EngineError)
    }

    /// Used during block production to determine if the merge has been triggered.
    ///
    /// ## Specification
    ///
    /// `get_terminal_pow_block_hash`
    ///
    /// https://github.com/ethereum/consensus-specs/blob/v1.1.5/specs/merge/validator.md
    pub async fn get_terminal_pow_block_hash(
        &self,
        spec: &ChainSpec,
        timestamp: u64,
    ) -> Result<Option<ExecutionBlockHash>, Error> {
        let _timer = metrics::start_timer_vec(
            &metrics::EXECUTION_LAYER_REQUEST_TIMES,
            &[metrics::GET_TERMINAL_POW_BLOCK_HASH],
        );

        let hash_opt = self
            .engine()
            .request(|engine| async move {
                let terminal_block_hash = spec.terminal_block_hash;
                if terminal_block_hash != ExecutionBlockHash::zero() {
                    if self
                        .get_pow_block(engine, terminal_block_hash)
                        .await?
                        .is_some()
                    {
                        return Ok(Some(terminal_block_hash));
                    } else {
                        return Ok(None);
                    }
                }

                let block = self.get_pow_block_at_total_difficulty(engine, spec).await?;
                if let Some(pow_block) = block {
                    // If `terminal_block.timestamp == transition_block.timestamp`,
                    // we violate the invariant that a block's timestamp must be
                    // strictly greater than its parent's timestamp.
                    // The execution layer will reject a fcu call with such payload
                    // attributes leading to a missed block.
                    // Hence, we return `None` in such a case.
                    if pow_block.timestamp >= timestamp {
                        return Ok(None);
                    }
                }
                Ok(block.map(|b| b.block_hash))
            })
            .await
            .map_err(Box::new)
            .map_err(Error::EngineError)?;

        if let Some(hash) = &hash_opt {
            info!(
                self.log(),
                "Found terminal block hash";
                "terminal_block_hash_override" => ?spec.terminal_block_hash,
                "terminal_total_difficulty" => ?spec.terminal_total_difficulty,
                "block_hash" => ?hash,
            );
        }

        Ok(hash_opt)
    }

    /// This function should remain internal. External users should use
    /// `self.get_terminal_pow_block` instead, since it checks against the terminal block hash
    /// override.
    ///
    /// ## Specification
    ///
    /// `get_pow_block_at_terminal_total_difficulty`
    ///
    /// https://github.com/ethereum/consensus-specs/blob/v1.1.5/specs/merge/validator.md
    async fn get_pow_block_at_total_difficulty(
        &self,
        engine: &Engine,
        spec: &ChainSpec,
    ) -> Result<Option<ExecutionBlock>, ApiError> {
        let mut block = engine
            .api
            .get_block_by_number(BlockByNumberQuery::Tag(LATEST_TAG))
            .await?
            .ok_or(ApiError::ExecutionHeadBlockNotFound)?;

        self.execution_blocks().await.put(block.block_hash, block);

        loop {
            let block_reached_ttd = block.total_difficulty >= spec.terminal_total_difficulty;
            if block_reached_ttd {
                if block.parent_hash == ExecutionBlockHash::zero() {
                    return Ok(Some(block));
                }
                let parent = self
                    .get_pow_block(engine, block.parent_hash)
                    .await?
                    .ok_or(ApiError::ExecutionBlockNotFound(block.parent_hash))?;
                let parent_reached_ttd = parent.total_difficulty >= spec.terminal_total_difficulty;

                if block_reached_ttd && !parent_reached_ttd {
                    return Ok(Some(block));
                } else {
                    block = parent;
                }
            } else {
                return Ok(None);
            }
        }
    }

    /// Used during block verification to check that a block correctly triggers the merge.
    ///
    /// ## Returns
    ///
    /// - `Some(true)` if the given `block_hash` is the terminal proof-of-work block.
    /// - `Some(false)` if the given `block_hash` is certainly *not* the terminal proof-of-work
    ///     block.
    /// - `None` if the `block_hash` or its parent were not present on the execution engine.
    /// - `Err(_)` if there was an error connecting to the execution engine.
    ///
    /// ## Fallback Behaviour
    ///
    /// The request will be broadcast to all nodes, simultaneously. It will await a response (or
    /// failure) from all nodes and then return based on the first of these conditions which
    /// returns true:
    ///
    /// - Terminal, if any node indicates it is terminal.
    /// - Not terminal, if any node indicates it is non-terminal.
    /// - Block not found, if any node cannot find the block.
    /// - An error, if all nodes return an error.
    ///
    /// ## Specification
    ///
    /// `is_valid_terminal_pow_block`
    ///
    /// https://github.com/ethereum/consensus-specs/blob/v1.1.0/specs/merge/fork-choice.md
    pub async fn is_valid_terminal_pow_block_hash(
        &self,
        block_hash: ExecutionBlockHash,
        spec: &ChainSpec,
    ) -> Result<Option<bool>, Error> {
        let _timer = metrics::start_timer_vec(
            &metrics::EXECUTION_LAYER_REQUEST_TIMES,
            &[metrics::IS_VALID_TERMINAL_POW_BLOCK_HASH],
        );

        self.engine()
            .request(|engine| async move {
                if let Some(pow_block) = self.get_pow_block(engine, block_hash).await? {
                    if let Some(pow_parent) =
                        self.get_pow_block(engine, pow_block.parent_hash).await?
                    {
                        return Ok(Some(
                            self.is_valid_terminal_pow_block(pow_block, pow_parent, spec),
                        ));
                    }
                }
                Ok(None)
            })
            .await
            .map_err(Box::new)
            .map_err(Error::EngineError)
    }

    /// This function should remain internal.
    ///
    /// External users should use `self.is_valid_terminal_pow_block_hash`.
    fn is_valid_terminal_pow_block(
        &self,
        block: ExecutionBlock,
        parent: ExecutionBlock,
        spec: &ChainSpec,
    ) -> bool {
        let is_total_difficulty_reached = block.total_difficulty >= spec.terminal_total_difficulty;
        let is_parent_total_difficulty_valid =
            parent.total_difficulty < spec.terminal_total_difficulty;
        is_total_difficulty_reached && is_parent_total_difficulty_valid
    }

    /// Maps to the `eth_getBlockByHash` JSON-RPC call.
    async fn get_pow_block(
        &self,
        engine: &Engine,
        hash: ExecutionBlockHash,
    ) -> Result<Option<ExecutionBlock>, ApiError> {
        if let Some(cached) = self.execution_blocks().await.get(&hash).copied() {
            // The block was in the cache, no need to request it from the execution
            // engine.
            return Ok(Some(cached));
        }

        // The block was *not* in the cache, request it from the execution
        // engine and cache it for future reference.
        if let Some(block) = engine.api.get_block_by_hash(hash).await? {
            self.execution_blocks().await.put(hash, block);
            Ok(Some(block))
        } else {
            Ok(None)
        }
    }

    pub async fn get_payload_bodies_by_hash(
        &self,
        hashes: Vec<ExecutionBlockHash>,
    ) -> Result<Vec<Option<ExecutionPayloadBodyV1<T>>>, Error> {
        self.engine()
            .request(|engine: &Engine| async move {
                engine.api.get_payload_bodies_by_hash_v1(hashes).await
            })
            .await
            .map_err(Box::new)
            .map_err(Error::EngineError)
    }

    pub async fn get_payload_bodies_by_range(
        &self,
        start: u64,
        count: u64,
    ) -> Result<Vec<Option<ExecutionPayloadBodyV1<T>>>, Error> {
        let _timer = metrics::start_timer(&metrics::EXECUTION_LAYER_GET_PAYLOAD_BODIES_BY_RANGE);
        self.engine()
            .request(|engine: &Engine| async move {
                engine
                    .api
                    .get_payload_bodies_by_range_v1(start, count)
                    .await
            })
            .await
            .map_err(Box::new)
            .map_err(Error::EngineError)
    }

    /// Fetch a full payload from the execution node.
    ///
    /// This will fail if the payload is not from the finalized portion of the chain.
    pub async fn get_payload_for_header(
        &self,
        header: &ExecutionPayloadHeader<T>,
        fork: ForkName,
    ) -> Result<Option<ExecutionPayload<T>>, Error> {
        let hash = header.block_hash();
        let block_number = header.block_number();

        // Handle default payload body.
        if header.block_hash() == ExecutionBlockHash::zero() {
            let payload = match fork {
                ForkName::Merge => ExecutionPayloadMerge::default().into(),
                ForkName::Capella => ExecutionPayloadCapella::default().into(),
<<<<<<< HEAD
                ForkName::Eip4844 => ExecutionPayloadEip4844::default().into(),
                ForkName::Eip6110 => ExecutionPayloadEip6110::default().into(),
=======
                ForkName::Deneb => ExecutionPayloadDeneb::default().into(),
>>>>>>> 9b55d74c
                ForkName::Base | ForkName::Altair => {
                    return Err(Error::InvalidForkForPayload);
                }
            };
            return Ok(Some(payload));
        }

        // Use efficient payload bodies by range method if supported.
        let capabilities = self.get_engine_capabilities(None).await?;
        if capabilities.get_payload_bodies_by_range_v1 {
            let mut payload_bodies = self.get_payload_bodies_by_range(block_number, 1).await?;

            if payload_bodies.len() != 1 {
                return Ok(None);
            }

            let opt_payload_body = payload_bodies.pop().flatten();
            opt_payload_body
                .map(|body| {
                    body.to_payload(header.clone())
                        .map_err(Error::InvalidPayloadBody)
                })
                .transpose()
        } else {
            // Fall back to eth_blockByHash.
            self.get_payload_by_hash_legacy(hash, fork).await
        }
    }

    pub async fn get_payload_by_hash_legacy(
        &self,
        hash: ExecutionBlockHash,
        fork: ForkName,
    ) -> Result<Option<ExecutionPayload<T>>, Error> {
        self.engine()
            .request(|engine| async move {
                self.get_payload_by_hash_from_engine(engine, hash, fork)
                    .await
            })
            .await
            .map_err(Box::new)
            .map_err(Error::EngineError)
    }

    async fn get_payload_by_hash_from_engine(
        &self,
        engine: &Engine,
        hash: ExecutionBlockHash,
        fork: ForkName,
    ) -> Result<Option<ExecutionPayload<T>>, ApiError> {
        let _timer = metrics::start_timer(&metrics::EXECUTION_LAYER_GET_PAYLOAD_BY_BLOCK_HASH);

        if hash == ExecutionBlockHash::zero() {
            return match fork {
                ForkName::Merge => Ok(Some(ExecutionPayloadMerge::default().into())),
                ForkName::Capella => Ok(Some(ExecutionPayloadCapella::default().into())),
<<<<<<< HEAD
                ForkName::Eip4844 => Ok(Some(ExecutionPayloadEip4844::default().into())),
                ForkName::Eip6110 => Ok(Some(ExecutionPayloadEip6110::default().into())),
=======
                ForkName::Deneb => Ok(Some(ExecutionPayloadDeneb::default().into())),
>>>>>>> 9b55d74c
                ForkName::Base | ForkName::Altair => Err(ApiError::UnsupportedForkVariant(
                    format!("called get_payload_by_hash_from_engine with {}", fork),
                )),
            };
        }

        let block = if let Some(block) = engine
            .api
            .get_block_by_hash_with_txns::<T>(hash, fork)
            .await?
        {
            block
        } else {
            return Ok(None);
        };

        let convert_transactions = |transactions: Vec<EthersTransaction>| {
            VariableList::new(
                transactions
                    .into_iter()
                    .map(ethers_tx_to_bytes::<T>)
                    .collect::<Result<Vec<_>, BlobTxConversionError>>()?,
            )
            .map_err(BlobTxConversionError::SszError)
        };

        let payload = match block {
            ExecutionBlockWithTransactions::Merge(merge_block) => {
                ExecutionPayload::Merge(ExecutionPayloadMerge {
                    parent_hash: merge_block.parent_hash,
                    fee_recipient: merge_block.fee_recipient,
                    state_root: merge_block.state_root,
                    receipts_root: merge_block.receipts_root,
                    logs_bloom: merge_block.logs_bloom,
                    prev_randao: merge_block.prev_randao,
                    block_number: merge_block.block_number,
                    gas_limit: merge_block.gas_limit,
                    gas_used: merge_block.gas_used,
                    timestamp: merge_block.timestamp,
                    extra_data: merge_block.extra_data,
                    base_fee_per_gas: merge_block.base_fee_per_gas,
                    block_hash: merge_block.block_hash,
                    transactions: convert_transactions(merge_block.transactions)?,
                })
            }
            ExecutionBlockWithTransactions::Capella(capella_block) => {
                let withdrawals = VariableList::new(
                    capella_block
                        .withdrawals
                        .into_iter()
                        .map(Into::into)
                        .collect(),
                )
                .map_err(ApiError::DeserializeWithdrawals)?;
                ExecutionPayload::Capella(ExecutionPayloadCapella {
                    parent_hash: capella_block.parent_hash,
                    fee_recipient: capella_block.fee_recipient,
                    state_root: capella_block.state_root,
                    receipts_root: capella_block.receipts_root,
                    logs_bloom: capella_block.logs_bloom,
                    prev_randao: capella_block.prev_randao,
                    block_number: capella_block.block_number,
                    gas_limit: capella_block.gas_limit,
                    gas_used: capella_block.gas_used,
                    timestamp: capella_block.timestamp,
                    extra_data: capella_block.extra_data,
                    base_fee_per_gas: capella_block.base_fee_per_gas,
                    block_hash: capella_block.block_hash,
                    transactions: convert_transactions(capella_block.transactions)?,
                    withdrawals,
                })
            }
            ExecutionBlockWithTransactions::Deneb(deneb_block) => {
                let withdrawals = VariableList::new(
                    deneb_block
                        .withdrawals
                        .into_iter()
                        .map(Into::into)
                        .collect(),
                )
                .map_err(ApiError::DeserializeWithdrawals)?;
                ExecutionPayload::Deneb(ExecutionPayloadDeneb {
                    parent_hash: deneb_block.parent_hash,
                    fee_recipient: deneb_block.fee_recipient,
                    state_root: deneb_block.state_root,
                    receipts_root: deneb_block.receipts_root,
                    logs_bloom: deneb_block.logs_bloom,
                    prev_randao: deneb_block.prev_randao,
                    block_number: deneb_block.block_number,
                    gas_limit: deneb_block.gas_limit,
                    gas_used: deneb_block.gas_used,
                    timestamp: deneb_block.timestamp,
                    extra_data: deneb_block.extra_data,
                    base_fee_per_gas: deneb_block.base_fee_per_gas,
                    block_hash: deneb_block.block_hash,
                    transactions: convert_transactions(deneb_block.transactions)?,
                    withdrawals,
                    excess_data_gas: deneb_block.excess_data_gas,
                })
            }
            ExecutionBlockWithTransactions::Eip6110(eip6110_block) => {
                let withdrawals = VariableList::new(
                    eip6110_block
                        .withdrawals
                        .into_iter()
                        .map(Into::into)
                        .collect(),
                )
                .map_err(ApiError::DeserializeWithdrawals)?;

                let deposit_receipts = VariableList::new(
                    eip6110_block
                        .deposit_receipts
                        .into_iter()
                        .map(Into::into)
                        .collect(),
                )
                .map_err(ApiError::DeserializeDepositReceipts)?;

                ExecutionPayload::Eip6110(ExecutionPayloadEip6110 {
                    parent_hash: eip6110_block.parent_hash,
                    fee_recipient: eip6110_block.fee_recipient,
                    state_root: eip6110_block.state_root,
                    receipts_root: eip6110_block.receipts_root,
                    logs_bloom: eip6110_block.logs_bloom,
                    prev_randao: eip6110_block.prev_randao,
                    block_number: eip6110_block.block_number,
                    gas_limit: eip6110_block.gas_limit,
                    gas_used: eip6110_block.gas_used,
                    timestamp: eip6110_block.timestamp,
                    extra_data: eip6110_block.extra_data,
                    base_fee_per_gas: eip6110_block.base_fee_per_gas,
                    excess_data_gas: eip6110_block.excess_data_gas,
                    block_hash: eip6110_block.block_hash,
                    transactions: convert_transactions(eip6110_block.transactions)?,
                    withdrawals,
                    deposit_receipts,
                })
            }
        };

        Ok(Some(payload))
    }

    pub async fn propose_blinded_beacon_block(
        &self,
        block_root: Hash256,
        block: &SignedBeaconBlock<T, BlindedPayload<T>>,
    ) -> Result<ExecutionPayload<T>, Error> {
        debug!(
            self.log(),
            "Sending block to builder";
            "root" => ?block_root,
        );

        if let Some(builder) = self.builder() {
            let (payload_result, duration) =
                timed_future(metrics::POST_BLINDED_PAYLOAD_BUILDER, async {
                    builder
                        .post_builder_blinded_blocks(block)
                        .await
                        .map_err(Error::Builder)
                        .map(|d| d.data)
                })
                .await;

            match &payload_result {
                Ok(payload) => {
                    metrics::inc_counter_vec(
                        &metrics::EXECUTION_LAYER_BUILDER_REVEAL_PAYLOAD_OUTCOME,
                        &[metrics::SUCCESS],
                    );
                    info!(
                        self.log(),
                        "Builder successfully revealed payload";
                        "relay_response_ms" => duration.as_millis(),
                        "block_root" => ?block_root,
                        "fee_recipient" => ?payload.fee_recipient(),
                        "block_hash" => ?payload.block_hash(),
                        "parent_hash" => ?payload.parent_hash()
                    )
                }
                Err(e) => {
                    metrics::inc_counter_vec(
                        &metrics::EXECUTION_LAYER_BUILDER_REVEAL_PAYLOAD_OUTCOME,
                        &[metrics::FAILURE],
                    );
                    warn!(
                        self.log(),
                        "Builder failed to reveal payload";
                        "info" => "this is common behaviour for some builders and may not indicate an issue",
                        "error" => ?e,
                        "relay_response_ms" => duration.as_millis(),
                        "block_root" => ?block_root,
                        "parent_hash" => ?block
                            .message()
                            .execution_payload()
                            .map(|payload| format!("{}", payload.parent_hash()))
                            .unwrap_or_else(|_| "unknown".to_string())
                    )
                }
            }

            payload_result
        } else {
            Err(Error::NoPayloadBuilder)
        }
    }
}

#[derive(AsRefStr)]
#[strum(serialize_all = "snake_case")]
enum InvalidBuilderPayload {
    LowValue {
        profit_threshold: Uint256,
        payload_value: Uint256,
    },
    ParentHash {
        payload: ExecutionBlockHash,
        expected: ExecutionBlockHash,
    },
    PrevRandao {
        payload: Hash256,
        expected: Hash256,
    },
    Timestamp {
        payload: u64,
        expected: u64,
    },
    BlockNumber {
        payload: u64,
        expected: Option<u64>,
    },
    Fork {
        payload: Option<ForkName>,
        expected: ForkName,
    },
    Signature {
        signature: Signature,
        pubkey: PublicKeyBytes,
    },
    WithdrawalsRoot {
        payload: Option<Hash256>,
        expected: Option<Hash256>,
    },
}

impl InvalidBuilderPayload {
    /// Returns `true` if a payload is objectively invalid and should never be included on chain.
    fn payload_invalid(&self) -> bool {
        match self {
            // A low-value payload isn't invalid, it should just be avoided if possible.
            InvalidBuilderPayload::LowValue { .. } => false,
            InvalidBuilderPayload::ParentHash { .. } => true,
            InvalidBuilderPayload::PrevRandao { .. } => true,
            InvalidBuilderPayload::Timestamp { .. } => true,
            InvalidBuilderPayload::BlockNumber { .. } => true,
            InvalidBuilderPayload::Fork { .. } => true,
            InvalidBuilderPayload::Signature { .. } => true,
            InvalidBuilderPayload::WithdrawalsRoot { .. } => true,
        }
    }
}

impl fmt::Display for InvalidBuilderPayload {
    fn fmt(&self, f: &mut fmt::Formatter<'_>) -> fmt::Result {
        match self {
            InvalidBuilderPayload::LowValue {
                profit_threshold,
                payload_value,
            } => write!(
                f,
                "payload value of {} does not meet user-configured profit-threshold of {}",
                payload_value, profit_threshold
            ),
            InvalidBuilderPayload::ParentHash { payload, expected } => {
                write!(f, "payload block hash was {} not {}", payload, expected)
            }
            InvalidBuilderPayload::PrevRandao { payload, expected } => {
                write!(f, "payload prev randao was {} not {}", payload, expected)
            }
            InvalidBuilderPayload::Timestamp { payload, expected } => {
                write!(f, "payload timestamp was {} not {}", payload, expected)
            }
            InvalidBuilderPayload::BlockNumber { payload, expected } => {
                write!(f, "payload block number was {} not {:?}", payload, expected)
            }
            InvalidBuilderPayload::Fork { payload, expected } => {
                write!(f, "payload fork was {:?} not {}", payload, expected)
            }
            InvalidBuilderPayload::Signature { signature, pubkey } => write!(
                f,
                "invalid payload signature {} for pubkey {}",
                signature, pubkey
            ),
            InvalidBuilderPayload::WithdrawalsRoot { payload, expected } => {
                let opt_string = |opt_hash: &Option<Hash256>| {
                    opt_hash
                        .map(|hash| hash.to_string())
                        .unwrap_or_else(|| "None".to_string())
                };
                write!(
                    f,
                    "payload withdrawals root was {} not {}",
                    opt_string(payload),
                    opt_string(expected)
                )
            }
        }
    }
}

/// Perform some cursory, non-exhaustive validation of the bid returned from the builder.
fn verify_builder_bid<T: EthSpec, Payload: AbstractExecPayload<T>>(
    bid: &ForkVersionedResponse<SignedBuilderBid<T, Payload>>,
    parent_hash: ExecutionBlockHash,
    payload_attributes: &PayloadAttributes,
    block_number: Option<u64>,
    profit_threshold: Uint256,
    current_fork: ForkName,
    spec: &ChainSpec,
) -> Result<(), Box<InvalidBuilderPayload>> {
    let is_signature_valid = bid.data.verify_signature(spec);
    let header = &bid.data.message.header;
    let payload_value = bid.data.message.value;

    // Avoid logging values that we can't represent with our Prometheus library.
    let payload_value_gwei = bid.data.message.value / 1_000_000_000;
    if payload_value_gwei <= Uint256::from(i64::max_value()) {
        metrics::set_gauge_vec(
            &metrics::EXECUTION_LAYER_PAYLOAD_BIDS,
            &[metrics::BUILDER],
            payload_value_gwei.low_u64() as i64,
        );
    }

    let expected_withdrawals_root = payload_attributes
        .withdrawals()
        .ok()
        .cloned()
        .map(|withdrawals| Withdrawals::<T>::from(withdrawals).tree_hash_root());
    let payload_withdrawals_root = header.withdrawals_root().ok();

    if payload_value < profit_threshold {
        Err(Box::new(InvalidBuilderPayload::LowValue {
            profit_threshold,
            payload_value,
        }))
    } else if header.parent_hash() != parent_hash {
        Err(Box::new(InvalidBuilderPayload::ParentHash {
            payload: header.parent_hash(),
            expected: parent_hash,
        }))
    } else if header.prev_randao() != payload_attributes.prev_randao() {
        Err(Box::new(InvalidBuilderPayload::PrevRandao {
            payload: header.prev_randao(),
            expected: payload_attributes.prev_randao(),
        }))
    } else if header.timestamp() != payload_attributes.timestamp() {
        Err(Box::new(InvalidBuilderPayload::Timestamp {
            payload: header.timestamp(),
            expected: payload_attributes.timestamp(),
        }))
    } else if block_number.map_or(false, |n| n != header.block_number()) {
        Err(Box::new(InvalidBuilderPayload::BlockNumber {
            payload: header.block_number(),
            expected: block_number,
        }))
    } else if bid.version != Some(current_fork) {
        Err(Box::new(InvalidBuilderPayload::Fork {
            payload: bid.version,
            expected: current_fork,
        }))
    } else if !is_signature_valid {
        Err(Box::new(InvalidBuilderPayload::Signature {
            signature: bid.data.signature.clone(),
            pubkey: bid.data.message.pubkey,
        }))
    } else if payload_withdrawals_root != expected_withdrawals_root {
        Err(Box::new(InvalidBuilderPayload::WithdrawalsRoot {
            payload: payload_withdrawals_root,
            expected: expected_withdrawals_root,
        }))
    } else {
        Ok(())
    }
}

/// A helper function to record the time it takes to execute a future.
async fn timed_future<F: Future<Output = T>, T>(metric: &str, future: F) -> (T, Duration) {
    let start = Instant::now();
    let result = future.await;
    let duration = start.elapsed();
    metrics::observe_timer_vec(&metrics::EXECUTION_LAYER_REQUEST_TIMES, &[metric], duration);
    (result, duration)
}

#[derive(Debug)]
pub enum BlobTxConversionError {
    /// The transaction type was not set.
    NoTransactionType,
    /// The transaction chain ID was not set.
    NoChainId,
    /// The transaction nonce was too large to fit in a `u64`.
    NonceTooLarge,
    /// The transaction gas was too large to fit in a `u64`.
    GasTooHigh,
    /// Missing the `max_fee_per_gas` field.
    MaxFeePerGasMissing,
    /// Missing the `max_priority_fee_per_gas` field.
    MaxPriorityFeePerGasMissing,
    /// Missing the `access_list` field.
    AccessListMissing,
    /// Missing the `max_fee_per_data_gas` field.
    MaxFeePerDataGasMissing,
    /// Missing the `versioned_hashes` field.
    VersionedHashesMissing,
    /// `y_parity` field was greater than one.
    InvalidYParity,
    /// There was an error converting the transaction to SSZ.
    SszError(ssz_types::Error),
    /// There was an error converting the transaction from JSON.
    SerdeJson(serde_json::Error),
    /// There was an error converting the transaction from hex.
    FromHex(String),
    /// There was an error converting the transaction from hex.
    FromStrRadix(FromStrRadixErr),
    /// A `versioned_hash` did not contain 32 bytes.
    InvalidVersionedHashBytesLen,
}

impl From<ssz_types::Error> for BlobTxConversionError {
    fn from(value: ssz_types::Error) -> Self {
        Self::SszError(value)
    }
}

impl From<serde_json::Error> for BlobTxConversionError {
    fn from(value: serde_json::Error) -> Self {
        Self::SerdeJson(value)
    }
}

/// A utility function to convert a `ethers-rs` `Transaction` into the correct bytes encoding based
/// on transaction type. That means RLP encoding if this is a transaction other than a
/// `BLOB_TX_TYPE` transaction in which case, SSZ encoding will be used.
fn ethers_tx_to_bytes<T: EthSpec>(
    transaction: EthersTransaction,
) -> Result<Transaction<T::MaxBytesPerTransaction>, BlobTxConversionError> {
    let tx_type = transaction
        .transaction_type
        .ok_or(BlobTxConversionError::NoTransactionType)?
        .as_u64();

    let tx = if BLOB_TX_TYPE as u64 == tx_type {
        let EthersTransaction {
            hash: _,
            nonce,
            block_hash: _,
            block_number: _,
            transaction_index: _,
            from: _,
            to,
            value,
            gas_price: _,
            gas,
            input,
            v,
            r,
            s,
            transaction_type: _,
            access_list,
            max_priority_fee_per_gas,
            max_fee_per_gas,
            chain_id,
            other,
        } = transaction;

        // ******************** BlobTransaction fields ********************

        // chainId
        let chain_id = chain_id.ok_or(BlobTxConversionError::NoChainId)?;

        // nonce
        let nonce = if nonce > Uint256::from(u64::MAX) {
            return Err(BlobTxConversionError::NonceTooLarge);
        } else {
            nonce.as_u64()
        };

        // maxPriorityFeePerGas
        let max_priority_fee_per_gas =
            max_priority_fee_per_gas.ok_or(BlobTxConversionError::MaxPriorityFeePerGasMissing)?;

        // maxFeePerGas
        let max_fee_per_gas = max_fee_per_gas.ok_or(BlobTxConversionError::MaxFeePerGasMissing)?;

        // gas
        let gas = if gas > Uint256::from(u64::MAX) {
            return Err(BlobTxConversionError::GasTooHigh);
        } else {
            gas.as_u64()
        };

        // data (a.k.a input)
        let data = VariableList::new(input.to_vec())?;

        // accessList
        let access_list = VariableList::new(
            access_list
                .ok_or(BlobTxConversionError::AccessListMissing)?
                .0
                .into_iter()
                .map(|access_tuple| {
                    let AccessListItem {
                        address,
                        storage_keys,
                    } = access_tuple;
                    Ok(AccessTuple {
                        address,
                        storage_keys: VariableList::new(storage_keys)?,
                    })
                })
                .collect::<Result<Vec<AccessTuple>, BlobTxConversionError>>()?,
        )?;

        // ******************** BlobTransaction `other` fields ********************
        //
        // Here we use the `other` field in the `ethers-rs` `Transaction` type because
        // `ethers-rs` does not yet support SSZ and therefore the blobs transaction type.

        // maxFeePerDataGas
        let max_fee_per_data_gas = Uint256::from_str_radix(
            other
                .get("maxFeePerDataGas")
                .ok_or(BlobTxConversionError::MaxFeePerDataGasMissing)?
                .as_str()
                .ok_or(BlobTxConversionError::MaxFeePerDataGasMissing)?,
            16,
        )
        .map_err(BlobTxConversionError::FromStrRadix)?;

        // versionedHashes
        let versioned_hashes = other
            .get("versionedHashes")
            .ok_or(BlobTxConversionError::VersionedHashesMissing)?
            .as_array()
            .ok_or(BlobTxConversionError::VersionedHashesMissing)?
            .iter()
            .map(|versioned_hash| {
                let hash_bytes = eth2_serde_utils::hex::decode(
                    versioned_hash
                        .as_str()
                        .ok_or(BlobTxConversionError::VersionedHashesMissing)?,
                )
                .map_err(BlobTxConversionError::FromHex)?;
                if hash_bytes.len() != Hash256::ssz_fixed_len() {
                    Err(BlobTxConversionError::InvalidVersionedHashBytesLen)
                } else {
                    Ok(Hash256::from_slice(&hash_bytes))
                }
            })
            .collect::<Result<Vec<VersionedHash>, BlobTxConversionError>>()?;
        let message = BlobTransaction {
            chain_id,
            nonce,
            max_priority_fee_per_gas,
            max_fee_per_gas,
            gas,
            to,
            value,
            data,
            access_list,
            max_fee_per_data_gas,
            versioned_hashes: VariableList::new(versioned_hashes)?,
        };

        // ******************** EcdsaSignature fields ********************

        let y_parity = if v == U64::zero() {
            false
        } else if v == U64::one() {
            true
        } else {
            return Err(BlobTxConversionError::InvalidYParity);
        };
        let signature = EcdsaSignature { y_parity, r, s };

        // The `BLOB_TX_TYPE` should prepend the SSZ encoded `SignedBlobTransaction`.
        let mut signed_tx = SignedBlobTransaction { message, signature }.as_ssz_bytes();
        signed_tx.insert(0, BLOB_TX_TYPE);
        signed_tx
    } else {
        transaction.rlp().to_vec()
    };
    VariableList::new(tx).map_err(Into::into)
}

fn noop<T: EthSpec>(
    _: &ExecutionLayer<T>,
    _: ExecutionPayloadRef<T>,
) -> Option<ExecutionPayload<T>> {
    None
}

#[cfg(test)]
mod test {
    use super::*;
    use crate::test_utils::MockExecutionLayer as GenericMockExecutionLayer;
    use task_executor::test_utils::TestRuntime;
    use types::MainnetEthSpec;

    type MockExecutionLayer = GenericMockExecutionLayer<MainnetEthSpec>;

    #[tokio::test]
    async fn produce_three_valid_pos_execution_blocks() {
        let runtime = TestRuntime::default();
        MockExecutionLayer::default_params(runtime.task_executor.clone())
            .move_to_terminal_block()
            .produce_valid_execution_payload_on_head()
            .await
            .produce_valid_execution_payload_on_head()
            .await
            .produce_valid_execution_payload_on_head()
            .await;
    }

    #[tokio::test]
    async fn test_forked_terminal_block() {
        let runtime = TestRuntime::default();
        let (mock, block_hash) = MockExecutionLayer::default_params(runtime.task_executor.clone())
            .move_to_terminal_block()
            .produce_forked_pow_block();
        assert!(mock
            .el
            .is_valid_terminal_pow_block_hash(block_hash, &mock.spec)
            .await
            .unwrap()
            .unwrap());
    }

    #[tokio::test]
    async fn finds_valid_terminal_block_hash() {
        let runtime = TestRuntime::default();
        MockExecutionLayer::default_params(runtime.task_executor.clone())
            .move_to_block_prior_to_terminal_block()
            .with_terminal_block(|spec, el, _| async move {
                el.engine().upcheck().await;
                assert_eq!(
                    el.get_terminal_pow_block_hash(&spec, timestamp_now())
                        .await
                        .unwrap(),
                    None
                )
            })
            .await
            .move_to_terminal_block()
            .with_terminal_block(|spec, el, terminal_block| async move {
                assert_eq!(
                    el.get_terminal_pow_block_hash(&spec, timestamp_now())
                        .await
                        .unwrap(),
                    Some(terminal_block.unwrap().block_hash)
                )
            })
            .await;
    }

    #[tokio::test]
    async fn rejects_terminal_block_with_equal_timestamp() {
        let runtime = TestRuntime::default();
        MockExecutionLayer::default_params(runtime.task_executor.clone())
            .move_to_block_prior_to_terminal_block()
            .with_terminal_block(|spec, el, _| async move {
                el.engine().upcheck().await;
                assert_eq!(
                    el.get_terminal_pow_block_hash(&spec, timestamp_now())
                        .await
                        .unwrap(),
                    None
                )
            })
            .await
            .move_to_terminal_block()
            .with_terminal_block(|spec, el, terminal_block| async move {
                let timestamp = terminal_block.as_ref().map(|b| b.timestamp).unwrap();
                assert_eq!(
                    el.get_terminal_pow_block_hash(&spec, timestamp)
                        .await
                        .unwrap(),
                    None
                )
            })
            .await;
    }

    #[tokio::test]
    async fn verifies_valid_terminal_block_hash() {
        let runtime = TestRuntime::default();
        MockExecutionLayer::default_params(runtime.task_executor.clone())
            .move_to_terminal_block()
            .with_terminal_block(|spec, el, terminal_block| async move {
                el.engine().upcheck().await;
                assert_eq!(
                    el.is_valid_terminal_pow_block_hash(terminal_block.unwrap().block_hash, &spec)
                        .await
                        .unwrap(),
                    Some(true)
                )
            })
            .await;
    }

    #[tokio::test]
    async fn rejects_invalid_terminal_block_hash() {
        let runtime = TestRuntime::default();
        MockExecutionLayer::default_params(runtime.task_executor.clone())
            .move_to_terminal_block()
            .with_terminal_block(|spec, el, terminal_block| async move {
                el.engine().upcheck().await;
                let invalid_terminal_block = terminal_block.unwrap().parent_hash;

                assert_eq!(
                    el.is_valid_terminal_pow_block_hash(invalid_terminal_block, &spec)
                        .await
                        .unwrap(),
                    Some(false)
                )
            })
            .await;
    }

    #[tokio::test]
    async fn rejects_unknown_terminal_block_hash() {
        let runtime = TestRuntime::default();
        MockExecutionLayer::default_params(runtime.task_executor.clone())
            .move_to_terminal_block()
            .with_terminal_block(|spec, el, _| async move {
                el.engine().upcheck().await;
                let missing_terminal_block = ExecutionBlockHash::repeat_byte(42);

                assert_eq!(
                    el.is_valid_terminal_pow_block_hash(missing_terminal_block, &spec)
                        .await
                        .unwrap(),
                    None
                )
            })
            .await;
    }
}

#[cfg(test)]
/// Returns the duration since the unix epoch.
fn timestamp_now() -> u64 {
    SystemTime::now()
        .duration_since(UNIX_EPOCH)
        .unwrap_or_else(|_| Duration::from_secs(0))
        .as_secs()
}<|MERGE_RESOLUTION|>--- conflicted
+++ resolved
@@ -45,15 +45,17 @@
 use types::blob_sidecar::Blobs;
 use types::consts::deneb::BLOB_TX_TYPE;
 use types::transaction::{AccessTuple, BlobTransaction, EcdsaSignature, SignedBlobTransaction};
+use types::Withdrawals;
+use types::{
+    blobs_sidecar::{Blobs, KzgCommitments},
+    BlindedPayload, BlockType, ChainSpec, Epoch, ExecutionBlockHash, ExecutionPayload,
+    ExecutionPayloadCapella, ExecutionPayloadDeneb, ExecutionPayloadEip6110,
+    ExecutionPayloadMerge, ForkName,
+};
 use types::{AbstractExecPayload, BeaconStateError, ExecPayload, VersionedHash};
 use types::{
     BlindedPayload, BlockType, ChainSpec, Epoch, ExecutionBlockHash, ExecutionPayload,
-<<<<<<< HEAD
-    ExecutionPayloadCapella, ExecutionPayloadEip4844, ExecutionPayloadEip6110,
-    ExecutionPayloadMerge, ForkName,
-=======
     ExecutionPayloadCapella, ExecutionPayloadDeneb, ExecutionPayloadMerge, ForkName,
->>>>>>> 9b55d74c
 };
 use types::{KzgProofs, Withdrawals};
 use types::{
@@ -1162,13 +1164,12 @@
                     }
                 };
 
-<<<<<<< HEAD
                 let blob_fut = async {
                     match current_fork {
                         ForkName::Base | ForkName::Altair | ForkName::Merge | ForkName::Capella => {
                             None
                         }
-                        ForkName::Eip4844 | ForkName::Eip6110 => {
+                        ForkName::Deneb | ForkName::Eip6110 => {
                             debug!(
                                 self.log(),
                                 "Issuing engine_getBlobsBundle";
@@ -1182,9 +1183,6 @@
                     }
                 };
                 let payload_fut = async {
-=======
-                let payload_response = async {
->>>>>>> 9b55d74c
                     debug!(
                         self.log(),
                         "Issuing engine_getPayload";
@@ -1737,12 +1735,8 @@
             let payload = match fork {
                 ForkName::Merge => ExecutionPayloadMerge::default().into(),
                 ForkName::Capella => ExecutionPayloadCapella::default().into(),
-<<<<<<< HEAD
-                ForkName::Eip4844 => ExecutionPayloadEip4844::default().into(),
+                ForkName::Deneb => ExecutionPayloadDeneb::default().into(),
                 ForkName::Eip6110 => ExecutionPayloadEip6110::default().into(),
-=======
-                ForkName::Deneb => ExecutionPayloadDeneb::default().into(),
->>>>>>> 9b55d74c
                 ForkName::Base | ForkName::Altair => {
                     return Err(Error::InvalidForkForPayload);
                 }
@@ -1799,12 +1793,8 @@
             return match fork {
                 ForkName::Merge => Ok(Some(ExecutionPayloadMerge::default().into())),
                 ForkName::Capella => Ok(Some(ExecutionPayloadCapella::default().into())),
-<<<<<<< HEAD
-                ForkName::Eip4844 => Ok(Some(ExecutionPayloadEip4844::default().into())),
+                ForkName::Deneb => Ok(Some(ExecutionPayloadDeneb::default().into())),
                 ForkName::Eip6110 => Ok(Some(ExecutionPayloadEip6110::default().into())),
-=======
-                ForkName::Deneb => Ok(Some(ExecutionPayloadDeneb::default().into())),
->>>>>>> 9b55d74c
                 ForkName::Base | ForkName::Altair => Err(ApiError::UnsupportedForkVariant(
                     format!("called get_payload_by_hash_from_engine with {}", fork),
                 )),
