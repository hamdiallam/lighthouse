--- conflicted
+++ resolved
@@ -19,13 +19,8 @@
 use types::consts::deneb::BLOB_TX_TYPE;
 use types::transaction::{BlobTransaction, EcdsaSignature, SignedBlobTransaction};
 use types::{
-<<<<<<< HEAD
     EthSpec, ExecutionBlockHash, ExecutionPayload, ExecutionPayloadCapella,
-    ExecutionPayloadEip4844, ExecutionPayloadEip6110, ExecutionPayloadMerge, ForkName, Hash256,
-=======
-    Blob, EthSpec, ExecutionBlockHash, ExecutionPayload, ExecutionPayloadCapella,
-    ExecutionPayloadDeneb, ExecutionPayloadMerge, ForkName, Hash256, Transaction, Transactions,
->>>>>>> 9b55d74c
+    ExecutionPayloadDeneb, ExecutionPayloadEip6110, ExecutionPayloadMerge, ForkName, Hash256,
     Uint256,
 };
 
@@ -130,17 +125,13 @@
      * Post-merge fork triggers
      */
     pub shanghai_time: Option<u64>, // withdrawals
-<<<<<<< HEAD
-    pub eip4844_time: Option<u64>,  // 4844
+    pub deneb_time: Option<u64>,    // 4844
     pub eip6110_time: Option<u64>,  // 6110
-=======
-    pub deneb_time: Option<u64>,    // 4844
     /*
      * deneb stuff
      */
     pub blobs_bundles: HashMap<PayloadId, BlobsBundleV1<T>>,
     pub kzg: Option<Arc<Kzg>>,
->>>>>>> 9b55d74c
 }
 
 impl<T: EthSpec> ExecutionBlockGenerator<T> {
@@ -149,13 +140,9 @@
         terminal_block_number: u64,
         terminal_block_hash: ExecutionBlockHash,
         shanghai_time: Option<u64>,
-<<<<<<< HEAD
-        eip4844_time: Option<u64>,
+        deneb_time: Option<u64>,
         eip6110_time: Option<u64>,
-=======
-        deneb_time: Option<u64>,
         kzg: Option<Kzg>,
->>>>>>> 9b55d74c
     ) -> Self {
         let mut gen = Self {
             head_block: <_>::default(),
@@ -169,14 +156,10 @@
             next_payload_id: 0,
             payload_ids: <_>::default(),
             shanghai_time,
-<<<<<<< HEAD
-            eip4844_time,
+            deneb_time,
             eip6110_time,
-=======
-            deneb_time,
             blobs_bundles: <_>::default(),
             kzg: kzg.map(Arc::new),
->>>>>>> 9b55d74c
         };
 
         gen.insert_pow_block(0).unwrap();
@@ -209,22 +192,14 @@
     }
 
     pub fn get_fork_at_timestamp(&self, timestamp: u64) -> ForkName {
-<<<<<<< HEAD
         match self.eip6110_time {
             Some(fork_time) if timestamp >= fork_time => ForkName::Eip6110,
-            _ => match self.eip4844_time {
-                Some(fork_time) if timestamp >= fork_time => ForkName::Eip4844,
+            _ => match self.deneb_time {
+                Some(fork_time) if timestamp >= fork_time => ForkName::Deneb,
                 _ => match self.shanghai_time {
                     Some(fork_time) if timestamp >= fork_time => ForkName::Capella,
                     _ => ForkName::Merge,
                 },
-=======
-        match self.deneb_time {
-            Some(fork_time) if timestamp >= fork_time => ForkName::Deneb,
-            _ => match self.shanghai_time {
-                Some(fork_time) if timestamp >= fork_time => ForkName::Capella,
-                _ => ForkName::Merge,
->>>>>>> 9b55d74c
             },
         }
     }
