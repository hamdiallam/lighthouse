use crate::attestation_storage::AttestationRef;
use crate::max_cover::MaxCover;
use crate::reward_cache::RewardCache;
use state_processing::common::{
    base, get_attestation_participation_flag_indices, get_attesting_indices,
};
use std::collections::HashMap;
use types::{
    beacon_state::BeaconStateBase,
    consts::altair::{PARTICIPATION_FLAG_WEIGHTS, WEIGHT_DENOMINATOR},
    Attestation, BeaconState, BitList, ChainSpec, EthSpec,
};

#[derive(Debug, Clone)]
pub struct AttMaxCover<'a, E: EthSpec> {
    /// Underlying attestation.
    pub att: AttestationRef<'a, E>,
    /// Mapping of validator indices and their rewards.
    pub fresh_validators_rewards: HashMap<u64, u64>,
}

impl<'a, E: EthSpec> AttMaxCover<'a, E> {
    pub fn new(
        att: AttestationRef<'a, E>,
        state: &BeaconState<E>,
        reward_cache: &'a RewardCache,
        total_active_balance: u64,
        spec: &ChainSpec,
    ) -> Option<Self> {
        if let BeaconState::Base(ref base_state) = state {
            Self::new_for_base(att, state, base_state, total_active_balance, spec)
        } else {
            Self::new_for_altair_deneb(att, state, reward_cache, spec)
        }
    }

    /// Initialise an attestation cover object for base/phase0 hard fork.
    pub fn new_for_base(
        att: AttestationRef<'a, E>,
        state: &BeaconState<E>,
        base_state: &BeaconStateBase<E>,
        total_active_balance: u64,
        spec: &ChainSpec,
    ) -> Option<Self> {
        let fresh_validators = earliest_attestation_validators(&att, state, base_state);
        let committee = state
            .get_beacon_committee(att.data.slot, att.data.index)
            .ok()?;
<<<<<<< HEAD
        let indices = get_attesting_indices::<T>(committee.committee, &fresh_validators).ok()?;
=======
        let indices = get_attesting_indices::<E>(committee.committee, &fresh_validators).ok()?;
>>>>>>> b65daac9
        let sqrt_total_active_balance = base::SqrtTotalActiveBalance::new(total_active_balance);
        let fresh_validators_rewards: HashMap<u64, u64> = indices
            .iter()
            .copied()
            .flat_map(|validator_index| {
                let effective_balance =
                    state.get_effective_balance(validator_index as usize).ok()?;
                let reward =
                    base::get_base_reward(effective_balance, sqrt_total_active_balance, spec)
                        .ok()?
                        .checked_div(spec.proposer_reward_quotient)?;
                Some((validator_index, reward))
            })
            .collect();
        Some(Self {
            att,
            fresh_validators_rewards,
        })
    }

    /// Initialise an attestation cover object for Altair or later.
    pub fn new_for_altair_deneb(
        att: AttestationRef<'a, E>,
        state: &BeaconState<E>,
        reward_cache: &'a RewardCache,
        spec: &ChainSpec,
    ) -> Option<Self> {
        let att_data = att.attestation_data();

        let inclusion_delay = state.slot().as_u64().checked_sub(att_data.slot.as_u64())?;
        let att_participation_flags =
            get_attestation_participation_flag_indices(state, &att_data, inclusion_delay, spec)
                .ok()?;

        let fresh_validators_rewards = att
            .indexed
            .attesting_indices
            .iter()
            .filter_map(|&index| {
                if reward_cache
                    .has_attested_in_epoch(index, att_data.target.epoch)
                    .ok()?
                {
                    return None;
                }

                let mut proposer_reward_numerator = 0;

                let base_reward = state.get_base_reward(index as usize).ok()?;

                for (flag_index, weight) in PARTICIPATION_FLAG_WEIGHTS.iter().enumerate() {
                    if att_participation_flags.contains(&flag_index) {
                        proposer_reward_numerator += base_reward.checked_mul(*weight)?;
                    }
                }

                let proposer_reward = proposer_reward_numerator
                    .checked_div(WEIGHT_DENOMINATOR.checked_mul(spec.proposer_reward_quotient)?)?;

                Some((index, proposer_reward)).filter(|_| proposer_reward != 0)
            })
            .collect();

        Some(Self {
            att,
            fresh_validators_rewards,
        })
    }
}

impl<'a, E: EthSpec> MaxCover for AttMaxCover<'a, E> {
    type Object = Attestation<E>;
    type Intermediate = AttestationRef<'a, E>;
    type Set = HashMap<u64, u64>;

    fn intermediate(&self) -> &AttestationRef<'a, E> {
        &self.att
    }

    fn convert_to_object(att_ref: &AttestationRef<'a, E>) -> Attestation<E> {
        att_ref.clone_as_attestation()
    }

    fn covering_set(&self) -> &HashMap<u64, u64> {
        &self.fresh_validators_rewards
    }

    /// Sneaky: we keep all the attestations together in one bucket, even though
    /// their aggregation bitfields refer to different committees. In order to avoid
    /// confusing committees when updating covering sets, we update only those attestations
    /// whose slot and index match the attestation being included in the solution, by the logic
    /// that a slot and index uniquely identify a committee.
    ///
    /// We completely remove any validator covered by another attestation. This is close to optimal
    /// because including two attestations on chain to satisfy different participation bits is
    /// impossible without the validator double voting. I.e. it is only suboptimal in the presence
    /// of slashable voting, which is rare.
    fn update_covering_set(
        &mut self,
        best_att: &AttestationRef<'a, E>,
        covered_validators: &HashMap<u64, u64>,
    ) {
        if self.att.data.slot == best_att.data.slot && self.att.data.index == best_att.data.index {
            self.fresh_validators_rewards
                .retain(|k, _| !covered_validators.contains_key(k))
        }
    }

    fn score(&self) -> usize {
        self.fresh_validators_rewards.values().sum::<u64>() as usize
    }
}

/// Extract the validators for which `attestation` would be their earliest in the epoch.
///
/// The reward paid to a proposer for including an attestation is proportional to the number
/// of validators for which the included attestation is their first in the epoch. The attestation
/// is judged against the state's `current_epoch_attestations` or `previous_epoch_attestations`
/// depending on when it was created, and all those validators who have already attested are
/// removed from the `aggregation_bits` before returning it.
///
/// This isn't optimal, but with the Altair fork this code is obsolete and not worth upgrading.
pub fn earliest_attestation_validators<E: EthSpec>(
    attestation: &AttestationRef<E>,
    state: &BeaconState<E>,
    base_state: &BeaconStateBase<E>,
) -> BitList<E::MaxValidatorsPerCommittee> {
    // Bitfield of validators whose attestations are new/fresh.
    let mut new_validators = attestation.indexed.aggregation_bits.clone();

    let state_attestations = if attestation.checkpoint.target_epoch == state.current_epoch() {
        &base_state.current_epoch_attestations
    } else if attestation.checkpoint.target_epoch == state.previous_epoch() {
        &base_state.previous_epoch_attestations
    } else {
        return BitList::with_capacity(0).unwrap();
    };

    state_attestations
        .iter()
        // In a single epoch, an attester should only be attesting for one slot and index.
        .filter(|existing_attestation| {
            existing_attestation.data.slot == attestation.data.slot
                && existing_attestation.data.index == attestation.data.index
        })
        .for_each(|existing_attestation| {
            // Remove the validators who have signed the existing attestation (they are not new)
            new_validators.difference_inplace(&existing_attestation.aggregation_bits);
        });

    new_validators
}<|MERGE_RESOLUTION|>--- conflicted
+++ resolved
@@ -46,11 +46,7 @@
         let committee = state
             .get_beacon_committee(att.data.slot, att.data.index)
             .ok()?;
-<<<<<<< HEAD
-        let indices = get_attesting_indices::<T>(committee.committee, &fresh_validators).ok()?;
-=======
         let indices = get_attesting_indices::<E>(committee.committee, &fresh_validators).ok()?;
->>>>>>> b65daac9
         let sqrt_total_active_balance = base::SqrtTotalActiveBalance::new(total_active_balance);
         let fresh_validators_rewards: HashMap<u64, u64> = indices
             .iter()
