--- conflicted
+++ resolved
@@ -57,14 +57,7 @@
 use crate::validator_monitor::HISTORIC_EPOCHS as VALIDATOR_MONITOR_HISTORIC_EPOCHS;
 use crate::validator_pubkey_cache::ValidatorPubkeyCache;
 use crate::{
-    beacon_chain::{
-<<<<<<< HEAD
-        BeaconForkChoice, ForkChoiceError, MAXIMUM_GOSSIP_CLOCK_DISPARITY,
-=======
-        BeaconForkChoice, ForkChoiceError, BLOCK_PROCESSING_CACHE_LOCK_TIMEOUT,
->>>>>>> 35f47f45
-        VALIDATOR_PUBKEY_CACHE_LOCK_TIMEOUT,
-    },
+    beacon_chain::{BeaconForkChoice, ForkChoiceError},
     metrics, BeaconChain, BeaconChainError, BeaconChainTypes,
 };
 use derivative::Derivative;
@@ -1266,11 +1259,7 @@
 
         // Perform a sanity check on the pre-state.
         let parent_slot = parent.beacon_block.slot();
-<<<<<<< HEAD
-        if state.slot() < parent_slot {
-=======
         if state.slot() < parent_slot || state.slot() > block.slot() {
->>>>>>> 35f47f45
             return Err(BeaconChainError::BadPreState {
                 parent_root: parent.beacon_block_root,
                 parent_slot,
@@ -1712,19 +1701,12 @@
 
         // Load the parent block's state from the database, returning an error if it is not found.
         // It is an error because if we know the parent block we should also know the parent state.
-<<<<<<< HEAD
-        let parent_state_root = parent_block.state_root();
-        let (advanced_state_root, state) = chain
-            .store
-            .get_advanced_state(block.parent_root(), block.slot(), parent_state_root)?
-=======
         // Retrieve any state that is advanced through to at most `block.slot()`: this is
         // particularly important if `block` descends from the finalized/split block, but at a slot
         // prior to the finalized slot (which is invalid and inaccessible in our DB schema).
-        let (parent_state_root, parent_state) = chain
+        let (parent_state_root, state) = chain
             .store
             .get_advanced_hot_state(root, block.slot(), parent_block.state_root())?
->>>>>>> 35f47f45
             .ok_or_else(|| {
                 BeaconChainError::DBInconsistent(
                     format!("Missing state for parent block {root:?}",),
@@ -1749,8 +1731,18 @@
             );
         }
 
-        let beacon_state_root = if parent_state_root == advanced_state_root {
-            Some(parent_state_root)
+        let beacon_state_root = if state.slot() == parent_block.slot() {
+            // Sanity check.
+            if parent_state_root != parent_block.state_root() {
+                return Err(BeaconChainError::DBInconsistent(format!(
+                    "Parent state at slot {} has the wrong state root: {:?} != {:?}",
+                    state.slot(),
+                    parent_state_root,
+                    parent_block.state_root()
+                ))
+                .into());
+            }
+            Some(parent_block.state_root())
         } else {
             None
         };
@@ -1822,11 +1814,7 @@
 pub fn get_validator_pubkey_cache<T: BeaconChainTypes>(
     chain: &BeaconChain<T>,
 ) -> Result<RwLockReadGuard<ValidatorPubkeyCache<T>>, BlockError<T::EthSpec>> {
-    chain
-        .validator_pubkey_cache
-        .try_read_for(VALIDATOR_PUBKEY_CACHE_LOCK_TIMEOUT)
-        .ok_or(BeaconChainError::ValidatorPubkeyCacheLockTimeout)
-        .map_err(BlockError::BeaconChainError)
+    Ok(chain.validator_pubkey_cache.read())
 }
 
 /// Produces an _empty_ `BlockSignatureVerifier`.
