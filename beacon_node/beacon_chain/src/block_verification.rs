//! Provides `SignedBeaconBlock` verification logic.
//!
//! Specifically, it provides the following:
//!
//! - Verification for gossip blocks (i.e., should we gossip some block from the network).
//! - Verification for normal blocks (e.g., some block received on the RPC during a parent lookup).
//! - Verification for chain segments (e.g., some chain of blocks received on the RPC during a
//!    sync).
//!
//! The primary source of complexity here is that we wish to avoid doing duplicate work as a block
//! moves through the verification process. For example, if some block is verified for gossip, we
//! do not wish to re-verify the block proposal signature or re-hash the block. Or, if we've
//! verified the signatures of a block during a chain segment import, we do not wish to verify each
//! signature individually again.
//!
//! The incremental processing steps (e.g., signatures verified but not the state transition) is
//! represented as a sequence of wrapper-types around the block. There is a linear progression of
//! types, starting at a `SignedBeaconBlock` and finishing with a `Fully VerifiedBlock` (see
//! diagram below).
//!
//! ```ignore
//!           START
//!             |
//!             ▼
//!     SignedBeaconBlock
//!             |---------------
//!             |              |
//!             |              ▼
//!             |      GossipVerifiedBlock
//!             |              |
//!             |---------------
//!             |
//!             ▼
//!    SignatureVerifiedBlock
//!             |
//!             ▼
//!    ExecutionPendingBlock
//!             |
//!           await
//!             |
//!             ▼
//!            END
//!
//! ```
<<<<<<< HEAD
use crate::beacon_snapshot::PreProcessingSnapshot;
=======

// Ignore this lint for `BlockSlashInfo` which is of comparable size to the non-error types it is
// returned alongside.
#![allow(clippy::result_large_err)]

>>>>>>> 9547ac06
use crate::eth1_finalization_cache::Eth1FinalizationData;
use crate::execution_payload::{
    is_optimistic_candidate_block, validate_execution_payload_for_gossip, validate_merge_block,
    AllowOptimisticImport, NotifyExecutionLayer, PayloadNotifier,
};
use crate::validator_monitor::HISTORIC_EPOCHS as VALIDATOR_MONITOR_HISTORIC_EPOCHS;
use crate::validator_pubkey_cache::ValidatorPubkeyCache;
use crate::{
    beacon_chain::{
        BeaconForkChoice, ForkChoiceError, MAXIMUM_GOSSIP_CLOCK_DISPARITY,
        VALIDATOR_PUBKEY_CACHE_LOCK_TIMEOUT,
    },
    metrics, BeaconChain, BeaconChainError, BeaconChainTypes,
};
use derivative::Derivative;
use eth2::types::EventKind;
use execution_layer::PayloadStatus;
use fork_choice::{AttestationFromBlock, PayloadVerificationStatus};
use parking_lot::RwLockReadGuard;
use proto_array::Block as ProtoBlock;
use safe_arith::ArithError;
use slog::{debug, error, warn, Logger};
use slot_clock::SlotClock;
use ssz::Encode;
use state_processing::per_block_processing::{errors::IntoWithIndex, is_merge_transition_block};
use state_processing::{
    block_signature_verifier::{BlockSignatureVerifier, Error as BlockSignatureVerifierError},
    per_block_processing, per_slot_processing,
    state_advance::partial_state_advance,
    BlockProcessingError, BlockSignatureStrategy, ConsensusContext, SlotProcessingError,
    VerifyBlockRoot,
};
use std::borrow::Cow;
use std::fs;
use std::io::Write;
use std::sync::Arc;
use store::{Error as DBError, KeyValueStore, StoreOp};
use task_executor::JoinHandle;
use tree_hash::TreeHash;
use types::{
    BeaconBlockRef, BeaconState, BeaconStateError, BlindedPayload, ChainSpec, Epoch, EthSpec,
    ExecutionBlockHash, Hash256, InconsistentFork, PublicKey, PublicKeyBytes, RelativeEpoch,
    SignedBeaconBlock, SignedBeaconBlockHeader, Slot,
};

pub const POS_PANDA_BANNER: &str = r#"
    ,,,         ,,,                                               ,,,         ,,,
  ;"   ^;     ;'   ",                                           ;"   ^;     ;'   ",
  ;    s$$$$$$$s     ;                                          ;    s$$$$$$$s     ;
  ,  ss$$$$$$$$$$s  ,'  ooooooooo.    .oooooo.   .oooooo..o     ,  ss$$$$$$$$$$s  ,'
  ;s$$$$$$$$$$$$$$$     `888   `Y88. d8P'  `Y8b d8P'    `Y8     ;s$$$$$$$$$$$$$$$
  $$$$$$$$$$$$$$$$$$     888   .d88'888      888Y88bo.          $$$$$$$$$$$$$$$$$$
 $$$$P""Y$$$Y""W$$$$$    888ooo88P' 888      888 `"Y8888o.     $$$$P""Y$$$Y""W$$$$$
 $$$$  p"LFG"q  $$$$$    888        888      888     `"Y88b    $$$$  p"LFG"q  $$$$$
 $$$$  .$$$$$.  $$$$     888        `88b    d88'oo     .d8P    $$$$  .$$$$$.  $$$$
  $$DcaU$$$$$$$$$$      o888o        `Y8bood8P' 8""88888P'      $$DcaU$$$$$$$$$$
    "Y$$$"*"$$$Y"                                                 "Y$$$"*"$$$Y"
        "$b.$$"                                                       "$b.$$"

       .o.                   .   o8o                         .                 .o8
      .888.                .o8   `"'                       .o8                "888
     .8"888.     .ooooo. .o888oooooo oooo    ooo .oooo.  .o888oo .ooooo.  .oooo888
    .8' `888.   d88' `"Y8  888  `888  `88.  .8' `P  )88b   888  d88' `88bd88' `888
   .88ooo8888.  888        888   888   `88..8'   .oP"888   888  888ooo888888   888
  .8'     `888. 888   .o8  888 . 888    `888'   d8(  888   888 .888    .o888   888
 o88o     o8888o`Y8bod8P'  "888"o888o    `8'    `Y888""8o  "888"`Y8bod8P'`Y8bod88P"

"#;

/// Maximum block slot number. Block with slots bigger than this constant will NOT be processed.
const MAXIMUM_BLOCK_SLOT_NUMBER: u64 = 4_294_967_296; // 2^32

/// If true, everytime a block is processed the pre-state, post-state and block are written to SSZ
/// files in the temp directory.
///
/// Only useful for testing.
const WRITE_BLOCK_PROCESSING_SSZ: bool = cfg!(feature = "write_ssz_files");

/// Returned when a block was not verified. A block is not verified for two reasons:
///
/// - The block is malformed/invalid (indicated by all results other than `BeaconChainError`.
/// - We encountered an error whilst trying to verify the block (a `BeaconChainError`).
#[derive(Debug)]
pub enum BlockError<T: EthSpec> {
    /// The parent block was unknown.
    ///
    /// ## Peer scoring
    ///
    /// It's unclear if this block is valid, but it cannot be processed without already knowing
    /// its parent.
    ParentUnknown(Arc<SignedBeaconBlock<T>>),
    /// The block skips too many slots and is a DoS risk.
    TooManySkippedSlots { parent_slot: Slot, block_slot: Slot },
    /// The block slot is greater than the present slot.
    ///
    /// ## Peer scoring
    ///
    /// Assuming the local clock is correct, the peer has sent an invalid message.
    FutureSlot {
        present_slot: Slot,
        block_slot: Slot,
    },
    /// The block state_root does not match the generated state.
    ///
    /// ## Peer scoring
    ///
    /// The peer has incompatible state transition logic and is faulty.
    StateRootMismatch { block: Hash256, local: Hash256 },
    /// The block was a genesis block, these blocks cannot be re-imported.
    GenesisBlock,
    /// The slot is finalized, no need to import.
    ///
    /// ## Peer scoring
    ///
    /// It's unclear if this block is valid, but this block is for a finalized slot and is
    /// therefore useless to us.
    WouldRevertFinalizedSlot {
        block_slot: Slot,
        finalized_slot: Slot,
    },
    /// The block conflicts with finalization, no need to propagate.
    ///
    /// ## Peer scoring
    ///
    /// It's unclear if this block is valid, but it conflicts with finality and shouldn't be
    /// imported.
    NotFinalizedDescendant { block_parent_root: Hash256 },
    /// Block is already known, no need to re-import.
    ///
    /// ## Peer scoring
    ///
    /// The block is valid and we have already imported a block with this hash.
    BlockIsAlreadyKnown,
    /// A block for this proposer and slot has already been observed.
    ///
    /// ## Peer scoring
    ///
    /// The `proposer` has already proposed a block at this slot. The existing block may or may not
    /// be equal to the given block.
    RepeatProposal { proposer: u64, slot: Slot },
    /// The block slot exceeds the MAXIMUM_BLOCK_SLOT_NUMBER.
    ///
    /// ## Peer scoring
    ///
    /// We set a very, very high maximum slot number and this block exceeds it. There's no good
    /// reason to be sending these blocks, they're from future slots.
    ///
    /// The block is invalid and the peer is faulty.
    BlockSlotLimitReached,
    /// The `BeaconBlock` has a `proposer_index` that does not match the index we computed locally.
    ///
    /// ## Peer scoring
    ///
    /// The block is invalid and the peer is faulty.
    IncorrectBlockProposer { block: u64, local_shuffling: u64 },
    /// The proposal signature in invalid.
    ///
    /// ## Peer scoring
    ///
    /// The block is invalid and the peer is faulty.
    ProposalSignatureInvalid,
    /// The `block.proposal_index` is not known.
    ///
    /// ## Peer scoring
    ///
    /// The block is invalid and the peer is faulty.
    UnknownValidator(u64),
    /// A signature in the block is invalid (exactly which is unknown).
    ///
    /// ## Peer scoring
    ///
    /// The block is invalid and the peer is faulty.
    InvalidSignature,
    /// The provided block is from an later slot than its parent.
    ///
    /// ## Peer scoring
    ///
    /// The block is invalid and the peer is faulty.
    BlockIsNotLaterThanParent { block_slot: Slot, parent_slot: Slot },
    /// At least one block in the chain segment did not have it's parent root set to the root of
    /// the prior block.
    ///
    /// ## Peer scoring
    ///
    /// The chain of blocks is invalid and the peer is faulty.
    NonLinearParentRoots,
    /// The slots of the blocks in the chain segment were not strictly increasing. I.e., a child
    /// had lower slot than a parent.
    ///
    /// ## Peer scoring
    ///
    /// The chain of blocks is invalid and the peer is faulty.
    NonLinearSlots,
    /// The block failed the specification's `per_block_processing` function, it is invalid.
    ///
    /// ## Peer scoring
    ///
    /// The block is invalid and the peer is faulty.
    PerBlockProcessingError(BlockProcessingError),
    /// There was an error whilst processing the block. It is not necessarily invalid.
    ///
    /// ## Peer scoring
    ///
    /// We were unable to process this block due to an internal error. It's unclear if the block is
    /// valid.
    BeaconChainError(BeaconChainError),
    /// There was an error whilst verifying weak subjectivity. This block conflicts with the
    /// configured weak subjectivity checkpoint and was not imported.
    ///
    /// ## Peer scoring
    ///
    /// The block is invalid and the peer is faulty.
    WeakSubjectivityConflict,
    /// The block has the wrong structure for the fork at `block.slot`.
    ///
    /// ## Peer scoring
    ///
    /// The block is invalid and the peer is faulty.
    InconsistentFork(InconsistentFork),
    /// There was an error while validating the ExecutionPayload
    ///
    /// ## Peer scoring
    ///
    /// See `ExecutionPayloadError` for scoring information
    ExecutionPayloadError(ExecutionPayloadError),
    /// The block references an parent block which has an execution payload which was found to be
    /// invalid.
    ///
    /// ## Peer scoring
    ///
    /// TODO(merge): reconsider how we score peers for this.
    ///
    /// The peer sent us an invalid block, but I'm not really sure how to score this in an
    /// "optimistic" sync world.
    ParentExecutionPayloadInvalid { parent_root: Hash256 },
}

/// Returned when block validation failed due to some issue verifying
/// the execution payload.
#[derive(Debug)]
pub enum ExecutionPayloadError {
    /// There's no eth1 connection (mandatory after merge)
    ///
    /// ## Peer scoring
    ///
    /// As this is our fault, do not penalize the peer
    NoExecutionConnection,
    /// Error occurred during engine_executePayload
    ///
    /// ## Peer scoring
    ///
    /// Some issue with our configuration, do not penalize peer
    RequestFailed(execution_layer::Error),
    /// The execution engine returned INVALID for the payload
    ///
    /// ## Peer scoring
    ///
    /// The block is invalid and the peer is faulty
    RejectedByExecutionEngine { status: PayloadStatus },
    /// The execution payload timestamp does not match the slot
    ///
    /// ## Peer scoring
    ///
    /// The block is invalid and the peer is faulty
    InvalidPayloadTimestamp { expected: u64, found: u64 },
    /// The execution payload references an execution block that cannot trigger the merge.
    ///
    /// ## Peer scoring
    ///
    /// The block is invalid and the peer sent us a block that passes gossip propagation conditions,
    /// but is invalid upon further verification.
    InvalidTerminalPoWBlock { parent_hash: ExecutionBlockHash },
    /// The `TERMINAL_BLOCK_HASH` is set, but the block has not reached the
    /// `TERMINAL_BLOCK_HASH_ACTIVATION_EPOCH`.
    ///
    /// ## Peer scoring
    ///
    /// The block is invalid and the peer sent us a block that passes gossip propagation conditions,
    /// but is invalid upon further verification.
    InvalidActivationEpoch {
        activation_epoch: Epoch,
        epoch: Epoch,
    },
    /// The `TERMINAL_BLOCK_HASH` is set, but does not match the value specified by the block.
    ///
    /// ## Peer scoring
    ///
    /// The block is invalid and the peer sent us a block that passes gossip propagation conditions,
    /// but is invalid upon further verification.
    InvalidTerminalBlockHash {
        terminal_block_hash: ExecutionBlockHash,
        payload_parent_hash: ExecutionBlockHash,
    },
    /// The execution node is syncing but we fail the conditions for optimistic sync
    ///
    /// ## Peer scoring
    ///
    /// The peer is not necessarily invalid.
    UnverifiedNonOptimisticCandidate,
}

impl ExecutionPayloadError {
    pub fn penalize_peer(&self) -> bool {
        // This match statement should never have a default case so that we are
        // always forced to consider here whether or not to penalize a peer when
        // we add a new error condition.
        match self {
            // The peer has nothing to do with this error, do not penalize them.
            ExecutionPayloadError::NoExecutionConnection => false,
            // The peer has nothing to do with this error, do not penalize them.
            ExecutionPayloadError::RequestFailed(_) => false,
            // An honest optimistic node may propagate blocks which are rejected by an EE, do not
            // penalize them.
            ExecutionPayloadError::RejectedByExecutionEngine { .. } => false,
            // This is a trivial gossip validation condition, there is no reason for an honest peer
            // to propagate a block with an invalid payload time stamp.
            ExecutionPayloadError::InvalidPayloadTimestamp { .. } => true,
            // An honest optimistic node may propagate blocks with an invalid terminal PoW block, we
            // should not penalized them.
            ExecutionPayloadError::InvalidTerminalPoWBlock { .. } => false,
            // This condition is checked *after* gossip propagation, therefore penalizing gossip
            // peers for this block would be unfair. There may be an argument to penalize RPC
            // blocks, since even an optimistic node shouldn't verify this block. We will remove the
            // penalties for all block imports to keep things simple.
            ExecutionPayloadError::InvalidActivationEpoch { .. } => false,
            // As per `Self::InvalidActivationEpoch`.
            ExecutionPayloadError::InvalidTerminalBlockHash { .. } => false,
            // Do not penalize the peer since it's not their fault that *we're* optimistic.
            ExecutionPayloadError::UnverifiedNonOptimisticCandidate => false,
        }
    }
}

impl From<execution_layer::Error> for ExecutionPayloadError {
    fn from(e: execution_layer::Error) -> Self {
        ExecutionPayloadError::RequestFailed(e)
    }
}

impl<T: EthSpec> From<ExecutionPayloadError> for BlockError<T> {
    fn from(e: ExecutionPayloadError) -> Self {
        BlockError::ExecutionPayloadError(e)
    }
}

impl<T: EthSpec> From<InconsistentFork> for BlockError<T> {
    fn from(e: InconsistentFork) -> Self {
        BlockError::InconsistentFork(e)
    }
}

impl<T: EthSpec> std::fmt::Display for BlockError<T> {
    fn fmt(&self, f: &mut std::fmt::Formatter<'_>) -> std::fmt::Result {
        match self {
            BlockError::ParentUnknown(block) => {
                write!(f, "ParentUnknown(parent_root:{})", block.parent_root())
            }
            other => write!(f, "{:?}", other),
        }
    }
}

impl<T: EthSpec> From<BlockSignatureVerifierError> for BlockError<T> {
    fn from(e: BlockSignatureVerifierError) -> Self {
        match e {
            // Make a special distinction for `IncorrectBlockProposer` since it indicates an
            // invalid block, not an internal error.
            BlockSignatureVerifierError::IncorrectBlockProposer {
                block,
                local_shuffling,
            } => BlockError::IncorrectBlockProposer {
                block,
                local_shuffling,
            },
            e => BlockError::BeaconChainError(BeaconChainError::BlockSignatureVerifierError(e)),
        }
    }
}

impl<T: EthSpec> From<BeaconChainError> for BlockError<T> {
    fn from(e: BeaconChainError) -> Self {
        BlockError::BeaconChainError(e)
    }
}

impl<T: EthSpec> From<BeaconStateError> for BlockError<T> {
    fn from(e: BeaconStateError) -> Self {
        BlockError::BeaconChainError(BeaconChainError::BeaconStateError(e))
    }
}

impl<T: EthSpec> From<SlotProcessingError> for BlockError<T> {
    fn from(e: SlotProcessingError) -> Self {
        BlockError::BeaconChainError(BeaconChainError::SlotProcessingError(e))
    }
}

impl<T: EthSpec> From<DBError> for BlockError<T> {
    fn from(e: DBError) -> Self {
        BlockError::BeaconChainError(BeaconChainError::DBError(e))
    }
}

impl<T: EthSpec> From<ArithError> for BlockError<T> {
    fn from(e: ArithError) -> Self {
        BlockError::BeaconChainError(BeaconChainError::ArithError(e))
    }
}

/// Stores information about verifying a payload against an execution engine.
pub struct PayloadVerificationOutcome {
    pub payload_verification_status: PayloadVerificationStatus,
    pub is_valid_merge_transition_block: bool,
}

/// Information about invalid blocks which might still be slashable despite being invalid.
#[allow(clippy::enum_variant_names)]
pub enum BlockSlashInfo<TErr> {
    /// The block is invalid, but its proposer signature wasn't checked.
    SignatureNotChecked(SignedBeaconBlockHeader, TErr),
    /// The block's proposer signature is invalid, so it will never be slashable.
    SignatureInvalid(TErr),
    /// The signature is valid but the attestation is invalid in some other way.
    SignatureValid(SignedBeaconBlockHeader, TErr),
}

impl<E: EthSpec> BlockSlashInfo<BlockError<E>> {
    pub fn from_early_error(header: SignedBeaconBlockHeader, e: BlockError<E>) -> Self {
        match e {
            BlockError::ProposalSignatureInvalid => BlockSlashInfo::SignatureInvalid(e),
            // `InvalidSignature` could indicate any signature in the block, so we want
            // to recheck the proposer signature alone.
            _ => BlockSlashInfo::SignatureNotChecked(header, e),
        }
    }
}

/// Process invalid blocks to see if they are suitable for the slasher.
///
/// If no slasher is configured, this is a no-op.
fn process_block_slash_info<T: BeaconChainTypes>(
    chain: &BeaconChain<T>,
    slash_info: BlockSlashInfo<BlockError<T::EthSpec>>,
) -> BlockError<T::EthSpec> {
    if let Some(slasher) = chain.slasher.as_ref() {
        let (verified_header, error) = match slash_info {
            BlockSlashInfo::SignatureNotChecked(header, e) => {
                if verify_header_signature(chain, &header).is_ok() {
                    (header, e)
                } else {
                    return e;
                }
            }
            BlockSlashInfo::SignatureInvalid(e) => return e,
            BlockSlashInfo::SignatureValid(header, e) => (header, e),
        };

        slasher.accept_block_header(verified_header);
        error
    } else {
        match slash_info {
            BlockSlashInfo::SignatureNotChecked(_, e)
            | BlockSlashInfo::SignatureInvalid(e)
            | BlockSlashInfo::SignatureValid(_, e) => e,
        }
    }
}

/// Verify all signatures (except deposit signatures) on all blocks in the `chain_segment`. If all
/// signatures are valid, the `chain_segment` is mapped to a `Vec<SignatureVerifiedBlock>` that can
/// later be transformed into a `ExecutionPendingBlock` without re-checking the signatures. If any
/// signature in the block is invalid, an `Err` is returned (it is not possible to known _which_
/// signature was invalid).
///
/// ## Errors
///
/// The given `chain_segment` must contain only blocks from the same epoch, otherwise an error
/// will be returned.
pub fn signature_verify_chain_segment<T: BeaconChainTypes>(
    mut chain_segment: Vec<(Hash256, Arc<SignedBeaconBlock<T::EthSpec>>)>,
    chain: &BeaconChain<T>,
) -> Result<Vec<SignatureVerifiedBlock<T>>, BlockError<T::EthSpec>> {
    if chain_segment.is_empty() {
        return Ok(vec![]);
    }

    let (first_root, first_block) = chain_segment.remove(0);
    let (mut parent, first_block) = load_parent(first_block, chain)?;
    let slot = first_block.slot();
    chain_segment.insert(0, (first_root, first_block));

    let highest_slot = chain_segment
        .last()
        .map(|(_, block)| block.slot())
        .unwrap_or_else(|| slot);

    let state = cheap_state_advance_to_obtain_committees(
        &mut parent.pre_state,
        parent.beacon_state_root,
        highest_slot,
        &chain.spec,
    )?;

    let pubkey_cache = get_validator_pubkey_cache(chain)?;
    let mut signature_verifier = get_signature_verifier::<T>(&state, &pubkey_cache, &chain.spec);

    let mut signature_verified_blocks = Vec::with_capacity(chain_segment.len());

    for (block_root, block) in &chain_segment {
        let mut consensus_context =
            ConsensusContext::new(block.slot()).set_current_block_root(*block_root);

        signature_verifier.include_all_signatures(block, &mut consensus_context)?;

        // Save the block and its consensus context. The context will have had its proposer index
        // and attesting indices filled in, which can be used to accelerate later block processing.
        signature_verified_blocks.push(SignatureVerifiedBlock {
            block: block.clone(),
            block_root: *block_root,
            parent: None,
            consensus_context,
        });
    }

    if signature_verifier.verify().is_err() {
        return Err(BlockError::InvalidSignature);
    }

    drop(pubkey_cache);

    if let Some(signature_verified_block) = signature_verified_blocks.first_mut() {
        signature_verified_block.parent = Some(parent);
    }

    Ok(signature_verified_blocks)
}

/// A wrapper around a `SignedBeaconBlock` that indicates it has been approved for re-gossiping on
/// the p2p network.
#[derive(Derivative)]
#[derivative(Debug(bound = "T: BeaconChainTypes"))]
pub struct GossipVerifiedBlock<T: BeaconChainTypes> {
    pub block: Arc<SignedBeaconBlock<T::EthSpec>>,
    pub block_root: Hash256,
    parent: Option<PreProcessingSnapshot<T::EthSpec>>,
    consensus_context: ConsensusContext<T::EthSpec>,
}

/// A wrapper around a `SignedBeaconBlock` that indicates that all signatures (except the deposit
/// signatures) have been verified.
pub struct SignatureVerifiedBlock<T: BeaconChainTypes> {
    block: Arc<SignedBeaconBlock<T::EthSpec>>,
    block_root: Hash256,
    parent: Option<PreProcessingSnapshot<T::EthSpec>>,
    consensus_context: ConsensusContext<T::EthSpec>,
}

/// Used to await the result of executing payload with a remote EE.
type PayloadVerificationHandle<E> =
    JoinHandle<Option<Result<PayloadVerificationOutcome, BlockError<E>>>>;

/// A wrapper around a `SignedBeaconBlock` that indicates that this block is fully verified and
/// ready to import into the `BeaconChain`. The validation includes:
///
/// - Parent is known
/// - Signatures
/// - State root check
/// - Per block processing
///
/// Note: a `ExecutionPendingBlock` is not _forever_ valid to be imported, it may later become invalid
/// due to finality or some other event. A `ExecutionPendingBlock` should be imported into the
/// `BeaconChain` immediately after it is instantiated.
pub struct ExecutionPendingBlock<T: BeaconChainTypes> {
    pub block: Arc<SignedBeaconBlock<T::EthSpec>>,
    pub block_root: Hash256,
    pub state: BeaconState<T::EthSpec>,
    pub parent_block: SignedBeaconBlock<T::EthSpec, BlindedPayload<T::EthSpec>>,
    pub parent_eth1_finalization_data: Eth1FinalizationData,
    pub confirmed_state_roots: Vec<Hash256>,
    pub consensus_context: ConsensusContext<T::EthSpec>,
    pub payload_verification_handle: PayloadVerificationHandle<T::EthSpec>,
}

/// Implemented on types that can be converted into a `ExecutionPendingBlock`.
///
/// Used to allow functions to accept blocks at various stages of verification.
pub trait IntoExecutionPendingBlock<T: BeaconChainTypes>: Sized {
    fn into_execution_pending_block(
        self,
        block_root: Hash256,
        chain: &Arc<BeaconChain<T>>,
        notify_execution_layer: NotifyExecutionLayer,
    ) -> Result<ExecutionPendingBlock<T>, BlockError<T::EthSpec>> {
        self.into_execution_pending_block_slashable(block_root, chain, notify_execution_layer)
            .map(|execution_pending| {
                // Supply valid block to slasher.
                if let Some(slasher) = chain.slasher.as_ref() {
                    slasher.accept_block_header(execution_pending.block.signed_block_header());
                }
                execution_pending
            })
            .map_err(|slash_info| process_block_slash_info(chain, slash_info))
    }

    /// Convert the block to fully-verified form while producing data to aid checking slashability.
    fn into_execution_pending_block_slashable(
        self,
        block_root: Hash256,
        chain: &Arc<BeaconChain<T>>,
        notify_execution_layer: NotifyExecutionLayer,
    ) -> Result<ExecutionPendingBlock<T>, BlockSlashInfo<BlockError<T::EthSpec>>>;

    fn block(&self) -> &SignedBeaconBlock<T::EthSpec>;
}

impl<T: BeaconChainTypes> GossipVerifiedBlock<T> {
    /// Instantiates `Self`, a wrapper that indicates the given `block` is safe to be re-gossiped
    /// on the p2p network.
    ///
    /// Returns an error if the block is invalid, or if the block was unable to be verified.
    pub fn new(
        block: Arc<SignedBeaconBlock<T::EthSpec>>,
        chain: &BeaconChain<T>,
    ) -> Result<Self, BlockError<T::EthSpec>> {
        // If the block is valid for gossip we don't supply it to the slasher here because
        // we assume it will be transformed into a fully verified block. We *do* need to supply
        // it to the slasher if an error occurs, because that's the end of this block's journey,
        // and it could be a repeat proposal (a likely cause for slashing!).
        let header = block.signed_block_header();
        Self::new_without_slasher_checks(block, chain).map_err(|e| {
            process_block_slash_info(chain, BlockSlashInfo::from_early_error(header, e))
        })
    }

    /// As for new, but doesn't pass the block to the slasher.
    fn new_without_slasher_checks(
        block: Arc<SignedBeaconBlock<T::EthSpec>>,
        chain: &BeaconChain<T>,
    ) -> Result<Self, BlockError<T::EthSpec>> {
        // Ensure the block is the correct structure for the fork at `block.slot()`.
        block
            .fork_name(&chain.spec)
            .map_err(BlockError::InconsistentFork)?;

        // Do not gossip or process blocks from future slots.
        let present_slot_with_tolerance = chain
            .slot_clock
            .now_with_future_tolerance(MAXIMUM_GOSSIP_CLOCK_DISPARITY)
            .ok_or(BeaconChainError::UnableToReadSlot)?;
        if block.slot() > present_slot_with_tolerance {
            return Err(BlockError::FutureSlot {
                present_slot: present_slot_with_tolerance,
                block_slot: block.slot(),
            });
        }

        let block_root = get_block_root(&block);

        // Disallow blocks that conflict with the anchor (weak subjectivity checkpoint), if any.
        check_block_against_anchor_slot(block.message(), chain)?;

        // Do not gossip a block from a finalized slot.
        check_block_against_finalized_slot(block.message(), block_root, chain)?;

        // Check if the block is already known. We know it is post-finalization, so it is
        // sufficient to check the fork choice.
        //
        // In normal operation this isn't necessary, however it is useful immediately after a
        // reboot if the `observed_block_producers` cache is empty. In that case, without this
        // check, we will load the parent and state from disk only to find out later that we
        // already know this block.
        if chain
            .canonical_head
            .fork_choice_read_lock()
            .contains_block(&block_root)
        {
            return Err(BlockError::BlockIsAlreadyKnown);
        }

        // Check that we have not already received a block with a valid signature for this slot.
        if chain
            .observed_block_producers
            .read()
            .proposer_has_been_observed(block.message())
            .map_err(|e| BlockError::BeaconChainError(e.into()))?
        {
            return Err(BlockError::RepeatProposal {
                proposer: block.message().proposer_index(),
                slot: block.slot(),
            });
        }

        // Do not process a block that doesn't descend from the finalized root.
        //
        // We check this *before* we load the parent so that we can return a more detailed error.
        check_block_is_finalized_descendant(
            chain,
            &chain.canonical_head.fork_choice_write_lock(),
            &block,
        )?;

        let block_epoch = block.slot().epoch(T::EthSpec::slots_per_epoch());
        let (parent_block, block) = verify_parent_block_is_known(chain, block)?;

        // Track the number of skip slots between the block and its parent.
        metrics::set_gauge(
            &metrics::GOSSIP_BEACON_BLOCK_SKIPPED_SLOTS,
            block
                .slot()
                .as_u64()
                .saturating_sub(1)
                .saturating_sub(parent_block.slot.into()) as i64,
        );

        // Paranoid check to prevent propagation of blocks that don't form a legitimate chain.
        //
        // This is not in the spec, but @protolambda tells me that the majority of other clients are
        // already doing it. For reference:
        //
        // https://github.com/ethereum/eth2.0-specs/pull/2196
        if parent_block.slot >= block.slot() {
            return Err(BlockError::BlockIsNotLaterThanParent {
                block_slot: block.slot(),
                parent_slot: parent_block.slot,
            });
        }

        let proposer_shuffling_decision_block =
            if parent_block.slot.epoch(T::EthSpec::slots_per_epoch()) == block_epoch {
                parent_block
                    .next_epoch_shuffling_id
                    .shuffling_decision_block
            } else {
                parent_block.root
            };

        // Reject any block that exceeds our limit on skipped slots.
        check_block_skip_slots(chain, parent_block.slot, block.message())?;

        // We assign to a variable instead of using `if let Some` directly to ensure we drop the
        // write lock before trying to acquire it again in the `else` clause.
        let proposer_opt = chain
            .beacon_proposer_cache
            .lock()
            .get_slot::<T::EthSpec>(proposer_shuffling_decision_block, block.slot());
        let (expected_proposer, fork, parent, block) = if let Some(proposer) = proposer_opt {
            // The proposer index was cached and we can return it without needing to load the
            // parent.
            (proposer.index, proposer.fork, None, block)
        } else {
            // The proposer index was *not* cached and we must load the parent in order to determine
            // the proposer index.
            let (mut parent, block) = load_parent(block, chain)?;

            debug!(
                chain.log,
                "Proposer shuffling cache miss";
                "parent_root" => ?parent.beacon_block_root,
                "parent_slot" => parent.beacon_block.slot(),
                "block_root" => ?block_root,
                "block_slot" => block.slot(),
            );

            // The state produced is only valid for determining proposer/attester shuffling indices.
            let state = cheap_state_advance_to_obtain_committees(
                &mut parent.pre_state,
                parent.beacon_state_root,
                block.slot(),
                &chain.spec,
            )?;

            let proposers = state.get_beacon_proposer_indices(&chain.spec)?;
            let proposer_index = *proposers
                .get(block.slot().as_usize() % T::EthSpec::slots_per_epoch() as usize)
                .ok_or_else(|| BeaconChainError::NoProposerForSlot(block.slot()))?;

            // Prime the proposer shuffling cache with the newly-learned value.
            chain.beacon_proposer_cache.lock().insert(
                block_epoch,
                proposer_shuffling_decision_block,
                proposers,
                state.fork(),
            )?;

            (proposer_index, state.fork(), Some(parent), block)
        };

        let signature_is_valid = {
            let pubkey_cache = get_validator_pubkey_cache(chain)?;
            let pubkey = pubkey_cache
                .get(block.message().proposer_index() as usize)
                .ok_or_else(|| BlockError::UnknownValidator(block.message().proposer_index()))?;
            block.verify_signature(
                Some(block_root),
                pubkey,
                &fork,
                chain.genesis_validators_root,
                &chain.spec,
            )
        };

        if !signature_is_valid {
            return Err(BlockError::ProposalSignatureInvalid);
        }

        // Now the signature is valid, store the proposal so we don't accept another from this
        // validator and slot.
        //
        // It's important to double-check that the proposer still hasn't been observed so we don't
        // have a race-condition when verifying two blocks simultaneously.
        if chain
            .observed_block_producers
            .write()
            .observe_proposer(block.message())
            .map_err(|e| BlockError::BeaconChainError(e.into()))?
        {
            return Err(BlockError::RepeatProposal {
                proposer: block.message().proposer_index(),
                slot: block.slot(),
            });
        }

        if block.message().proposer_index() != expected_proposer as u64 {
            return Err(BlockError::IncorrectBlockProposer {
                block: block.message().proposer_index(),
                local_shuffling: expected_proposer as u64,
            });
        }

        // Validate the block's execution_payload (if any).
        validate_execution_payload_for_gossip(&parent_block, block.message(), chain)?;

        // Having checked the proposer index and the block root we can cache them.
        let consensus_context = ConsensusContext::new(block.slot())
            .set_current_block_root(block_root)
            .set_proposer_index(block.message().proposer_index());

        Ok(Self {
            block,
            block_root,
            parent,
            consensus_context,
        })
    }

    pub fn block_root(&self) -> Hash256 {
        self.block_root
    }
}

impl<T: BeaconChainTypes> IntoExecutionPendingBlock<T> for GossipVerifiedBlock<T> {
    /// Completes verification of the wrapped `block`.
    fn into_execution_pending_block_slashable(
        self,
        block_root: Hash256,
        chain: &Arc<BeaconChain<T>>,
        notify_execution_layer: NotifyExecutionLayer,
    ) -> Result<ExecutionPendingBlock<T>, BlockSlashInfo<BlockError<T::EthSpec>>> {
        let execution_pending =
            SignatureVerifiedBlock::from_gossip_verified_block_check_slashable(self, chain)?;
        execution_pending.into_execution_pending_block_slashable(
            block_root,
            chain,
            notify_execution_layer,
        )
    }

    fn block(&self) -> &SignedBeaconBlock<T::EthSpec> {
        &self.block
    }
}

impl<T: BeaconChainTypes> SignatureVerifiedBlock<T> {
    /// Instantiates `Self`, a wrapper that indicates that all signatures (except the deposit
    /// signatures) are valid  (i.e., signed by the correct public keys).
    ///
    /// Returns an error if the block is invalid, or if the block was unable to be verified.
    pub fn new(
        block: Arc<SignedBeaconBlock<T::EthSpec>>,
        block_root: Hash256,
        chain: &BeaconChain<T>,
    ) -> Result<Self, BlockError<T::EthSpec>> {
        // Ensure the block is the correct structure for the fork at `block.slot()`.
        block
            .fork_name(&chain.spec)
            .map_err(BlockError::InconsistentFork)?;

        // Check the anchor slot before loading the parent, to avoid spurious lookups.
        check_block_against_anchor_slot(block.message(), chain)?;

        let (mut parent, block) = load_parent(block, chain)?;

        // Reject any block that exceeds our limit on skipped slots.
        check_block_skip_slots(chain, parent.beacon_block.slot(), block.message())?;

        let state = cheap_state_advance_to_obtain_committees(
            &mut parent.pre_state,
            parent.beacon_state_root,
            block.slot(),
            &chain.spec,
        )?;

        let pubkey_cache = get_validator_pubkey_cache(chain)?;

        let mut signature_verifier =
            get_signature_verifier::<T>(&state, &pubkey_cache, &chain.spec);

        let mut consensus_context =
            ConsensusContext::new(block.slot()).set_current_block_root(block_root);

        signature_verifier.include_all_signatures(&block, &mut consensus_context)?;

        if signature_verifier.verify().is_ok() {
            Ok(Self {
                consensus_context,
                block,
                block_root,
                parent: Some(parent),
            })
        } else {
            Err(BlockError::InvalidSignature)
        }
    }

    /// As for `new` above but producing `BlockSlashInfo`.
    pub fn check_slashable(
        block: Arc<SignedBeaconBlock<T::EthSpec>>,
        block_root: Hash256,
        chain: &BeaconChain<T>,
    ) -> Result<Self, BlockSlashInfo<BlockError<T::EthSpec>>> {
        let header = block.signed_block_header();
        Self::new(block, block_root, chain).map_err(|e| BlockSlashInfo::from_early_error(header, e))
    }

    /// Finishes signature verification on the provided `GossipVerifedBlock`. Does not re-verify
    /// the proposer signature.
    pub fn from_gossip_verified_block(
        from: GossipVerifiedBlock<T>,
        chain: &BeaconChain<T>,
    ) -> Result<Self, BlockError<T::EthSpec>> {
        let (mut parent, block) = if let Some(parent) = from.parent {
            (parent, from.block)
        } else {
            load_parent(from.block, chain)?
        };

        let state = cheap_state_advance_to_obtain_committees(
            &mut parent.pre_state,
            parent.beacon_state_root,
            block.slot(),
            &chain.spec,
        )?;

        let pubkey_cache = get_validator_pubkey_cache(chain)?;

        let mut signature_verifier =
            get_signature_verifier::<T>(&state, &pubkey_cache, &chain.spec);

        // Gossip verification has already checked the proposer index. Use it to check the RANDAO
        // signature.
        let mut consensus_context = from.consensus_context;
        signature_verifier
            .include_all_signatures_except_proposal(&block, &mut consensus_context)?;

        if signature_verifier.verify().is_ok() {
            Ok(Self {
                block,
                block_root: from.block_root,
                parent: Some(parent),
                consensus_context,
            })
        } else {
            Err(BlockError::InvalidSignature)
        }
    }

    /// Same as `from_gossip_verified_block` but producing slashing-relevant data as well.
    pub fn from_gossip_verified_block_check_slashable(
        from: GossipVerifiedBlock<T>,
        chain: &BeaconChain<T>,
    ) -> Result<Self, BlockSlashInfo<BlockError<T::EthSpec>>> {
        let header = from.block.signed_block_header();
        Self::from_gossip_verified_block(from, chain)
            .map_err(|e| BlockSlashInfo::from_early_error(header, e))
    }

    pub fn block_root(&self) -> Hash256 {
        self.block_root
    }
}

impl<T: BeaconChainTypes> IntoExecutionPendingBlock<T> for SignatureVerifiedBlock<T> {
    /// Completes verification of the wrapped `block`.
    fn into_execution_pending_block_slashable(
        self,
        block_root: Hash256,
        chain: &Arc<BeaconChain<T>>,
        notify_execution_layer: NotifyExecutionLayer,
    ) -> Result<ExecutionPendingBlock<T>, BlockSlashInfo<BlockError<T::EthSpec>>> {
        let header = self.block.signed_block_header();
        let (parent, block) = if let Some(parent) = self.parent {
            (parent, self.block)
        } else {
            load_parent(self.block, chain)
                .map_err(|e| BlockSlashInfo::SignatureValid(header.clone(), e))?
        };

        ExecutionPendingBlock::from_signature_verified_components(
            block,
            block_root,
            parent,
            self.consensus_context,
            chain,
            notify_execution_layer,
        )
        .map_err(|e| BlockSlashInfo::SignatureValid(header, e))
    }

    fn block(&self) -> &SignedBeaconBlock<T::EthSpec> {
        &self.block
    }
}

impl<T: BeaconChainTypes> IntoExecutionPendingBlock<T> for Arc<SignedBeaconBlock<T::EthSpec>> {
    /// Verifies the `SignedBeaconBlock` by first transforming it into a `SignatureVerifiedBlock`
    /// and then using that implementation of `IntoExecutionPendingBlock` to complete verification.
    fn into_execution_pending_block_slashable(
        self,
        block_root: Hash256,
        chain: &Arc<BeaconChain<T>>,
        notify_execution_layer: NotifyExecutionLayer,
    ) -> Result<ExecutionPendingBlock<T>, BlockSlashInfo<BlockError<T::EthSpec>>> {
        // Perform an early check to prevent wasting time on irrelevant blocks.
        let block_root = check_block_relevancy(&self, block_root, chain)
            .map_err(|e| BlockSlashInfo::SignatureNotChecked(self.signed_block_header(), e))?;

        SignatureVerifiedBlock::check_slashable(self, block_root, chain)?
            .into_execution_pending_block_slashable(block_root, chain, notify_execution_layer)
    }

    fn block(&self) -> &SignedBeaconBlock<T::EthSpec> {
        self
    }
}

impl<T: BeaconChainTypes> ExecutionPendingBlock<T> {
    /// Instantiates `Self`, a wrapper that indicates that the given `block` is fully valid. See
    /// the struct-level documentation for more information.
    ///
    /// Note: this function does not verify block signatures, it assumes they are valid. Signature
    /// verification must be done upstream (e.g., via a `SignatureVerifiedBlock`
    ///
    /// Returns an error if the block is invalid, or if the block was unable to be verified.
    pub fn from_signature_verified_components(
        block: Arc<SignedBeaconBlock<T::EthSpec>>,
        block_root: Hash256,
        parent: PreProcessingSnapshot<T::EthSpec>,
        mut consensus_context: ConsensusContext<T::EthSpec>,
        chain: &Arc<BeaconChain<T>>,
        notify_execution_layer: NotifyExecutionLayer,
    ) -> Result<Self, BlockError<T::EthSpec>> {
        if let Some(parent) = chain
            .canonical_head
            .fork_choice_read_lock()
            .get_block(&block.parent_root())
        {
            // Reject any block where the parent has an invalid payload. It's impossible for a valid
            // block to descend from an invalid parent.
            if parent.execution_status.is_invalid() {
                return Err(BlockError::ParentExecutionPayloadInvalid {
                    parent_root: block.parent_root(),
                });
            }
        } else {
            // Reject any block if its parent is not known to fork choice.
            //
            // A block that is not in fork choice is either:
            //
            //  - Not yet imported: we should reject this block because we should only import a child
            //  after its parent has been fully imported.
            //  - Pre-finalized: if the parent block is _prior_ to finalization, we should ignore it
            //  because it will revert finalization. Note that the finalized block is stored in fork
            //  choice, so we will not reject any child of the finalized block (this is relevant during
            //  genesis).
            return Err(BlockError::ParentUnknown(block));
        }

        // Reject any block that exceeds our limit on skipped slots.
        check_block_skip_slots(chain, parent.beacon_block.slot(), block.message())?;

        /*
         *  Perform cursory checks to see if the block is even worth processing.
         */

        check_block_relevancy(&block, block_root, chain)?;

        // Define a future that will verify the execution payload with an execution engine.
        //
        // We do this as early as possible so that later parts of this function can run in parallel
        // with the payload verification.
        let payload_notifier = PayloadNotifier::new(
            chain.clone(),
            block.clone(),
            &parent.pre_state,
            notify_execution_layer,
        )?;
        let is_valid_merge_transition_block =
            is_merge_transition_block(&parent.pre_state, block.message().body());
        let payload_verification_future = async move {
            let chain = payload_notifier.chain.clone();
            let block = payload_notifier.block.clone();

            // If this block triggers the merge, check to ensure that it references valid execution
            // blocks.
            //
            // The specification defines this check inside `on_block` in the fork-choice specification,
            // however we perform the check here for two reasons:
            //
            // - There's no point in importing a block that will fail fork choice, so it's best to fail
            //   early.
            // - Doing the check here means we can keep our fork-choice implementation "pure". I.e., no
            //   calls to remote servers.
            if is_valid_merge_transition_block {
                validate_merge_block(&chain, block.message(), AllowOptimisticImport::Yes).await?;
            };

            // The specification declares that this should be run *inside* `per_block_processing`,
            // however we run it here to keep `per_block_processing` pure (i.e., no calls to external
            // servers).
            let payload_verification_status = payload_notifier.notify_new_payload().await?;

            // If the payload did not validate or invalidate the block, check to see if this block is
            // valid for optimistic import.
            if payload_verification_status.is_optimistic() {
                let block_hash_opt = block
                    .message()
                    .body()
                    .execution_payload()
                    .map(|full_payload| full_payload.execution_payload.block_hash);

                // Ensure the block is a candidate for optimistic import.
                if !is_optimistic_candidate_block(&chain, block.slot(), block.parent_root()).await?
                {
                    warn!(
                        chain.log,
                        "Rejecting optimistic block";
                        "block_hash" => ?block_hash_opt,
                        "msg" => "the execution engine is not synced"
                    );
                    return Err(ExecutionPayloadError::UnverifiedNonOptimisticCandidate.into());
                }
            }

            Ok(PayloadVerificationOutcome {
                payload_verification_status,
                is_valid_merge_transition_block,
            })
        };
        // Spawn the payload verification future as a new task, but don't wait for it to complete.
        // The `payload_verification_future` will be awaited later to ensure verification completed
        // successfully.
        let payload_verification_handle = chain
            .task_executor
            .spawn_handle(
                payload_verification_future,
                "execution_payload_verification",
            )
            .ok_or(BeaconChainError::RuntimeShutdown)?;

        /*
         * Advance the given `parent.beacon_state` to the slot of the given `block`.
         */

        let catchup_timer = metrics::start_timer(&metrics::BLOCK_PROCESSING_CATCHUP_STATE);

        // Stage a batch of operations to be completed atomically if this block is imported
        // successfully.
        let mut confirmed_state_roots = vec![];

        // The block must have a higher slot than its parent.
        if block.slot() <= parent.beacon_block.slot() {
            return Err(BlockError::BlockIsNotLaterThanParent {
                block_slot: block.slot(),
                parent_slot: parent.beacon_block.slot(),
            });
        }

        let mut summaries = vec![];

        // Transition the parent state to the block slot.
        //
        // It is important to note that we're using a "pre-state" here, one that has potentially
        // been advanced one slot forward from `parent.beacon_block.slot`.
        let mut state = parent.pre_state;

        // Perform a sanity check on the pre-state.
        let parent_slot = parent.beacon_block.slot();
        if state.slot() < parent_slot {
            return Err(BeaconChainError::BadPreState {
                parent_root: parent.beacon_block_root,
                parent_slot,
                block_root,
                block_slot: block.slot(),
                state_slot: state.slot(),
            }
            .into());
        }

        let parent_eth1_finalization_data = Eth1FinalizationData {
            eth1_data: state.eth1_data().clone(),
            eth1_deposit_index: state.eth1_deposit_index(),
        };

        let distance = block.slot().as_u64().saturating_sub(state.slot().as_u64());
        for _ in 0..distance {
            let state_root = if parent.beacon_block.slot() == state.slot() {
                // If it happens that `pre_state` has *not* already been advanced forward a single
                // slot, then there is no need to compute the state root for this
                // `per_slot_processing` call since that state root is already stored in the parent
                // block.
                parent.beacon_block.state_root()
            } else {
                // This is a new state we've reached, so stage it for storage in the DB.
                // Computing the state root here is time-equivalent to computing it during slot
                // processing, but we get early access to it.
                let state_root = state.update_tree_hash_cache()?;

                // Store the state immediately, marking it as temporary, and staging the deletion
                // of its temporary status as part of the larger atomic operation.
                let txn_lock = chain.store.hot_db.begin_rw_transaction();
                chain
                    .store
                    .do_atomically(vec![StoreOp::PutState(state_root, &state)])?;
                drop(txn_lock);

                confirmed_state_roots.push(state_root);

                state_root
            };

            if let Some(summary) = per_slot_processing(&mut state, Some(state_root), &chain.spec)? {
                // Expose Prometheus metrics.
                if let Err(e) = summary.observe_metrics() {
                    error!(
                        chain.log,
                        "Failed to observe epoch summary metrics";
                        "src" => "block_verification",
                        "error" => ?e
                    );
                }
                summaries.push(summary);
            }
        }
        metrics::stop_timer(catchup_timer);

        let block_slot = block.slot();
        let state_current_epoch = state.current_epoch();

        // If the block is sufficiently recent, notify the validator monitor.
        if let Some(slot) = chain.slot_clock.now() {
            let epoch = slot.epoch(T::EthSpec::slots_per_epoch());
            if block_slot.epoch(T::EthSpec::slots_per_epoch())
                + VALIDATOR_MONITOR_HISTORIC_EPOCHS as u64
                >= epoch
            {
                let validator_monitor = chain.validator_monitor.read();
                // Update the summaries in a separate loop to `per_slot_processing`. This protects
                // the `validator_monitor` lock from being bounced or held for a long time whilst
                // performing `per_slot_processing`.
                for (i, summary) in summaries.iter().enumerate() {
                    let epoch = state_current_epoch - Epoch::from(summaries.len() - i);
                    if let Err(e) =
                        validator_monitor.process_validator_statuses(epoch, summary, &chain.spec)
                    {
                        error!(
                            chain.log,
                            "Failed to process validator statuses";
                            "error" => ?e
                        );
                    }
                }
            }
        }

        /*
         * Build the committee caches on the state.
         */

        let committee_timer = metrics::start_timer(&metrics::BLOCK_PROCESSING_COMMITTEE);

        state.build_all_committee_caches(&chain.spec)?;

        metrics::stop_timer(committee_timer);

        /*
         * If we have block reward listeners, compute the block reward and push it to the
         * event handler.
         */
        if let Some(ref event_handler) = chain.event_handler {
            if event_handler.has_block_reward_subscribers() {
                let mut reward_cache = Default::default();
                let block_reward = chain.compute_block_reward(
                    block.message(),
                    block_root,
                    &state,
                    &mut reward_cache,
                    true,
                )?;
                event_handler.register(EventKind::BlockReward(block_reward));
            }
        }

        /*
         * Perform `per_block_processing` on the block and state, returning early if the block is
         * invalid.
         */

        write_state(
            &format!("state_pre_block_{}", block_root),
            &state,
            &chain.log,
        );
        write_block(&block, block_root, &chain.log);

        let core_timer = metrics::start_timer(&metrics::BLOCK_PROCESSING_CORE);

        if let Err(err) = per_block_processing(
            &mut state,
            &block,
            // Signatures were verified earlier in this function.
            BlockSignatureStrategy::NoVerification,
            VerifyBlockRoot::True,
            &mut consensus_context,
            &chain.spec,
        ) {
            match err {
                // Capture `BeaconStateError` so that we can easily distinguish between a block
                // that's invalid and one that caused an internal error.
                BlockProcessingError::BeaconStateError(e) => return Err(e.into()),
                other => return Err(BlockError::PerBlockProcessingError(other)),
            }
        };

        metrics::stop_timer(core_timer);

        /*
         * Calculate the state root of the newly modified state
         */

        let state_root_timer = metrics::start_timer(&metrics::BLOCK_PROCESSING_STATE_ROOT);

        let state_root = state.update_tree_hash_cache()?;

        metrics::stop_timer(state_root_timer);

        write_state(
            &format!("state_post_block_{}", block_root),
            &state,
            &chain.log,
        );

        /*
         * Check to ensure the state root on the block matches the one we have calculated.
         */

        if block.state_root() != state_root {
            return Err(BlockError::StateRootMismatch {
                block: block.state_root(),
                local: state_root,
            });
        }

        /*
         * Apply the block's attestations to fork choice.
         *
         * We're running in parallel with the payload verification at this point, so this is
         * free real estate.
         */
        let current_slot = chain.slot()?;
        let mut fork_choice = chain.canonical_head.fork_choice_write_lock();

        // Register each attester slashing in the block with fork choice.
        for attester_slashing in block.message().body().attester_slashings() {
            fork_choice.on_attester_slashing(attester_slashing);
        }

        // Register each attestation in the block with fork choice.
        for (i, attestation) in block.message().body().attestations().iter().enumerate() {
            let _fork_choice_attestation_timer =
                metrics::start_timer(&metrics::FORK_CHOICE_PROCESS_ATTESTATION_TIMES);

            let indexed_attestation = consensus_context
                .get_indexed_attestation(&state, attestation)
                .map_err(|e| BlockError::PerBlockProcessingError(e.into_with_index(i)))?;

            match fork_choice.on_attestation(
                current_slot,
                indexed_attestation,
                AttestationFromBlock::True,
                &chain.spec,
            ) {
                Ok(()) => Ok(()),
                // Ignore invalid attestations whilst importing attestations from a block. The
                // block might be very old and therefore the attestations useless to fork choice.
                Err(ForkChoiceError::InvalidAttestation(_)) => Ok(()),
                Err(e) => Err(BlockError::BeaconChainError(e.into())),
            }?;
        }
        drop(fork_choice);

        Ok(Self {
            block,
            block_root,
            state,
            parent_block: parent.beacon_block,
            parent_eth1_finalization_data,
            confirmed_state_roots,
            consensus_context,
            payload_verification_handle,
        })
    }
}

/// Check that the count of skip slots between the block and its parent does not exceed our maximum
/// value.
///
/// Whilst this is not part of the specification, we include this to help prevent us from DoS
/// attacks. In times of dire network circumstance, the user can configure the
/// `import_max_skip_slots` value.
fn check_block_skip_slots<T: BeaconChainTypes>(
    chain: &BeaconChain<T>,
    parent_slot: Slot,
    block: BeaconBlockRef<'_, T::EthSpec>,
) -> Result<(), BlockError<T::EthSpec>> {
    // Reject any block that exceeds our limit on skipped slots.
    if let Some(max_skip_slots) = chain.config.import_max_skip_slots {
        if block.slot() > parent_slot + max_skip_slots {
            return Err(BlockError::TooManySkippedSlots {
                parent_slot,
                block_slot: block.slot(),
            });
        }
    }

    Ok(())
}

/// Returns `Ok(())` if the block's slot is greater than the anchor block's slot (if any).
fn check_block_against_anchor_slot<T: BeaconChainTypes>(
    block: BeaconBlockRef<'_, T::EthSpec>,
    chain: &BeaconChain<T>,
) -> Result<(), BlockError<T::EthSpec>> {
    if let Some(anchor_slot) = chain.store.get_anchor_slot() {
        if block.slot() <= anchor_slot {
            return Err(BlockError::WeakSubjectivityConflict);
        }
    }
    Ok(())
}

/// Returns `Ok(())` if the block is later than the finalized slot on `chain`.
///
/// Returns an error if the block is earlier or equal to the finalized slot, or there was an error
/// verifying that condition.
fn check_block_against_finalized_slot<T: BeaconChainTypes>(
    block: BeaconBlockRef<'_, T::EthSpec>,
    block_root: Hash256,
    chain: &BeaconChain<T>,
) -> Result<(), BlockError<T::EthSpec>> {
    // The finalized checkpoint is being read from fork choice, rather than the cached head.
    //
    // Fork choice has the most up-to-date view of finalization and there's no point importing a
    // block which conflicts with the fork-choice view of finalization.
    let finalized_slot = chain
        .canonical_head
        .cached_head()
        .finalized_checkpoint()
        .epoch
        .start_slot(T::EthSpec::slots_per_epoch());

    if block.slot() <= finalized_slot {
        chain.pre_finalization_block_rejected(block_root);
        Err(BlockError::WouldRevertFinalizedSlot {
            block_slot: block.slot(),
            finalized_slot,
        })
    } else {
        Ok(())
    }
}

/// Returns `Ok(block)` if the block descends from the finalized root.
///
/// ## Warning
///
/// Taking a lock on the `chain.canonical_head.fork_choice` might cause a deadlock here.
pub fn check_block_is_finalized_descendant<T: BeaconChainTypes>(
    chain: &BeaconChain<T>,
    fork_choice: &BeaconForkChoice<T>,
    block: &Arc<SignedBeaconBlock<T::EthSpec>>,
) -> Result<(), BlockError<T::EthSpec>> {
    if fork_choice.is_descendant_of_finalized(block.parent_root()) {
        Ok(())
    } else {
        // If fork choice does *not* consider the parent to be a descendant of the finalized block,
        // then there are two more cases:
        //
        // 1. We have the parent stored in our database. Because fork-choice has confirmed the
        //    parent is *not* in our post-finalization DAG, all other blocks must be either
        //    pre-finalization or conflicting with finalization.
        // 2. The parent is unknown to us, we probably want to download it since it might actually
        //    descend from the finalized root.
        if chain
            .store
            .block_exists(&block.parent_root())
            .map_err(|e| BlockError::BeaconChainError(e.into()))?
        {
            Err(BlockError::NotFinalizedDescendant {
                block_parent_root: block.parent_root(),
            })
        } else {
            Err(BlockError::ParentUnknown(block.clone()))
        }
    }
}

/// Performs simple, cheap checks to ensure that the block is relevant to be imported.
///
/// `Ok(block_root)` is returned if the block passes these checks and should progress with
/// verification (viz., it is relevant).
///
/// Returns an error if the block fails one of these checks (viz., is not relevant) or an error is
/// experienced whilst attempting to verify.
pub fn check_block_relevancy<T: BeaconChainTypes>(
    signed_block: &SignedBeaconBlock<T::EthSpec>,
    block_root: Hash256,
    chain: &BeaconChain<T>,
) -> Result<Hash256, BlockError<T::EthSpec>> {
    let block = signed_block.message();

    // Do not process blocks from the future.
    if block.slot() > chain.slot()? {
        return Err(BlockError::FutureSlot {
            present_slot: chain.slot()?,
            block_slot: block.slot(),
        });
    }

    // Do not re-process the genesis block.
    if block.slot() == 0 {
        return Err(BlockError::GenesisBlock);
    }

    // This is an artificial (non-spec) restriction that provides some protection from overflow
    // abuses.
    if block.slot() >= MAXIMUM_BLOCK_SLOT_NUMBER {
        return Err(BlockError::BlockSlotLimitReached);
    }

    // Do not process a block from a finalized slot.
    check_block_against_finalized_slot(block, block_root, chain)?;

    // Check if the block is already known. We know it is post-finalization, so it is
    // sufficient to check the fork choice.
    if chain
        .canonical_head
        .fork_choice_read_lock()
        .contains_block(&block_root)
    {
        return Err(BlockError::BlockIsAlreadyKnown);
    }

    Ok(block_root)
}

/// Returns the canonical root of the given `block`.
///
/// Use this function to ensure that we report the block hashing time Prometheus metric.
pub fn get_block_root<E: EthSpec>(block: &SignedBeaconBlock<E>) -> Hash256 {
    let block_root_timer = metrics::start_timer(&metrics::BLOCK_PROCESSING_BLOCK_ROOT);

    let block_root = block.canonical_root();

    metrics::stop_timer(block_root_timer);

    block_root
}

/// Verify the parent of `block` is known, returning some information about the parent block from
/// fork choice.
#[allow(clippy::type_complexity)]
fn verify_parent_block_is_known<T: BeaconChainTypes>(
    chain: &BeaconChain<T>,
    block: Arc<SignedBeaconBlock<T::EthSpec>>,
) -> Result<(ProtoBlock, Arc<SignedBeaconBlock<T::EthSpec>>), BlockError<T::EthSpec>> {
    if let Some(proto_block) = chain
        .canonical_head
        .fork_choice_read_lock()
        .get_block(&block.message().parent_root())
    {
        Ok((proto_block, block))
    } else {
        Err(BlockError::ParentUnknown(block))
    }
}

/// Load the parent snapshot (block and state) of the given `block`.
///
/// Returns `Err(BlockError::ParentUnknown)` if the parent is not found, or if an error occurs
/// whilst attempting the operation.
#[allow(clippy::type_complexity)]
fn load_parent<T: BeaconChainTypes>(
    block: Arc<SignedBeaconBlock<T::EthSpec>>,
    chain: &BeaconChain<T>,
) -> Result<
    (
        PreProcessingSnapshot<T::EthSpec>,
        Arc<SignedBeaconBlock<T::EthSpec>>,
    ),
    BlockError<T::EthSpec>,
> {
    // Reject any block if its parent is not known to fork choice.
    //
    // A block that is not in fork choice is either:
    //
    //  - Not yet imported: we should reject this block because we should only import a child
    //  after its parent has been fully imported.
    //  - Pre-finalized: if the parent block is _prior_ to finalization, we should ignore it
    //  because it will revert finalization. Note that the finalized block is stored in fork
    //  choice, so we will not reject any child of the finalized block (this is relevant during
    //  genesis).
    if !chain
        .canonical_head
        .fork_choice_read_lock()
        .contains_block(&block.parent_root())
    {
        return Err(BlockError::ParentUnknown(block));
    }

    let db_read_timer = metrics::start_timer(&metrics::BLOCK_PROCESSING_DB_READ);

    let result = {
        // Load the blocks parent block from the database, returning invalid if that block is not
        // found.
        //
        // We don't return a DBInconsistent error here since it's possible for a block to
        // exist in fork choice but not in the database yet. In such a case we simply
        // indicate that we don't yet know the parent.
        let root = block.parent_root();
        let parent_block = chain
            .get_blinded_block(&block.parent_root())
            .map_err(BlockError::BeaconChainError)?
            .ok_or_else(|| {
                // Return a `MissingBeaconBlock` error instead of a `ParentUnknown` error since
                // we've already checked fork choice for this block.
                //
                // It's an internal error if the block exists in fork choice but not in the
                // database.
                BlockError::from(BeaconChainError::MissingBeaconBlock(block.parent_root()))
            })?;

        // Load the parent blocks state from the database, returning an error if it is not found.
        // It is an error because if we know the parent block we should also know the parent state.
        let parent_state_root = parent_block.state_root();
        let (advanced_state_root, state) = chain
            .store
            .get_advanced_state(block.parent_root(), block.slot(), parent_state_root)?
            .ok_or_else(|| {
                BeaconChainError::DBInconsistent(format!("Missing state {:?}", parent_state_root))
            })?;

        if block.slot() != state.slot() {
            slog::warn!(
                chain.log,
                "Parent state is not advanced";
                "block_slot" => block.slot(),
                "state_slot" => state.slot(),
            );
        }

        let beacon_state_root = if parent_state_root == advanced_state_root {
            Some(parent_state_root)
        } else {
            None
        };

        Ok((
            PreProcessingSnapshot {
                beacon_block: parent_block,
                beacon_block_root: root,
                pre_state: state,
                beacon_state_root,
            },
            block,
        ))
    };

    metrics::stop_timer(db_read_timer);

    result
}

/// Performs a cheap (time-efficient) state advancement so the committees and proposer shuffling for
/// `slot` can be obtained from `state`.
///
/// The state advancement is "cheap" since it does not generate state roots. As a result, the
/// returned state might be holistically invalid but the committees/proposers will be correct (since
/// they do not rely upon state roots).
///
/// If the given `state` can already serve the `slot`, the committees will be built on the `state`
/// and `Cow::Borrowed(state)` will be returned. Otherwise, the state will be cloned, cheaply
/// advanced and then returned as a `Cow::Owned`. The end result is that the given `state` is never
/// mutated to be invalid (in fact, it is never changed beyond a simple committee cache build).
fn cheap_state_advance_to_obtain_committees<'a, E: EthSpec>(
    state: &'a mut BeaconState<E>,
    state_root_opt: Option<Hash256>,
    block_slot: Slot,
    spec: &ChainSpec,
) -> Result<Cow<'a, BeaconState<E>>, BlockError<E>> {
    let block_epoch = block_slot.epoch(E::slots_per_epoch());

    if state.current_epoch() == block_epoch {
        // Build both the current and previous epoch caches, as the previous epoch caches are
        // useful for verifying attestations in blocks from the current epoch.
        state.build_committee_cache(RelativeEpoch::Previous, spec)?;
        state.build_committee_cache(RelativeEpoch::Current, spec)?;

        Ok(Cow::Borrowed(state))
    } else if state.slot() > block_slot {
        Err(BlockError::BlockIsNotLaterThanParent {
            block_slot,
            parent_slot: state.slot(),
        })
    } else {
        let mut state = state.clone();
        let target_slot = block_epoch.start_slot(E::slots_per_epoch());

        // Advance the state into the same epoch as the block. Use the "partial" method since state
        // roots are not important for proposer/attester shuffling.
        partial_state_advance(&mut state, state_root_opt, target_slot, spec)
            .map_err(|e| BlockError::BeaconChainError(BeaconChainError::from(e)))?;

        state.build_committee_cache(RelativeEpoch::Previous, spec)?;
        state.build_committee_cache(RelativeEpoch::Current, spec)?;

        Ok(Cow::Owned(state))
    }
}

/// Obtains a read-locked `ValidatorPubkeyCache` from the `chain`.
fn get_validator_pubkey_cache<T: BeaconChainTypes>(
    chain: &BeaconChain<T>,
) -> Result<RwLockReadGuard<ValidatorPubkeyCache<T>>, BlockError<T::EthSpec>> {
    chain
        .validator_pubkey_cache
        .try_read_for(VALIDATOR_PUBKEY_CACHE_LOCK_TIMEOUT)
        .ok_or(BeaconChainError::ValidatorPubkeyCacheLockTimeout)
        .map_err(BlockError::BeaconChainError)
}

/// Produces an _empty_ `BlockSignatureVerifier`.
///
/// The signature verifier is empty because it does not yet have any of this block's signatures
/// added to it. Use `Self::apply_to_signature_verifier` to apply the signatures.
fn get_signature_verifier<'a, T: BeaconChainTypes>(
    state: &'a BeaconState<T::EthSpec>,
    validator_pubkey_cache: &'a ValidatorPubkeyCache<T>,
    spec: &'a ChainSpec,
) -> BlockSignatureVerifier<
    'a,
    T::EthSpec,
    impl Fn(usize) -> Option<Cow<'a, PublicKey>> + Clone,
    impl Fn(&'a PublicKeyBytes) -> Option<Cow<'a, PublicKey>>,
> {
    let get_pubkey = move |validator_index| {
        // Disallow access to any validator pubkeys that are not in the current beacon state.
        if validator_index < state.validators().len() {
            validator_pubkey_cache
                .get(validator_index)
                .map(Cow::Borrowed)
        } else {
            None
        }
    };

    let decompressor = move |pk_bytes| {
        // Map compressed pubkey to validator index.
        let validator_index = validator_pubkey_cache.get_index(pk_bytes)?;
        // Map validator index to pubkey (respecting guard on unknown validators).
        get_pubkey(validator_index)
    };

    BlockSignatureVerifier::new(state, get_pubkey, decompressor, spec)
}

/// Verify that `header` was signed with a valid signature from its proposer.
///
/// Return `Ok(())` if the signature is valid, and an `Err` otherwise.
fn verify_header_signature<T: BeaconChainTypes>(
    chain: &BeaconChain<T>,
    header: &SignedBeaconBlockHeader,
) -> Result<(), BlockError<T::EthSpec>> {
    let proposer_pubkey = get_validator_pubkey_cache(chain)?
        .get(header.message.proposer_index as usize)
        .cloned()
        .ok_or(BlockError::UnknownValidator(header.message.proposer_index))?;
    let head_fork = chain.canonical_head.cached_head().head_fork();

    if header.verify_signature::<T::EthSpec>(
        &proposer_pubkey,
        &head_fork,
        chain.genesis_validators_root,
        &chain.spec,
    ) {
        Ok(())
    } else {
        Err(BlockError::ProposalSignatureInvalid)
    }
}

fn write_state<T: EthSpec>(prefix: &str, state: &BeaconState<T>, log: &Logger) {
    if WRITE_BLOCK_PROCESSING_SSZ {
        let root = state.tree_hash_root();
        let filename = format!("{}_slot_{}_root_{}.ssz", prefix, state.slot(), root);
        let mut path = std::env::temp_dir().join("lighthouse");
        let _ = fs::create_dir_all(path.clone());
        path = path.join(filename);

        match fs::File::create(path.clone()) {
            Ok(mut file) => {
                let _ = file.write_all(&state.as_ssz_bytes());
            }
            Err(e) => error!(
                log,
                "Failed to log state";
                "path" => format!("{:?}", path),
                "error" => format!("{:?}", e)
            ),
        }
    }
}

fn write_block<T: EthSpec>(block: &SignedBeaconBlock<T>, root: Hash256, log: &Logger) {
    if WRITE_BLOCK_PROCESSING_SSZ {
        let filename = format!("block_slot_{}_root{}.ssz", block.slot(), root);
        let mut path = std::env::temp_dir().join("lighthouse");
        let _ = fs::create_dir_all(path.clone());
        path = path.join(filename);

        match fs::File::create(path.clone()) {
            Ok(mut file) => {
                let _ = file.write_all(&block.as_ssz_bytes());
            }
            Err(e) => error!(
                log,
                "Failed to log block";
                "path" => format!("{:?}", path),
                "error" => format!("{:?}", e)
            ),
        }
    }
}<|MERGE_RESOLUTION|>--- conflicted
+++ resolved
@@ -42,15 +42,12 @@
 //!            END
 //!
 //! ```
-<<<<<<< HEAD
-use crate::beacon_snapshot::PreProcessingSnapshot;
-=======
 
 // Ignore this lint for `BlockSlashInfo` which is of comparable size to the non-error types it is
 // returned alongside.
 #![allow(clippy::result_large_err)]
 
->>>>>>> 9547ac06
+use crate::beacon_snapshot::PreProcessingSnapshot;
 use crate::eth1_finalization_cache::Eth1FinalizationData;
 use crate::execution_payload::{
     is_optimistic_candidate_block, validate_execution_payload_for_gossip, validate_merge_block,
