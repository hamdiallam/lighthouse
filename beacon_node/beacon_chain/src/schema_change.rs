//! Utilities for managing database schema changes.
mod migration_schema_v10;
mod migration_schema_v6;
mod migration_schema_v7;
mod migration_schema_v8;
mod migration_schema_v9;
mod types;

use crate::beacon_chain::{BeaconChainTypes, FORK_CHOICE_DB_KEY};
use crate::persisted_fork_choice::{PersistedForkChoiceV1, PersistedForkChoiceV7};
use slog::{warn, Logger};
use std::path::Path;
use std::sync::Arc;
use store::hot_cold_store::{HotColdDB, HotColdDBError};
use store::metadata::{SchemaVersion, CURRENT_SCHEMA_VERSION};
use store::{Error as StoreError, StoreItem};

/// Migrate the database from one schema version to another, applying all requisite mutations.
pub fn migrate_schema<T: BeaconChainTypes>(
    db: Arc<HotColdDB<T::EthSpec, T::HotStore, T::ColdStore>>,
    datadir: &Path,
    from: SchemaVersion,
    to: SchemaVersion,
    log: Logger,
) -> Result<(), StoreError> {
    match (from, to) {
        // Migrating from the current schema version to iself is always OK, a no-op.
        (_, _) if from == to && to == CURRENT_SCHEMA_VERSION => Ok(()),
        // Upgrade across multiple versions by recursively migrating one step at a time.
        (_, _) if from.as_u64() + 1 < to.as_u64() => {
            let next = SchemaVersion(from.as_u64() + 1);
            migrate_schema::<T>(db.clone(), datadir, from, next, log.clone())?;
            migrate_schema::<T>(db, datadir, next, to, log)
        }

        //
        // Migrations from before SchemaVersion(5) are deprecated.
        //

        // Migration for adding `execution_status` field to the fork choice store.
        (SchemaVersion(5), SchemaVersion(6)) => {
            // Database operations to be done atomically
            let mut ops = vec![];

            // The top-level `PersistedForkChoice` struct is still V1 but will have its internal
            // bytes for the fork choice updated to V6.
            let fork_choice_opt = db.get_item::<PersistedForkChoiceV1>(&FORK_CHOICE_DB_KEY)?;
            if let Some(mut persisted_fork_choice) = fork_choice_opt {
                migration_schema_v6::update_execution_statuses::<T>(&mut persisted_fork_choice)
                    .map_err(StoreError::SchemaMigrationError)?;

                // Store the converted fork choice store under the same key.
                ops.push(persisted_fork_choice.as_kv_store_op(FORK_CHOICE_DB_KEY)?);
            }

            db.store_schema_version_atomically(to, ops)?;

            Ok(())
        }
        // 1. Add `proposer_boost_root`.
        // 2. Update `justified_epoch` to `justified_checkpoint` and `finalized_epoch` to
        //  `finalized_checkpoint`.
        // 3. This migration also includes a potential update to the justified
        //  checkpoint in case the fork choice store's justified checkpoint and finalized checkpoint
        //  combination does not actually exist for any blocks in fork choice. This was possible in
        //  the consensus spec prior to v1.1.6.
        //
        // Relevant issues:
        //
        // https://github.com/sigp/lighthouse/issues/2741
        // https://github.com/ethereum/consensus-specs/pull/2727
        // https://github.com/ethereum/consensus-specs/pull/2730
        (SchemaVersion(6), SchemaVersion(7)) => {
            // Database operations to be done atomically
            let mut ops = vec![];

            let fork_choice_opt = db.get_item::<PersistedForkChoiceV1>(&FORK_CHOICE_DB_KEY)?;
            if let Some(persisted_fork_choice_v1) = fork_choice_opt {
                // This migrates the `PersistedForkChoiceStore`, adding the `proposer_boost_root` field.
                let mut persisted_fork_choice_v7 = persisted_fork_choice_v1.into();

                let result = migration_schema_v7::update_fork_choice::<T>(
                    &mut persisted_fork_choice_v7,
                    db.clone(),
                );

                // Fall back to re-initializing fork choice from an anchor state if necessary.
                if let Err(e) = result {
                    warn!(log, "Unable to migrate to database schema 7, re-initializing fork choice"; "error" => ?e);
                    migration_schema_v7::update_with_reinitialized_fork_choice::<T>(
                        &mut persisted_fork_choice_v7,
                        db.clone(),
                    )
                    .map_err(StoreError::SchemaMigrationError)?;
                }

                // Store the converted fork choice store under the same key.
                ops.push(persisted_fork_choice_v7.as_kv_store_op(FORK_CHOICE_DB_KEY)?);
            }

            db.store_schema_version_atomically(to, ops)?;

            Ok(())
        }
        // Migration to add an `epoch` key to the fork choice's balances cache.
        (SchemaVersion(7), SchemaVersion(8)) => {
            let mut ops = vec![];
            let fork_choice_opt = db.get_item::<PersistedForkChoiceV7>(&FORK_CHOICE_DB_KEY)?;
            if let Some(fork_choice) = fork_choice_opt {
                let updated_fork_choice =
                    migration_schema_v8::update_fork_choice::<T>(fork_choice, db.clone())?;

                ops.push(updated_fork_choice.as_kv_store_op(FORK_CHOICE_DB_KEY)?);
            }

            db.store_schema_version_atomically(to, ops)?;

            Ok(())
        }
<<<<<<< HEAD
        // Reserved for merge-related changes.
        (SchemaVersion(8), SchemaVersion(9)) => Ok(()),
        // Upgrade for tree-states database changes.
        (SchemaVersion(9), SchemaVersion(10)) => migration_schema_v10::upgrade_to_v10::<T>(db, log),
        // Downgrade for tree-states database changes.
        (SchemaVersion(10), SchemaVersion(8)) => {
            migration_schema_v10::downgrade_from_v10::<T>(db, log)
=======
        // Upgrade from v8 to v9 to separate the execution payloads into their own column.
        (SchemaVersion(8), SchemaVersion(9)) => {
            migration_schema_v9::upgrade_to_v9::<T>(db.clone(), log)?;
            db.store_schema_version(to)
        }
        // Downgrade from v9 to v8 to ignore the separation of execution payloads
        // NOTE: only works before the Bellatrix fork epoch.
        (SchemaVersion(9), SchemaVersion(8)) => {
            migration_schema_v9::downgrade_from_v9::<T>(db.clone(), log)?;
            db.store_schema_version(to)
>>>>>>> 60449849
        }
        // Anything else is an error.
        (_, _) => Err(HotColdDBError::UnsupportedSchemaVersion {
            target_version: to,
            current_version: from,
        }
        .into()),
    }
<<<<<<< HEAD
}

// Store config used in v4 schema and earlier.
#[derive(Debug, Clone, PartialEq, Eq, Encode, Decode)]
pub struct OnDiskStoreConfigV4 {
    pub slots_per_restore_point: u64,
    pub _block_cache_size: usize,
}

impl StoreItem for OnDiskStoreConfigV4 {
    fn db_column() -> DBColumn {
        DBColumn::BeaconMeta
    }

    fn as_store_bytes(&self) -> Result<Vec<u8>, StoreError> {
        Ok(self.as_ssz_bytes())
    }

    fn from_store_bytes(bytes: &[u8]) -> Result<Self, StoreError> {
        Ok(Self::from_ssz_bytes(bytes)?)
    }
=======
>>>>>>> 60449849
}<|MERGE_RESOLUTION|>--- conflicted
+++ resolved
@@ -117,15 +117,6 @@
 
             Ok(())
         }
-<<<<<<< HEAD
-        // Reserved for merge-related changes.
-        (SchemaVersion(8), SchemaVersion(9)) => Ok(()),
-        // Upgrade for tree-states database changes.
-        (SchemaVersion(9), SchemaVersion(10)) => migration_schema_v10::upgrade_to_v10::<T>(db, log),
-        // Downgrade for tree-states database changes.
-        (SchemaVersion(10), SchemaVersion(8)) => {
-            migration_schema_v10::downgrade_from_v10::<T>(db, log)
-=======
         // Upgrade from v8 to v9 to separate the execution payloads into their own column.
         (SchemaVersion(8), SchemaVersion(9)) => {
             migration_schema_v9::upgrade_to_v9::<T>(db.clone(), log)?;
@@ -136,7 +127,12 @@
         (SchemaVersion(9), SchemaVersion(8)) => {
             migration_schema_v9::downgrade_from_v9::<T>(db.clone(), log)?;
             db.store_schema_version(to)
->>>>>>> 60449849
+        }
+        // Upgrade for tree-states database changes.
+        (SchemaVersion(9), SchemaVersion(10)) => migration_schema_v10::upgrade_to_v10::<T>(db, log),
+        // Downgrade for tree-states database changes.
+        (SchemaVersion(10), SchemaVersion(9)) => {
+            migration_schema_v10::downgrade_from_v10::<T>(db, log)
         }
         // Anything else is an error.
         (_, _) => Err(HotColdDBError::UnsupportedSchemaVersion {
@@ -145,28 +141,4 @@
         }
         .into()),
     }
-<<<<<<< HEAD
-}
-
-// Store config used in v4 schema and earlier.
-#[derive(Debug, Clone, PartialEq, Eq, Encode, Decode)]
-pub struct OnDiskStoreConfigV4 {
-    pub slots_per_restore_point: u64,
-    pub _block_cache_size: usize,
-}
-
-impl StoreItem for OnDiskStoreConfigV4 {
-    fn db_column() -> DBColumn {
-        DBColumn::BeaconMeta
-    }
-
-    fn as_store_bytes(&self) -> Result<Vec<u8>, StoreError> {
-        Ok(self.as_ssz_bytes())
-    }
-
-    fn from_store_bytes(bytes: &[u8]) -> Result<Self, StoreError> {
-        Ok(Self::from_ssz_bytes(bytes)?)
-    }
-=======
->>>>>>> 60449849
 }