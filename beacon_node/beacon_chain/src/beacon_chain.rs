use crate::attestation_verification::{
    batch_verify_aggregated_attestations, batch_verify_unaggregated_attestations,
    Error as AttestationError, VerifiedAggregatedAttestation, VerifiedAttestation,
    VerifiedUnaggregatedAttestation,
};
use crate::attester_cache::{AttesterCache, AttesterCacheKey};
use crate::beacon_block_streamer::{BeaconBlockStreamer, CheckEarlyAttesterCache};
use crate::beacon_proposer_cache::compute_proposer_duties_from_head;
use crate::beacon_proposer_cache::BeaconProposerCache;
use crate::blob_cache::BlobCache;
use crate::blob_verification::{self, AsBlock, BlobError, BlockWrapper, GossipVerifiedBlob};
use crate::block_times_cache::BlockTimesCache;
use crate::block_verification::POS_PANDA_BANNER;
use crate::block_verification::{
    check_block_is_finalized_checkpoint_or_descendant, check_block_relevancy, get_block_root,
    signature_verify_chain_segment, AvailableExecutedBlock, BlockError, BlockImportData,
    ExecutedBlock, ExecutionPendingBlock, GossipVerifiedBlock, IntoExecutionPendingBlock,
};
pub use crate::canonical_head::{CanonicalHead, CanonicalHeadRwLock};
use crate::chain_config::ChainConfig;
use crate::data_availability_checker::{
    Availability, AvailabilityCheckError, AvailableBlock, DataAvailabilityChecker,
};
use crate::early_attester_cache::EarlyAttesterCache;
use crate::errors::{BeaconChainError as Error, BlockProductionError};
use crate::eth1_chain::{Eth1Chain, Eth1ChainBackend};
use crate::eth1_finalization_cache::{Eth1FinalizationCache, Eth1FinalizationData};
use crate::events::ServerSentEventHandler;
use crate::execution_payload::{get_execution_payload, NotifyExecutionLayer, PreparePayloadHandle};
use crate::fork_choice_signal::{ForkChoiceSignalRx, ForkChoiceSignalTx, ForkChoiceWaitResult};
use crate::head_tracker::HeadTracker;
use crate::historical_blocks::HistoricalBlockError;
use crate::kzg_utils;
use crate::light_client_finality_update_verification::{
    Error as LightClientFinalityUpdateError, VerifiedLightClientFinalityUpdate,
};
use crate::light_client_optimistic_update_verification::{
    Error as LightClientOptimisticUpdateError, VerifiedLightClientOptimisticUpdate,
};
use crate::migrate::BackgroundMigrator;
use crate::naive_aggregation_pool::{
    AggregatedAttestationMap, Error as NaiveAggregationError, NaiveAggregationPool,
    SyncContributionAggregateMap,
};
use crate::observed_aggregates::{
    Error as AttestationObservationError, ObservedAggregateAttestations, ObservedSyncContributions,
};
use crate::observed_attesters::{
    ObservedAggregators, ObservedAttesters, ObservedSyncAggregators, ObservedSyncContributors,
};
use crate::observed_blob_sidecars::ObservedBlobSidecars;
use crate::observed_block_producers::ObservedBlockProducers;
use crate::observed_operations::{ObservationOutcome, ObservedOperations};
use crate::persisted_beacon_chain::{PersistedBeaconChain, DUMMY_CANONICAL_HEAD_BLOCK_ROOT};
use crate::persisted_fork_choice::PersistedForkChoice;
use crate::pre_finalization_cache::PreFinalizationBlockCache;
use crate::shuffling_cache::{BlockShufflingIds, ShufflingCache};
use crate::snapshot_cache::{BlockProductionPreState, SnapshotCache};
use crate::sync_committee_verification::{
    Error as SyncCommitteeError, VerifiedSyncCommitteeMessage, VerifiedSyncContribution,
};
use crate::timeout_rw_lock::TimeoutRwLock;
use crate::validator_monitor::{
    get_slot_delay_ms, timestamp_now, ValidatorMonitor,
    HISTORIC_EPOCHS as VALIDATOR_MONITOR_HISTORIC_EPOCHS,
};
use crate::validator_pubkey_cache::ValidatorPubkeyCache;
use crate::{metrics, BeaconChainError, BeaconForkChoiceStore, BeaconSnapshot, CachedHead};
use eth2::types::{EventKind, SseBlock, SseExtendedPayloadAttributes, SyncDuty};
use execution_layer::{
    BlockProposalContents, BuilderParams, ChainHealth, ExecutionLayer, FailedCondition,
    PayloadAttributes, PayloadStatus,
};
pub use fork_choice::CountUnrealized;
use fork_choice::{
    AttestationFromBlock, ExecutionStatus, ForkChoice, ForkchoiceUpdateParameters,
    InvalidationOperation, PayloadVerificationStatus, ResetPayloadStatuses,
};
use futures::channel::mpsc::Sender;
use itertools::process_results;
use itertools::Itertools;
use kzg::Kzg;
use operation_pool::{AttestationRef, OperationPool, PersistedOperationPool, ReceivedPreCapella};
use parking_lot::{Mutex, RwLock};
use proto_array::{DoNotReOrg, ProposerHeadError};
use safe_arith::SafeArith;
use slasher::Slasher;
use slog::{crit, debug, error, info, trace, warn, Logger};
use slot_clock::SlotClock;
use ssz::Encode;
use state_processing::{
    common::get_attesting_indices_from_state,
    per_block_processing,
    per_block_processing::{
        errors::AttestationValidationError, get_expected_withdrawals,
        verify_attestation_for_block_inclusion, VerifySignatures,
    },
    per_slot_processing,
    state_advance::{complete_state_advance, partial_state_advance},
    BlockSignatureStrategy, ConsensusContext, SigVerifiedOp, VerifyBlockRoot, VerifyOperation,
};
use std::borrow::Cow;
use std::cmp::Ordering;
use std::collections::HashMap;
use std::collections::HashSet;
use std::io::prelude::*;
use std::marker::PhantomData;
use std::sync::Arc;
use std::time::{Duration, Instant};
use store::iter::{BlockRootsIterator, ParentRootBlockIterator, StateRootsIterator};
use store::{
    DatabaseBlock, Error as DBError, HotColdDB, KeyValueStore, KeyValueStoreOp, StoreItem, StoreOp,
};
use task_executor::{ShutdownReason, TaskExecutor};
use tokio_stream::Stream;
use tree_hash::TreeHash;
use types::beacon_block_body::KzgCommitments;
use types::beacon_state::CloneConfig;
use types::blob_sidecar::{BlobIdentifier, BlobSidecarList, Blobs};
use types::consts::deneb::MIN_EPOCHS_FOR_BLOB_SIDECARS_REQUESTS;
use types::*;

pub type ForkChoiceError = fork_choice::Error<crate::ForkChoiceStoreError>;

/// Alias to appease clippy.
type HashBlockTuple<E> = (Hash256, BlockWrapper<E>);

/// The time-out before failure during an operation to take a read/write RwLock on the block
/// processing cache.
pub const BLOCK_PROCESSING_CACHE_LOCK_TIMEOUT: Duration = Duration::from_secs(1);
/// The time-out before failure during an operation to take a read/write RwLock on the
/// attestation cache.
pub const ATTESTATION_CACHE_LOCK_TIMEOUT: Duration = Duration::from_secs(1);

/// The time-out before failure during an operation to take a read/write RwLock on the
/// validator pubkey cache.
pub const VALIDATOR_PUBKEY_CACHE_LOCK_TIMEOUT: Duration = Duration::from_secs(1);

/// The timeout for the eth1 finalization cache
pub const ETH1_FINALIZATION_CACHE_LOCK_TIMEOUT: Duration = Duration::from_millis(200);

// These keys are all zero because they get stored in different columns, see `DBColumn` type.
pub const BEACON_CHAIN_DB_KEY: Hash256 = Hash256::zero();
pub const OP_POOL_DB_KEY: Hash256 = Hash256::zero();
pub const ETH1_CACHE_DB_KEY: Hash256 = Hash256::zero();
pub const FORK_CHOICE_DB_KEY: Hash256 = Hash256::zero();

/// Defines how old a block can be before it's no longer a candidate for the early attester cache.
const EARLY_ATTESTER_CACHE_HISTORIC_SLOTS: u64 = 4;

/// Defines a distance between the head block slot and the current slot.
///
/// If the head block is older than this value, don't bother preparing beacon proposers.
const PREPARE_PROPOSER_HISTORIC_EPOCHS: u64 = 4;

/// If the head is more than `MAX_PER_SLOT_FORK_CHOICE_DISTANCE` slots behind the wall-clock slot, DO NOT
/// run the per-slot tasks (primarily fork choice).
///
/// This prevents unnecessary work during sync.
///
/// The value is set to 256 since this would be just over one slot (12.8s) when syncing at
/// 20 slots/second. Having a single fork-choice run interrupt syncing would have very little
/// impact whilst having 8 epochs without a block is a comfortable grace period.
const MAX_PER_SLOT_FORK_CHOICE_DISTANCE: u64 = 256;

/// Reported to the user when the justified block has an invalid execution payload.
pub const INVALID_JUSTIFIED_PAYLOAD_SHUTDOWN_REASON: &str =
    "Justified block has an invalid execution payload.";

pub const INVALID_FINALIZED_MERGE_TRANSITION_BLOCK_SHUTDOWN_REASON: &str =
    "Finalized merge transition block is invalid.";

/// Defines the behaviour when a block/block-root for a skipped slot is requested.
pub enum WhenSlotSkipped {
    /// If the slot is a skip slot, return `None`.
    ///
    /// This is how the HTTP API behaves.
    None,
    /// If the slot it a skip slot, return the previous non-skipped block.
    ///
    /// This is generally how the specification behaves.
    Prev,
}

#[derive(Debug, PartialEq)]
pub enum AvailabilityProcessingStatus {
    PendingBlobs(Vec<BlobIdentifier>),
    PendingBlock(Hash256),
    Imported(Hash256),
}

//TODO(sean) using this in tests for now
impl TryInto<SignedBeaconBlockHash> for AvailabilityProcessingStatus {
    type Error = ();

    fn try_into(self) -> Result<SignedBeaconBlockHash, Self::Error> {
        match self {
            AvailabilityProcessingStatus::Imported(hash) => Ok(hash.into()),
            _ => Err(()),
        }
    }
}

impl TryInto<Hash256> for AvailabilityProcessingStatus {
    type Error = ();

    fn try_into(self) -> Result<Hash256, Self::Error> {
        match self {
            AvailabilityProcessingStatus::Imported(hash) => Ok(hash),
            _ => Err(()),
        }
    }
}

/// The result of a chain segment processing.
pub enum ChainSegmentResult<T: EthSpec> {
    /// Processing this chain segment finished successfully.
    Successful { imported_blocks: usize },
    /// There was an error processing this chain segment. Before the error, some blocks could
    /// have been imported.
    Failed {
        imported_blocks: usize,
        error: BlockError<T>,
    },
}

/// Configure the signature verification of produced blocks.
pub enum ProduceBlockVerification {
    VerifyRandao,
    NoVerification,
}

/// Payload attributes for which the `beacon_chain` crate is responsible.
pub struct PrePayloadAttributes {
    pub proposer_index: u64,
    pub prev_randao: Hash256,
    /// The parent block number is not part of the payload attributes sent to the EL, but *is*
    /// sent to builders via SSE.
    pub parent_block_number: u64,
}

/// Define whether a forkchoiceUpdate needs to be checked for an override (`Yes`) or has already
/// been checked (`AlreadyApplied`). It is safe to specify `Yes` even if re-orgs are disabled.
#[derive(Debug, Default, Clone, Copy, PartialEq, Eq)]
pub enum OverrideForkchoiceUpdate {
    #[default]
    Yes,
    AlreadyApplied,
}

/// The accepted clock drift for nodes gossiping blocks and attestations. See:
///
/// https://github.com/ethereum/eth2.0-specs/blob/v0.12.1/specs/phase0/p2p-interface.md#configuration
pub const MAXIMUM_GOSSIP_CLOCK_DISPARITY: Duration = Duration::from_millis(500);

#[derive(Debug, PartialEq)]
pub enum AttestationProcessingOutcome {
    Processed,
    EmptyAggregationBitfield,
    UnknownHeadBlock {
        beacon_block_root: Hash256,
    },
    /// The attestation is attesting to a state that is later than itself. (Viz., attesting to the
    /// future).
    AttestsToFutureBlock {
        block: Slot,
        attestation: Slot,
    },
    /// The slot is finalized, no need to import.
    FinalizedSlot {
        attestation: Slot,
        finalized: Slot,
    },
    FutureEpoch {
        attestation_epoch: Epoch,
        current_epoch: Epoch,
    },
    PastEpoch {
        attestation_epoch: Epoch,
        current_epoch: Epoch,
    },
    BadTargetEpoch,
    UnknownTargetRoot(Hash256),
    InvalidSignature,
    NoCommitteeForSlotAndIndex {
        slot: Slot,
        index: CommitteeIndex,
    },
    Invalid(AttestationValidationError),
}

/// Defines how a `BeaconState` should be "skipped" through skip-slots.
pub enum StateSkipConfig {
    /// Calculate the state root during each skip slot, producing a fully-valid `BeaconState`.
    WithStateRoots,
    /// Don't calculate the state root at each slot, instead just use the zero hash. This is orders
    /// of magnitude faster, however it produces a partially invalid state.
    ///
    /// This state is useful for operations that don't use the state roots; e.g., for calculating
    /// the shuffling.
    WithoutStateRoots,
}

pub trait BeaconChainTypes: Send + Sync + 'static {
    type HotStore: store::ItemStore<Self::EthSpec>;
    type ColdStore: store::ItemStore<Self::EthSpec>;
    type SlotClock: slot_clock::SlotClock;
    type Eth1Chain: Eth1ChainBackend<Self::EthSpec>;
    type EthSpec: types::EthSpec;
}

/// Used internally to split block production into discrete functions.
struct PartialBeaconBlock<E: EthSpec, Payload: AbstractExecPayload<E>> {
    state: BeaconState<E>,
    slot: Slot,
    proposer_index: u64,
    parent_root: Hash256,
    randao_reveal: Signature,
    eth1_data: Eth1Data,
    graffiti: Graffiti,
    proposer_slashings: Vec<ProposerSlashing>,
    attester_slashings: Vec<AttesterSlashing<E>>,
    attestations: Vec<Attestation<E>>,
    deposits: Vec<Deposit>,
    voluntary_exits: Vec<SignedVoluntaryExit>,
    sync_aggregate: Option<SyncAggregate<E>>,
    prepare_payload_handle: Option<PreparePayloadHandle<E, Payload>>,
    bls_to_execution_changes: Vec<SignedBlsToExecutionChange>,
}

pub type BeaconForkChoice<T> = ForkChoice<
    BeaconForkChoiceStore<
        <T as BeaconChainTypes>::EthSpec,
        <T as BeaconChainTypes>::HotStore,
        <T as BeaconChainTypes>::ColdStore,
    >,
    <T as BeaconChainTypes>::EthSpec,
>;

pub type BeaconStore<T> = Arc<
    HotColdDB<
        <T as BeaconChainTypes>::EthSpec,
        <T as BeaconChainTypes>::HotStore,
        <T as BeaconChainTypes>::ColdStore,
    >,
>;

/// Represents the "Beacon Chain" component of Ethereum 2.0. Allows import of blocks and block
/// operations and chooses a canonical head.
pub struct BeaconChain<T: BeaconChainTypes> {
    pub spec: ChainSpec,
    /// Configuration for `BeaconChain` runtime behaviour.
    pub config: ChainConfig,
    /// Persistent storage for blocks, states, etc. Typically an on-disk store, such as LevelDB.
    pub store: BeaconStore<T>,
    /// Used for spawning async and blocking tasks.
    pub task_executor: TaskExecutor,
    /// Database migrator for running background maintenance on the store.
    pub store_migrator: BackgroundMigrator<T::EthSpec, T::HotStore, T::ColdStore>,
    /// Reports the current slot, typically based upon the system clock.
    pub slot_clock: T::SlotClock,
    /// Stores all operations (e.g., `Attestation`, `Deposit`, etc) that are candidates for
    /// inclusion in a block.
    pub op_pool: OperationPool<T::EthSpec>,
    /// A pool of attestations dedicated to the "naive aggregation strategy" defined in the eth2
    /// specs.
    ///
    /// This pool accepts `Attestation` objects that only have one aggregation bit set and provides
    /// a method to get an aggregated `Attestation` for some `AttestationData`.
    pub naive_aggregation_pool: RwLock<NaiveAggregationPool<AggregatedAttestationMap<T::EthSpec>>>,
    /// A pool of `SyncCommitteeContribution` dedicated to the "naive aggregation strategy" defined in the eth2
    /// specs.
    ///
    /// This pool accepts `SyncCommitteeContribution` objects that only have one aggregation bit set and provides
    /// a method to get an aggregated `SyncCommitteeContribution` for some `SyncCommitteeContributionData`.
    pub naive_sync_aggregation_pool:
        RwLock<NaiveAggregationPool<SyncContributionAggregateMap<T::EthSpec>>>,
    /// Contains a store of attestations which have been observed by the beacon chain.
    pub(crate) observed_attestations: RwLock<ObservedAggregateAttestations<T::EthSpec>>,
    /// Contains a store of sync contributions which have been observed by the beacon chain.
    pub(crate) observed_sync_contributions: RwLock<ObservedSyncContributions<T::EthSpec>>,
    /// Maintains a record of which validators have been seen to publish gossip attestations in
    /// recent epochs.
    pub observed_gossip_attesters: RwLock<ObservedAttesters<T::EthSpec>>,
    /// Maintains a record of which validators have been seen to have attestations included in
    /// blocks in recent epochs.
    pub observed_block_attesters: RwLock<ObservedAttesters<T::EthSpec>>,
    /// Maintains a record of which validators have been seen sending sync messages in recent epochs.
    pub(crate) observed_sync_contributors: RwLock<ObservedSyncContributors<T::EthSpec>>,
    /// Maintains a record of which validators have been seen to create `SignedAggregateAndProofs`
    /// in recent epochs.
    pub observed_aggregators: RwLock<ObservedAggregators<T::EthSpec>>,
    /// Maintains a record of which validators have been seen to create `SignedContributionAndProofs`
    /// in recent epochs.
    pub(crate) observed_sync_aggregators: RwLock<ObservedSyncAggregators<T::EthSpec>>,
    /// Maintains a record of which validators have proposed blocks for each slot.
    pub observed_block_producers: RwLock<ObservedBlockProducers<T::EthSpec>>,
    /// Maintains a record of blob sidecars seen over the gossip network.
    pub(crate) observed_blob_sidecars: RwLock<ObservedBlobSidecars<T::EthSpec>>,
    /// Maintains a record of which validators have submitted voluntary exits.
    pub(crate) observed_voluntary_exits: Mutex<ObservedOperations<SignedVoluntaryExit, T::EthSpec>>,
    /// Maintains a record of which validators we've seen proposer slashings for.
    pub(crate) observed_proposer_slashings: Mutex<ObservedOperations<ProposerSlashing, T::EthSpec>>,
    /// Maintains a record of which validators we've seen attester slashings for.
    pub(crate) observed_attester_slashings:
        Mutex<ObservedOperations<AttesterSlashing<T::EthSpec>, T::EthSpec>>,
    /// Maintains a record of which validators we've seen BLS to execution changes for.
    pub(crate) observed_bls_to_execution_changes:
        Mutex<ObservedOperations<SignedBlsToExecutionChange, T::EthSpec>>,
    /// The most recently validated light client finality update received on gossip.
    pub latest_seen_finality_update: Mutex<Option<LightClientFinalityUpdate<T::EthSpec>>>,
    /// The most recently validated light client optimistic update received on gossip.
    pub latest_seen_optimistic_update: Mutex<Option<LightClientOptimisticUpdate<T::EthSpec>>>,
    /// Provides information from the Ethereum 1 (PoW) chain.
    pub eth1_chain: Option<Eth1Chain<T::Eth1Chain, T::EthSpec>>,
    /// Interfaces with the execution client.
    pub execution_layer: Option<ExecutionLayer<T::EthSpec>>,
    /// Stores information about the canonical head and finalized/justified checkpoints of the
    /// chain. Also contains the fork choice struct, for computing the canonical head.
    pub canonical_head: CanonicalHead<T>,
    /// The root of the genesis block.
    pub genesis_block_root: Hash256,
    /// The root of the genesis state.
    pub genesis_state_root: Hash256,
    /// The root of the list of genesis validators, used during syncing.
    pub genesis_validators_root: Hash256,
    /// Transmitter used to indicate that slot-start fork choice has completed running.
    pub fork_choice_signal_tx: Option<ForkChoiceSignalTx>,
    /// Receiver used by block production to wait on slot-start fork choice.
    pub fork_choice_signal_rx: Option<ForkChoiceSignalRx>,
    /// The genesis time of this `BeaconChain` (seconds since UNIX epoch).
    pub genesis_time: u64,
    /// A handler for events generated by the beacon chain. This is only initialized when the
    /// HTTP server is enabled.
    pub event_handler: Option<ServerSentEventHandler<T::EthSpec>>,
    /// Used to track the heads of the beacon chain.
    pub(crate) head_tracker: Arc<HeadTracker>,
    /// A cache dedicated to block processing.
    pub(crate) snapshot_cache: TimeoutRwLock<SnapshotCache<T::EthSpec>>,
    /// Caches the attester shuffling for a given epoch and shuffling key root.
    pub shuffling_cache: TimeoutRwLock<ShufflingCache>,
    /// A cache of eth1 deposit data at epoch boundaries for deposit finalization
    pub eth1_finalization_cache: TimeoutRwLock<Eth1FinalizationCache>,
    /// Caches the beacon block proposer shuffling for a given epoch and shuffling key root.
    pub beacon_proposer_cache: Mutex<BeaconProposerCache>,
    /// Caches a map of `validator_index -> validator_pubkey`.
    pub(crate) validator_pubkey_cache: TimeoutRwLock<ValidatorPubkeyCache<T>>,
    /// A cache used when producing attestations.
    pub(crate) attester_cache: Arc<AttesterCache>,
    /// A cache used when producing attestations whilst the head block is still being imported.
    pub early_attester_cache: EarlyAttesterCache<T::EthSpec>,
    /// A cache used to keep track of various block timings.
    pub block_times_cache: Arc<RwLock<BlockTimesCache>>,
    /// A cache used to track pre-finalization block roots for quick rejection.
    pub pre_finalization_block_cache: PreFinalizationBlockCache,
    /// Sender given to tasks, so that if they encounter a state in which execution cannot
    /// continue they can request that everything shuts down.
    pub shutdown_sender: Sender<ShutdownReason>,
    /// Logging to CLI, etc.
    pub(crate) log: Logger,
    /// Arbitrary bytes included in the blocks.
    pub(crate) graffiti: Graffiti,
    /// Optional slasher.
    pub slasher: Option<Arc<Slasher<T::EthSpec>>>,
    /// Provides monitoring of a set of explicitly defined validators.
    pub validator_monitor: RwLock<ValidatorMonitor<T::EthSpec>>,
    pub proposal_blob_cache: BlobCache<T::EthSpec>,
    pub data_availability_checker: DataAvailabilityChecker<T>,
    pub kzg: Option<Arc<Kzg>>,
}

type BeaconBlockAndState<T, Payload> = (BeaconBlock<T, Payload>, BeaconState<T>);

impl<T: BeaconChainTypes> BeaconChain<T> {
    /// Checks if a block is finalized.
    /// The finalization check is done with the block slot. The block root is used to verify that
    /// the finalized slot is in the canonical chain.
    pub fn is_finalized_block(
        &self,
        block_root: &Hash256,
        block_slot: Slot,
    ) -> Result<bool, Error> {
        let finalized_slot = self
            .canonical_head
            .cached_head()
            .finalized_checkpoint()
            .epoch
            .start_slot(T::EthSpec::slots_per_epoch());
        let is_canonical = self
            .block_root_at_slot(block_slot, WhenSlotSkipped::None)?
            .map_or(false, |canonical_root| block_root == &canonical_root);
        Ok(block_slot <= finalized_slot && is_canonical)
    }

    /// Checks if a state is finalized.
    /// The finalization check is done with the slot. The state root is used to verify that
    /// the finalized state is in the canonical chain.
    pub fn is_finalized_state(
        &self,
        state_root: &Hash256,
        state_slot: Slot,
    ) -> Result<bool, Error> {
        let finalized_slot = self
            .canonical_head
            .cached_head()
            .finalized_checkpoint()
            .epoch
            .start_slot(T::EthSpec::slots_per_epoch());
        let is_canonical = self
            .state_root_at_slot(state_slot)?
            .map_or(false, |canonical_root| state_root == &canonical_root);
        Ok(state_slot <= finalized_slot && is_canonical)
    }

    /// Persists the head tracker and fork choice.
    ///
    /// We do it atomically even though no guarantees need to be made about blocks from
    /// the head tracker also being present in fork choice.
    pub fn persist_head_and_fork_choice(&self) -> Result<(), Error> {
        let mut batch = vec![];

        let _head_timer = metrics::start_timer(&metrics::PERSIST_HEAD);
        batch.push(self.persist_head_in_batch());

        let _fork_choice_timer = metrics::start_timer(&metrics::PERSIST_FORK_CHOICE);
        batch.push(self.persist_fork_choice_in_batch());

        self.store.hot_db.do_atomically(batch)?;

        Ok(())
    }

    /// Return a `PersistedBeaconChain` without reference to a `BeaconChain`.
    pub fn make_persisted_head(
        genesis_block_root: Hash256,
        head_tracker: &HeadTracker,
    ) -> PersistedBeaconChain {
        PersistedBeaconChain {
            _canonical_head_block_root: DUMMY_CANONICAL_HEAD_BLOCK_ROOT,
            genesis_block_root,
            ssz_head_tracker: head_tracker.to_ssz_container(),
        }
    }

    /// Return a database operation for writing the beacon chain head to disk.
    pub fn persist_head_in_batch(&self) -> KeyValueStoreOp {
        Self::persist_head_in_batch_standalone(self.genesis_block_root, &self.head_tracker)
    }

    pub fn persist_head_in_batch_standalone(
        genesis_block_root: Hash256,
        head_tracker: &HeadTracker,
    ) -> KeyValueStoreOp {
        Self::make_persisted_head(genesis_block_root, head_tracker)
            .as_kv_store_op(BEACON_CHAIN_DB_KEY)
    }

    /// Load fork choice from disk, returning `None` if it isn't found.
    pub fn load_fork_choice(
        store: BeaconStore<T>,
        reset_payload_statuses: ResetPayloadStatuses,
        spec: &ChainSpec,
        log: &Logger,
    ) -> Result<Option<BeaconForkChoice<T>>, Error> {
        let persisted_fork_choice =
            match store.get_item::<PersistedForkChoice>(&FORK_CHOICE_DB_KEY)? {
                Some(fc) => fc,
                None => return Ok(None),
            };

        let fc_store =
            BeaconForkChoiceStore::from_persisted(persisted_fork_choice.fork_choice_store, store)?;

        Ok(Some(ForkChoice::from_persisted(
            persisted_fork_choice.fork_choice,
            reset_payload_statuses,
            fc_store,
            spec,
            log,
        )?))
    }

    /// Persists `self.op_pool` to disk.
    ///
    /// ## Notes
    ///
    /// This operation is typically slow and causes a lot of allocations. It should be used
    /// sparingly.
    pub fn persist_op_pool(&self) -> Result<(), Error> {
        let _timer = metrics::start_timer(&metrics::PERSIST_OP_POOL);

        self.store.put_item(
            &OP_POOL_DB_KEY,
            &PersistedOperationPool::from_operation_pool(&self.op_pool),
        )?;

        Ok(())
    }

    /// Persists `self.eth1_chain` and its caches to disk.
    pub fn persist_eth1_cache(&self) -> Result<(), Error> {
        let _timer = metrics::start_timer(&metrics::PERSIST_OP_POOL);

        if let Some(eth1_chain) = self.eth1_chain.as_ref() {
            self.store
                .put_item(&ETH1_CACHE_DB_KEY, &eth1_chain.as_ssz_container())?;
        }

        Ok(())
    }

    pub fn persist_data_availabilty_checker(&self) -> Result<(), Error> {
        let _timer = metrics::start_timer(&metrics::PERSIST_DATA_AVAILABILITY_CHECKER);
        self.data_availability_checker.persist_all()?;

        Ok(())
    }

    /// Returns the slot _right now_ according to `self.slot_clock`. Returns `Err` if the slot is
    /// unavailable.
    ///
    /// The slot might be unavailable due to an error with the system clock, or if the present time
    /// is before genesis (i.e., a negative slot).
    pub fn slot(&self) -> Result<Slot, Error> {
        self.slot_clock.now().ok_or(Error::UnableToReadSlot)
    }

    /// Returns the epoch _right now_ according to `self.slot_clock`. Returns `Err` if the epoch is
    /// unavailable.
    ///
    /// The epoch might be unavailable due to an error with the system clock, or if the present time
    /// is before genesis (i.e., a negative epoch).
    pub fn epoch(&self) -> Result<Epoch, Error> {
        self.slot()
            .map(|slot| slot.epoch(T::EthSpec::slots_per_epoch()))
    }

    /// Iterates across all `(block_root, slot)` pairs from `start_slot`
    /// to the head of the chain (inclusive).
    ///
    /// ## Notes
    ///
    /// - `slot` always increases by `1`.
    /// - Skipped slots contain the root of the closest prior
    ///     non-skipped slot (identical to the way they are stored in `state.block_roots`).
    /// - Iterator returns `(Hash256, Slot)`.
    ///
    /// Will return a `BlockOutOfRange` error if the requested start slot is before the period of
    /// history for which we have blocks stored. See `get_oldest_block_slot`.
    pub fn forwards_iter_block_roots(
        &self,
        start_slot: Slot,
    ) -> Result<impl Iterator<Item = Result<(Hash256, Slot), Error>> + '_, Error> {
        let oldest_block_slot = self.store.get_oldest_block_slot();
        if start_slot < oldest_block_slot {
            return Err(Error::HistoricalBlockError(
                HistoricalBlockError::BlockOutOfRange {
                    slot: start_slot,
                    oldest_block_slot,
                },
            ));
        }

        let local_head = self.head_snapshot();

        let iter = self.store.forwards_block_roots_iterator(
            start_slot,
            local_head.beacon_state.clone_with(CloneConfig::none()),
            local_head.beacon_block_root,
            &self.spec,
        )?;

        Ok(iter.map(|result| result.map_err(Into::into)))
    }

    /// Even more efficient variant of `forwards_iter_block_roots` that will avoid cloning the head
    /// state if it isn't required for the requested range of blocks.
    /// The range [start_slot, end_slot] is inclusive (ie `start_slot <= end_slot`)
    pub fn forwards_iter_block_roots_until(
        &self,
        start_slot: Slot,
        end_slot: Slot,
    ) -> Result<impl Iterator<Item = Result<(Hash256, Slot), Error>> + '_, Error> {
        let oldest_block_slot = self.store.get_oldest_block_slot();
        if start_slot < oldest_block_slot {
            return Err(Error::HistoricalBlockError(
                HistoricalBlockError::BlockOutOfRange {
                    slot: start_slot,
                    oldest_block_slot,
                },
            ));
        }

        self.with_head(move |head| {
            let iter = self.store.forwards_block_roots_iterator_until(
                start_slot,
                end_slot,
                || {
                    Ok((
                        head.beacon_state.clone_with_only_committee_caches(),
                        head.beacon_block_root,
                    ))
                },
                &self.spec,
            )?;
            Ok(iter
                .map(|result| result.map_err(Into::into))
                .take_while(move |result| {
                    result.as_ref().map_or(true, |(_, slot)| *slot <= end_slot)
                }))
        })
    }

    /// Traverse backwards from `block_root` to find the block roots of its ancestors.
    ///
    /// ## Notes
    ///
    /// - `slot` always decreases by `1`.
    /// - Skipped slots contain the root of the closest prior
    ///     non-skipped slot (identical to the way they are stored in `state.block_roots`) .
    /// - Iterator returns `(Hash256, Slot)`.
    /// - The provided `block_root` is included as the first item in the iterator.
    pub fn rev_iter_block_roots_from(
        &self,
        block_root: Hash256,
    ) -> Result<impl Iterator<Item = Result<(Hash256, Slot), Error>> + '_, Error> {
        let block = self
            .get_blinded_block(&block_root)?
            .ok_or(Error::MissingBeaconBlock(block_root))?;
        let state = self
            .get_state(&block.state_root(), Some(block.slot()))?
            .ok_or_else(|| Error::MissingBeaconState(block.state_root()))?;
        let iter = BlockRootsIterator::owned(&self.store, state);
        Ok(std::iter::once(Ok((block_root, block.slot())))
            .chain(iter)
            .map(|result| result.map_err(|e| e.into())))
    }

    /// Iterates backwards across all `(state_root, slot)` pairs starting from
    /// an arbitrary `BeaconState` to the earliest reachable ancestor (may or may not be genesis).
    ///
    /// ## Notes
    ///
    /// - `slot` always decreases by `1`.
    /// - Iterator returns `(Hash256, Slot)`.
    /// - As this iterator starts at the `head` of the chain (viz., the best block), the first slot
    ///     returned may be earlier than the wall-clock slot.
    pub fn rev_iter_state_roots_from<'a>(
        &'a self,
        state_root: Hash256,
        state: &'a BeaconState<T::EthSpec>,
    ) -> impl Iterator<Item = Result<(Hash256, Slot), Error>> + 'a {
        std::iter::once(Ok((state_root, state.slot())))
            .chain(StateRootsIterator::new(&self.store, state))
            .map(|result| result.map_err(Into::into))
    }

    /// Iterates across all `(state_root, slot)` pairs from `start_slot`
    /// to the head of the chain (inclusive).
    ///
    /// ## Notes
    ///
    /// - `slot` always increases by `1`.
    /// - Iterator returns `(Hash256, Slot)`.
    pub fn forwards_iter_state_roots(
        &self,
        start_slot: Slot,
    ) -> Result<impl Iterator<Item = Result<(Hash256, Slot), Error>> + '_, Error> {
        let local_head = self.head_snapshot();

        let iter = self.store.forwards_state_roots_iterator(
            start_slot,
            local_head.beacon_state_root(),
            local_head.beacon_state.clone_with(CloneConfig::none()),
            &self.spec,
        )?;

        Ok(iter.map(|result| result.map_err(Into::into)))
    }

    /// Super-efficient forwards state roots iterator that avoids cloning the head if the state
    /// roots lie entirely within the freezer database.
    ///
    /// The iterator returned will include roots for `start_slot..=end_slot`, i.e.  it
    /// is endpoint inclusive.
    pub fn forwards_iter_state_roots_until(
        &self,
        start_slot: Slot,
        end_slot: Slot,
    ) -> Result<impl Iterator<Item = Result<(Hash256, Slot), Error>> + '_, Error> {
        self.with_head(move |head| {
            let iter = self.store.forwards_state_roots_iterator_until(
                start_slot,
                end_slot,
                || {
                    Ok((
                        head.beacon_state.clone_with_only_committee_caches(),
                        head.beacon_state_root(),
                    ))
                },
                &self.spec,
            )?;
            Ok(iter
                .map(|result| result.map_err(Into::into))
                .take_while(move |result| {
                    result.as_ref().map_or(true, |(_, slot)| *slot <= end_slot)
                }))
        })
    }

    /// Returns the block at the given slot, if any. Only returns blocks in the canonical chain.
    ///
    /// Use the `skips` parameter to define the behaviour when `request_slot` is a skipped slot.
    ///
    /// ## Errors
    ///
    /// May return a database error.
    pub fn block_at_slot(
        &self,
        request_slot: Slot,
        skips: WhenSlotSkipped,
    ) -> Result<Option<SignedBlindedBeaconBlock<T::EthSpec>>, Error> {
        let root = self.block_root_at_slot(request_slot, skips)?;

        if let Some(block_root) = root {
            Ok(self.store.get_blinded_block(&block_root)?)
        } else {
            Ok(None)
        }
    }

    /// Returns the state root at the given slot, if any. Only returns state roots in the canonical chain.
    ///
    /// ## Errors
    ///
    /// May return a database error.
    pub fn state_root_at_slot(&self, request_slot: Slot) -> Result<Option<Hash256>, Error> {
        if request_slot > self.slot()? {
            return Ok(None);
        } else if request_slot == self.spec.genesis_slot {
            return Ok(Some(self.genesis_state_root));
        }

        // Check limits w.r.t historic state bounds.
        let (historic_lower_limit, historic_upper_limit) = self.store.get_historic_state_limits();
        if request_slot > historic_lower_limit && request_slot < historic_upper_limit {
            return Ok(None);
        }

        // Try an optimized path of reading the root directly from the head state.
        let fast_lookup: Option<Hash256> = self.with_head(|head| {
            if head.beacon_block.slot() <= request_slot {
                // Return the head state root if all slots between the request and the head are skipped.
                Ok(Some(head.beacon_state_root()))
            } else if let Ok(root) = head.beacon_state.get_state_root(request_slot) {
                // Return the root if it's easily accessible from the head state.
                Ok(Some(*root))
            } else {
                // Fast lookup is not possible.
                Ok::<_, Error>(None)
            }
        })?;

        if let Some(root) = fast_lookup {
            return Ok(Some(root));
        }

        process_results(
            self.forwards_iter_state_roots_until(request_slot, request_slot)?,
            |mut iter| {
                if let Some((root, slot)) = iter.next() {
                    if slot == request_slot {
                        Ok(Some(root))
                    } else {
                        // Sanity check.
                        Err(Error::InconsistentForwardsIter { request_slot, slot })
                    }
                } else {
                    Ok(None)
                }
            },
        )?
    }

    /// Returns the block root at the given slot, if any. Only returns roots in the canonical chain.
    ///
    /// ## Notes
    ///
    /// - Use the `skips` parameter to define the behaviour when `request_slot` is a skipped slot.
    /// - Returns `Ok(None)` for any slot higher than the current wall-clock slot, or less than
    ///   the oldest known block slot.
    pub fn block_root_at_slot(
        &self,
        request_slot: Slot,
        skips: WhenSlotSkipped,
    ) -> Result<Option<Hash256>, Error> {
        match skips {
            WhenSlotSkipped::None => self.block_root_at_slot_skips_none(request_slot),
            WhenSlotSkipped::Prev => self.block_root_at_slot_skips_prev(request_slot),
        }
        .or_else(|e| match e {
            Error::HistoricalBlockError(_) => Ok(None),
            e => Err(e),
        })
    }

    /// Returns the block root at the given slot, if any. Only returns roots in the canonical chain.
    ///
    /// ## Notes
    ///
    /// - Returns `Ok(None)` if the given `Slot` was skipped.
    /// - Returns `Ok(None)` for any slot higher than the current wall-clock slot.
    ///
    /// ## Errors
    ///
    /// May return a database error.
    fn block_root_at_slot_skips_none(&self, request_slot: Slot) -> Result<Option<Hash256>, Error> {
        if request_slot > self.slot()? {
            return Ok(None);
        } else if request_slot == self.spec.genesis_slot {
            return Ok(Some(self.genesis_block_root));
        }

        let prev_slot = request_slot.saturating_sub(1_u64);

        // Try an optimized path of reading the root directly from the head state.
        let fast_lookup: Option<Option<Hash256>> = self.with_head(|head| {
            let state = &head.beacon_state;

            // Try find the root for the `request_slot`.
            let request_root_opt = match state.slot().cmp(&request_slot) {
                // It's always a skip slot if the head is less than the request slot, return early.
                Ordering::Less => return Ok(Some(None)),
                // The request slot is the head slot.
                Ordering::Equal => Some(head.beacon_block_root),
                // Try find the request slot in the state.
                Ordering::Greater => state.get_block_root(request_slot).ok().copied(),
            };

            if let Some(request_root) = request_root_opt {
                if let Ok(prev_root) = state.get_block_root(prev_slot) {
                    return Ok(Some((*prev_root != request_root).then_some(request_root)));
                }
            }

            // Fast lookup is not possible.
            Ok::<_, Error>(None)
        })?;
        if let Some(root_opt) = fast_lookup {
            return Ok(root_opt);
        }

        if let Some(((prev_root, _), (curr_root, curr_slot))) = process_results(
            self.forwards_iter_block_roots_until(prev_slot, request_slot)?,
            |iter| iter.tuple_windows().next(),
        )? {
            // Sanity check.
            if curr_slot != request_slot {
                return Err(Error::InconsistentForwardsIter {
                    request_slot,
                    slot: curr_slot,
                });
            }
            Ok((curr_root != prev_root).then_some(curr_root))
        } else {
            Ok(None)
        }
    }

    /// Returns the block root at the given slot, if any. Only returns roots in the canonical chain.
    ///
    /// ## Notes
    ///
    /// - Returns the root at the previous non-skipped slot if the given `Slot` was skipped.
    /// - Returns `Ok(None)` for any slot higher than the current wall-clock slot.
    ///
    /// ## Errors
    ///
    /// May return a database error.
    fn block_root_at_slot_skips_prev(&self, request_slot: Slot) -> Result<Option<Hash256>, Error> {
        if request_slot > self.slot()? {
            return Ok(None);
        } else if request_slot == self.spec.genesis_slot {
            return Ok(Some(self.genesis_block_root));
        }

        // Try an optimized path of reading the root directly from the head state.
        let fast_lookup: Option<Hash256> = self.with_head(|head| {
            if head.beacon_block.slot() <= request_slot {
                // Return the head root if all slots between the request and the head are skipped.
                Ok(Some(head.beacon_block_root))
            } else if let Ok(root) = head.beacon_state.get_block_root(request_slot) {
                // Return the root if it's easily accessible from the head state.
                Ok(Some(*root))
            } else {
                // Fast lookup is not possible.
                Ok::<_, Error>(None)
            }
        })?;
        if let Some(root) = fast_lookup {
            return Ok(Some(root));
        }

        process_results(
            self.forwards_iter_block_roots_until(request_slot, request_slot)?,
            |mut iter| {
                if let Some((root, slot)) = iter.next() {
                    if slot == request_slot {
                        Ok(Some(root))
                    } else {
                        // Sanity check.
                        Err(Error::InconsistentForwardsIter { request_slot, slot })
                    }
                } else {
                    Ok(None)
                }
            },
        )?
    }

    /// Returns the block at the given root, if any.
    ///
    /// Will also check the early attester cache for the block. Because of this, there's no
    /// guarantee that a block returned from this function has a `BeaconState` available in
    /// `self.store`. The expected use for this function is *only* for returning blocks requested
    /// from P2P peers.
    ///
    /// ## Errors
    ///
    /// May return a database error.
    pub fn get_blocks_checking_early_attester_cache(
        self: &Arc<Self>,
        block_roots: Vec<Hash256>,
        executor: &TaskExecutor,
    ) -> Result<
        impl Stream<
            Item = (
                Hash256,
                Arc<Result<Option<Arc<SignedBeaconBlock<T::EthSpec>>>, Error>>,
            ),
        >,
        Error,
    > {
        Ok(
            BeaconBlockStreamer::<T>::new(self, CheckEarlyAttesterCache::Yes)?
                .launch_stream(block_roots, executor),
        )
    }

    pub fn get_blocks(
        self: &Arc<Self>,
        block_roots: Vec<Hash256>,
        executor: &TaskExecutor,
    ) -> Result<
        impl Stream<
            Item = (
                Hash256,
                Arc<Result<Option<Arc<SignedBeaconBlock<T::EthSpec>>>, Error>>,
            ),
        >,
        Error,
    > {
        Ok(
            BeaconBlockStreamer::<T>::new(self, CheckEarlyAttesterCache::No)?
                .launch_stream(block_roots, executor),
        )
    }

    pub fn get_blobs_checking_early_attester_cache(
        &self,
        block_root: &Hash256,
    ) -> Result<Option<BlobSidecarList<T::EthSpec>>, Error> {
        self.early_attester_cache
            .get_blobs(*block_root)
            .map_or_else(|| self.get_blobs(block_root), |blobs| Ok(Some(blobs)))
    }

    /// Returns the block at the given root, if any.
    ///
    /// ## Errors
    ///
    /// May return a database error.
    pub async fn get_block(
        &self,
        block_root: &Hash256,
    ) -> Result<Option<SignedBeaconBlock<T::EthSpec>>, Error> {
        // Load block from database, returning immediately if we have the full block w payload
        // stored.
        let blinded_block = match self.store.try_get_full_block(block_root)? {
            Some(DatabaseBlock::Full(block)) => return Ok(Some(block)),
            Some(DatabaseBlock::Blinded(block)) => block,
            None => return Ok(None),
        };
        let fork = blinded_block.fork_name(&self.spec)?;

        // If we only have a blinded block, load the execution payload from the EL.
        let block_message = blinded_block.message();
        let execution_payload_header = block_message
            .execution_payload()
            .map_err(|_| Error::BlockVariantLacksExecutionPayload(*block_root))?
            .to_execution_payload_header();

        let exec_block_hash = execution_payload_header.block_hash();

        let execution_payload = self
            .execution_layer
            .as_ref()
            .ok_or(Error::ExecutionLayerMissing)?
            .get_payload_for_header(&execution_payload_header, fork)
            .await
            .map_err(|e| {
                Error::ExecutionLayerErrorPayloadReconstruction(exec_block_hash, Box::new(e))
            })?
            .ok_or(Error::BlockHashMissingFromExecutionLayer(exec_block_hash))?;

        // Verify payload integrity.
        let header_from_payload = ExecutionPayloadHeader::from(execution_payload.to_ref());
        if header_from_payload != execution_payload_header {
            for txn in execution_payload.transactions() {
                debug!(
                    self.log,
                    "Reconstructed txn";
                    "bytes" => format!("0x{}", hex::encode(&**txn)),
                );
            }

            return Err(Error::InconsistentPayloadReconstructed {
                slot: blinded_block.slot(),
                exec_block_hash,
                canonical_transactions_root: execution_payload_header.transactions_root(),
                reconstructed_transactions_root: header_from_payload.transactions_root(),
            });
        }

        // Add the payload to the block to form a full block.
        blinded_block
            .try_into_full_block(Some(execution_payload))
            .ok_or(Error::AddPayloadLogicError)
            .map(Some)
    }

    /// Returns the blobs at the given root, if any.
    ///
    /// Returns `Ok(None)` if the blobs and associated block are not found.
    ///
    /// If we can find the corresponding block in our database, we know whether we *should* have
    /// blobs. If we should have blobs and no blobs are found, this will error. If we shouldn't,
    /// this will reconstruct an empty `BlobsSidecar`.
    ///
    /// ## Errors
    /// - any database read errors
    /// - block and blobs are inconsistent in the database
    /// - this method is called with a pre-deneb block root
    /// - this method is called for a blob that is beyond the prune depth
    pub fn get_blobs(
        &self,
        block_root: &Hash256,
    ) -> Result<Option<BlobSidecarList<T::EthSpec>>, Error> {
        Ok(self.store.get_blobs(block_root)?)
    }

    pub fn get_blinded_block(
        &self,
        block_root: &Hash256,
    ) -> Result<Option<SignedBlindedBeaconBlock<T::EthSpec>>, Error> {
        Ok(self.store.get_blinded_block(block_root)?)
    }

    /// Returns the state at the given root, if any.
    ///
    /// ## Errors
    ///
    /// May return a database error.
    pub fn get_state(
        &self,
        state_root: &Hash256,
        slot: Option<Slot>,
    ) -> Result<Option<BeaconState<T::EthSpec>>, Error> {
        Ok(self.store.get_state(state_root, slot)?)
    }

    /// Return the sync committee at `slot + 1` from the canonical chain.
    ///
    /// This is useful when dealing with sync committee messages, because messages are signed
    /// and broadcast one slot prior to the slot of the sync committee (which is relevant at
    /// sync committee period boundaries).
    pub fn sync_committee_at_next_slot(
        &self,
        slot: Slot,
    ) -> Result<Arc<SyncCommittee<T::EthSpec>>, Error> {
        let epoch = slot.safe_add(1)?.epoch(T::EthSpec::slots_per_epoch());
        self.sync_committee_at_epoch(epoch)
    }

    /// Return the sync committee at `epoch` from the canonical chain.
    pub fn sync_committee_at_epoch(
        &self,
        epoch: Epoch,
    ) -> Result<Arc<SyncCommittee<T::EthSpec>>, Error> {
        // Try to read a committee from the head. This will work most of the time, but will fail
        // for faraway committees, or if there are skipped slots at the transition to Altair.
        let spec = &self.spec;
        let committee_from_head =
            self.with_head(
                |head| match head.beacon_state.get_built_sync_committee(epoch, spec) {
                    Ok(committee) => Ok(Some(committee.clone())),
                    Err(BeaconStateError::SyncCommitteeNotKnown { .. })
                    | Err(BeaconStateError::IncorrectStateVariant) => Ok(None),
                    Err(e) => Err(Error::from(e)),
                },
            )?;

        if let Some(committee) = committee_from_head {
            Ok(committee)
        } else {
            // Slow path: load a state (or advance the head).
            let sync_committee_period = epoch.sync_committee_period(spec)?;
            let committee = self
                .state_for_sync_committee_period(sync_committee_period)?
                .get_built_sync_committee(epoch, spec)?
                .clone();
            Ok(committee)
        }
    }

    /// Load a state suitable for determining the sync committee for the given period.
    ///
    /// Specifically, the state at the start of the *previous* sync committee period.
    ///
    /// This is sufficient for historical duties, and efficient in the case where the head
    /// is lagging the current period and we need duties for the next period (because we only
    /// have to transition the head to start of the current period).
    ///
    /// We also need to ensure that the load slot is after the Altair fork.
    ///
    /// **WARNING**: the state returned will have dummy state roots. It should only be used
    /// for its sync committees (determining duties, etc).
    pub fn state_for_sync_committee_period(
        &self,
        sync_committee_period: u64,
    ) -> Result<BeaconState<T::EthSpec>, Error> {
        let altair_fork_epoch = self
            .spec
            .altair_fork_epoch
            .ok_or(Error::AltairForkDisabled)?;

        let load_slot = std::cmp::max(
            self.spec.epochs_per_sync_committee_period * sync_committee_period.saturating_sub(1),
            altair_fork_epoch,
        )
        .start_slot(T::EthSpec::slots_per_epoch());

        self.state_at_slot(load_slot, StateSkipConfig::WithoutStateRoots)
    }

    /// Returns the current heads of the `BeaconChain`. For the canonical head, see `Self::head`.
    ///
    /// Returns `(block_root, block_slot)`.
    pub fn heads(&self) -> Vec<(Hash256, Slot)> {
        self.head_tracker.heads()
    }

    pub fn knows_head(&self, block_hash: &SignedBeaconBlockHash) -> bool {
        self.head_tracker.contains_head((*block_hash).into())
    }

    /// Returns the `BeaconState` at the given slot.
    ///
    /// Returns `None` when the state is not found in the database or there is an error skipping
    /// to a future state.
    pub fn state_at_slot(
        &self,
        slot: Slot,
        config: StateSkipConfig,
    ) -> Result<BeaconState<T::EthSpec>, Error> {
        let head_state = self.head_beacon_state_cloned();

        match slot.cmp(&head_state.slot()) {
            Ordering::Equal => Ok(head_state),
            Ordering::Greater => {
                if slot > head_state.slot() + T::EthSpec::slots_per_epoch() {
                    warn!(
                        self.log,
                        "Skipping more than an epoch";
                        "head_slot" => head_state.slot(),
                        "request_slot" => slot
                    )
                }

                let start_slot = head_state.slot();
                let task_start = Instant::now();
                let max_task_runtime = Duration::from_secs(self.spec.seconds_per_slot);

                let head_state_slot = head_state.slot();
                let mut state = head_state;

                let skip_state_root = match config {
                    StateSkipConfig::WithStateRoots => None,
                    StateSkipConfig::WithoutStateRoots => Some(Hash256::zero()),
                };

                while state.slot() < slot {
                    // Do not allow and forward state skip that takes longer than the maximum task duration.
                    //
                    // This is a protection against nodes doing too much work when they're not synced
                    // to a chain.
                    if task_start + max_task_runtime < Instant::now() {
                        return Err(Error::StateSkipTooLarge {
                            start_slot,
                            requested_slot: slot,
                            max_task_runtime,
                        });
                    }

                    // Note: supplying some `state_root` when it is known would be a cheap and easy
                    // optimization.
                    match per_slot_processing(&mut state, skip_state_root, &self.spec) {
                        Ok(_) => (),
                        Err(e) => {
                            warn!(
                                self.log,
                                "Unable to load state at slot";
                                "error" => ?e,
                                "head_slot" => head_state_slot,
                                "requested_slot" => slot
                            );
                            return Err(Error::NoStateForSlot(slot));
                        }
                    };
                }
                Ok(state)
            }
            Ordering::Less => {
                let state_root =
                    process_results(self.forwards_iter_state_roots_until(slot, slot)?, |iter| {
                        iter.take_while(|(_, current_slot)| *current_slot >= slot)
                            .find(|(_, current_slot)| *current_slot == slot)
                            .map(|(root, _slot)| root)
                    })?
                    .ok_or(Error::NoStateForSlot(slot))?;

                Ok(self
                    .get_state(&state_root, Some(slot))?
                    .ok_or(Error::NoStateForSlot(slot))?)
            }
        }
    }

    /// Returns the `BeaconState` the current slot (viz., `self.slot()`).
    ///
    ///  - A reference to the head state (note: this keeps a read lock on the head, try to use
    ///  sparingly).
    ///  - The head state, but with skipped slots (for states later than the head).
    ///
    ///  Returns `None` when there is an error skipping to a future state or the slot clock cannot
    ///  be read.
    pub fn wall_clock_state(&self) -> Result<BeaconState<T::EthSpec>, Error> {
        self.state_at_slot(self.slot()?, StateSkipConfig::WithStateRoots)
    }

    /// Returns the validator index (if any) for the given public key.
    ///
    /// ## Notes
    ///
    /// This query uses the `validator_pubkey_cache` which contains _all_ validators ever seen,
    /// even if those validators aren't included in the head state. It is important to remember
    /// that just because a validator exists here, it doesn't necessarily exist in all
    /// `BeaconStates`.
    ///
    /// ## Errors
    ///
    /// May return an error if acquiring a read-lock on the `validator_pubkey_cache` times out.
    pub fn validator_index(&self, pubkey: &PublicKeyBytes) -> Result<Option<usize>, Error> {
        let pubkey_cache = self
            .validator_pubkey_cache
            .try_read_for(VALIDATOR_PUBKEY_CACHE_LOCK_TIMEOUT)
            .ok_or(Error::ValidatorPubkeyCacheLockTimeout)?;

        Ok(pubkey_cache.get_index(pubkey))
    }

    /// Return the validator indices of all public keys fetched from an iterator.
    ///
    /// If any public key doesn't belong to a known validator then an error will be returned.
    /// We could consider relaxing this by returning `Vec<Option<usize>>` in future.
    pub fn validator_indices<'a>(
        &self,
        validator_pubkeys: impl Iterator<Item = &'a PublicKeyBytes>,
    ) -> Result<Vec<u64>, Error> {
        let pubkey_cache = self
            .validator_pubkey_cache
            .try_read_for(VALIDATOR_PUBKEY_CACHE_LOCK_TIMEOUT)
            .ok_or(Error::ValidatorPubkeyCacheLockTimeout)?;

        validator_pubkeys
            .map(|pubkey| {
                pubkey_cache
                    .get_index(pubkey)
                    .map(|id| id as u64)
                    .ok_or(Error::ValidatorPubkeyUnknown(*pubkey))
            })
            .collect()
    }

    /// Returns the validator pubkey (if any) for the given validator index.
    ///
    /// ## Notes
    ///
    /// This query uses the `validator_pubkey_cache` which contains _all_ validators ever seen,
    /// even if those validators aren't included in the head state. It is important to remember
    /// that just because a validator exists here, it doesn't necessarily exist in all
    /// `BeaconStates`.
    ///
    /// ## Errors
    ///
    /// May return an error if acquiring a read-lock on the `validator_pubkey_cache` times out.
    pub fn validator_pubkey(&self, validator_index: usize) -> Result<Option<PublicKey>, Error> {
        let pubkey_cache = self
            .validator_pubkey_cache
            .try_read_for(VALIDATOR_PUBKEY_CACHE_LOCK_TIMEOUT)
            .ok_or(Error::ValidatorPubkeyCacheLockTimeout)?;

        Ok(pubkey_cache.get(validator_index).cloned())
    }

    /// As per `Self::validator_pubkey`, but returns `PublicKeyBytes`.
    pub fn validator_pubkey_bytes(
        &self,
        validator_index: usize,
    ) -> Result<Option<PublicKeyBytes>, Error> {
        let pubkey_cache = self
            .validator_pubkey_cache
            .try_read_for(VALIDATOR_PUBKEY_CACHE_LOCK_TIMEOUT)
            .ok_or(Error::ValidatorPubkeyCacheLockTimeout)?;

        Ok(pubkey_cache.get_pubkey_bytes(validator_index).copied())
    }

    /// As per `Self::validator_pubkey_bytes` but will resolve multiple indices at once to avoid
    /// bouncing the read-lock on the pubkey cache.
    ///
    /// Returns a map that may have a length less than `validator_indices.len()` if some indices
    /// were unable to be resolved.
    pub fn validator_pubkey_bytes_many(
        &self,
        validator_indices: &[usize],
    ) -> Result<HashMap<usize, PublicKeyBytes>, Error> {
        let pubkey_cache = self
            .validator_pubkey_cache
            .try_read_for(VALIDATOR_PUBKEY_CACHE_LOCK_TIMEOUT)
            .ok_or(Error::ValidatorPubkeyCacheLockTimeout)?;

        let mut map = HashMap::with_capacity(validator_indices.len());
        for &validator_index in validator_indices {
            if let Some(pubkey) = pubkey_cache.get_pubkey_bytes(validator_index) {
                map.insert(validator_index, *pubkey);
            }
        }
        Ok(map)
    }

    /// Returns the block canonical root of the current canonical chain at a given slot, starting from the given state.
    ///
    /// Returns `None` if the given slot doesn't exist in the chain.
    pub fn root_at_slot_from_state(
        &self,
        target_slot: Slot,
        beacon_block_root: Hash256,
        state: &BeaconState<T::EthSpec>,
    ) -> Result<Option<Hash256>, Error> {
        let iter = BlockRootsIterator::new(&self.store, state);
        let iter_with_head = std::iter::once(Ok((beacon_block_root, state.slot())))
            .chain(iter)
            .map(|result| result.map_err(|e| e.into()));

        process_results(iter_with_head, |mut iter| {
            iter.find(|(_, slot)| *slot == target_slot)
                .map(|(root, _)| root)
        })
    }

    /// Returns the attestation duties for the given validator indices using the shuffling cache.
    ///
    /// An error may be returned if `head_block_root` is a finalized block, this function is only
    /// designed for operations at the head of the chain.
    ///
    /// The returned `Vec` will have the same length as `validator_indices`, any
    /// non-existing/inactive validators will have `None` values.
    ///
    /// ## Notes
    ///
    /// This function will try to use the shuffling cache to return the value. If the value is not
    /// in the shuffling cache, it will be added. Care should be taken not to wash out the
    /// shuffling cache with historical/useless values.
    pub fn validator_attestation_duties(
        &self,
        validator_indices: &[u64],
        epoch: Epoch,
        head_block_root: Hash256,
    ) -> Result<(Vec<Option<AttestationDuty>>, Hash256, ExecutionStatus), Error> {
        let execution_status = self
            .canonical_head
            .fork_choice_read_lock()
            .get_block_execution_status(&head_block_root)
            .ok_or(Error::AttestationHeadNotInForkChoice(head_block_root))?;

        let (duties, dependent_root) = self.with_committee_cache(
            head_block_root,
            epoch,
            |committee_cache, dependent_root| {
                let duties = validator_indices
                    .iter()
                    .map(|validator_index| {
                        let validator_index = *validator_index as usize;
                        committee_cache.get_attestation_duties(validator_index)
                    })
                    .collect();

                Ok((duties, dependent_root))
            },
        )?;
        Ok((duties, dependent_root, execution_status))
    }

    /// Returns an aggregated `Attestation`, if any, that has a matching `attestation.data`.
    ///
    /// The attestation will be obtained from `self.naive_aggregation_pool`.
    pub fn get_aggregated_attestation(
        &self,
        data: &AttestationData,
    ) -> Result<Option<Attestation<T::EthSpec>>, Error> {
        if let Some(attestation) = self.naive_aggregation_pool.read().get(data) {
            self.filter_optimistic_attestation(attestation)
                .map(Option::Some)
        } else {
            Ok(None)
        }
    }

    /// Returns an aggregated `Attestation`, if any, that has a matching
    /// `attestation.data.tree_hash_root()`.
    ///
    /// The attestation will be obtained from `self.naive_aggregation_pool`.
    pub fn get_aggregated_attestation_by_slot_and_root(
        &self,
        slot: Slot,
        attestation_data_root: &Hash256,
    ) -> Result<Option<Attestation<T::EthSpec>>, Error> {
        if let Some(attestation) = self
            .naive_aggregation_pool
            .read()
            .get_by_slot_and_root(slot, attestation_data_root)
        {
            self.filter_optimistic_attestation(attestation)
                .map(Option::Some)
        } else {
            Ok(None)
        }
    }

    /// Returns `Ok(attestation)` if the supplied `attestation` references a valid
    /// `beacon_block_root`.
    fn filter_optimistic_attestation(
        &self,
        attestation: Attestation<T::EthSpec>,
    ) -> Result<Attestation<T::EthSpec>, Error> {
        let beacon_block_root = attestation.data.beacon_block_root;
        match self
            .canonical_head
            .fork_choice_read_lock()
            .get_block_execution_status(&beacon_block_root)
        {
            // The attestation references a block that is not in fork choice, it must be
            // pre-finalization.
            None => Err(Error::CannotAttestToFinalizedBlock { beacon_block_root }),
            // The attestation references a fully valid `beacon_block_root`.
            Some(execution_status) if execution_status.is_valid_or_irrelevant() => Ok(attestation),
            // The attestation references a block that has not been verified by an EL (i.e. it
            // is optimistic or invalid). Don't return the block, return an error instead.
            Some(execution_status) => Err(Error::HeadBlockNotFullyVerified {
                beacon_block_root,
                execution_status,
            }),
        }
    }

    /// Return an aggregated `SyncCommitteeContribution` matching the given `root`.
    pub fn get_aggregated_sync_committee_contribution(
        &self,
        sync_contribution_data: &SyncContributionData,
    ) -> Result<Option<SyncCommitteeContribution<T::EthSpec>>, Error> {
        if let Some(contribution) = self
            .naive_sync_aggregation_pool
            .read()
            .get(sync_contribution_data)
        {
            self.filter_optimistic_sync_committee_contribution(contribution)
                .map(Option::Some)
        } else {
            Ok(None)
        }
    }

    fn filter_optimistic_sync_committee_contribution(
        &self,
        contribution: SyncCommitteeContribution<T::EthSpec>,
    ) -> Result<SyncCommitteeContribution<T::EthSpec>, Error> {
        let beacon_block_root = contribution.beacon_block_root;
        match self
            .canonical_head
            .fork_choice_read_lock()
            .get_block_execution_status(&beacon_block_root)
        {
            // The contribution references a block that is not in fork choice, it must be
            // pre-finalization.
            None => Err(Error::SyncContributionDataReferencesFinalizedBlock { beacon_block_root }),
            // The contribution references a fully valid `beacon_block_root`.
            Some(execution_status) if execution_status.is_valid_or_irrelevant() => Ok(contribution),
            // The contribution references a block that has not been verified by an EL (i.e. it
            // is optimistic or invalid). Don't return the block, return an error instead.
            Some(execution_status) => Err(Error::HeadBlockNotFullyVerified {
                beacon_block_root,
                execution_status,
            }),
        }
    }

    /// Produce an unaggregated `Attestation` that is valid for the given `slot` and `index`.
    ///
    /// The produced `Attestation` will not be valid until it has been signed by exactly one
    /// validator that is in the committee for `slot` and `index` in the canonical chain.
    ///
    /// Always attests to the canonical chain.
    ///
    /// ## Errors
    ///
    /// May return an error if the `request_slot` is too far behind the head state.
    pub fn produce_unaggregated_attestation(
        &self,
        request_slot: Slot,
        request_index: CommitteeIndex,
    ) -> Result<Attestation<T::EthSpec>, Error> {
        let _total_timer = metrics::start_timer(&metrics::ATTESTATION_PRODUCTION_SECONDS);

        // The early attester cache will return `Some(attestation)` in the scenario where there is a
        // block being imported that will become the head block, but that block has not yet been
        // inserted into the database and set as `self.canonical_head`.
        //
        // In effect, the early attester cache prevents slow database IO from causing missed
        // head/target votes.
        //
        // The early attester cache should never contain an optimistically imported block.
        match self
            .early_attester_cache
            .try_attest(request_slot, request_index, &self.spec)
        {
            // The cache matched this request, return the value.
            Ok(Some(attestation)) => return Ok(attestation),
            // The cache did not match this request, proceed with the rest of this function.
            Ok(None) => (),
            // The cache returned an error. Log the error and proceed with the rest of this
            // function.
            Err(e) => warn!(
                self.log,
                "Early attester cache failed";
                "error" => ?e
            ),
        }

        let slots_per_epoch = T::EthSpec::slots_per_epoch();
        let request_epoch = request_slot.epoch(slots_per_epoch);

        /*
         * Phase 1/2:
         *
         * Take a short-lived read-lock on the head and copy the necessary information from it.
         *
         * It is important that this first phase is as quick as possible; creating contention for
         * the head-lock is not desirable.
         */

        let head_state_slot;
        let beacon_block_root;
        let beacon_state_root;
        let target;
        let current_epoch_attesting_info: Option<(Checkpoint, usize)>;
        let attester_cache_key;
        let head_timer = metrics::start_timer(&metrics::ATTESTATION_PRODUCTION_HEAD_SCRAPE_SECONDS);
        // The following braces are to prevent the `cached_head` Arc from being held for longer than
        // required. It also helps reduce the diff for a very large PR (#3244).
        {
            let head = self.head_snapshot();
            let head_state = &head.beacon_state;
            head_state_slot = head_state.slot();

            // There is no value in producing an attestation to a block that is pre-finalization and
            // it is likely to cause expensive and pointless reads to the freezer database. Exit
            // early if this is the case.
            let finalized_slot = head_state
                .finalized_checkpoint()
                .epoch
                .start_slot(slots_per_epoch);
            if request_slot < finalized_slot {
                return Err(Error::AttestingToFinalizedSlot {
                    finalized_slot,
                    request_slot,
                });
            }

            // This function will eventually fail when trying to access a slot which is
            // out-of-bounds of `state.block_roots`. This explicit error is intended to provide a
            // clearer message to the user than an ambiguous `SlotOutOfBounds` error.
            let slots_per_historical_root = T::EthSpec::slots_per_historical_root() as u64;
            let lowest_permissible_slot =
                head_state.slot().saturating_sub(slots_per_historical_root);
            if request_slot < lowest_permissible_slot {
                return Err(Error::AttestingToAncientSlot {
                    lowest_permissible_slot,
                    request_slot,
                });
            }

            if request_slot >= head_state.slot() {
                // When attesting to the head slot or later, always use the head of the chain.
                beacon_block_root = head.beacon_block_root;
                beacon_state_root = head.beacon_state_root();
            } else {
                // Permit attesting to slots *prior* to the current head. This is desirable when
                // the VC and BN are out-of-sync due to time issues or overloading.
                beacon_block_root = *head_state.get_block_root(request_slot)?;
                beacon_state_root = *head_state.get_state_root(request_slot)?;
            };

            let target_slot = request_epoch.start_slot(T::EthSpec::slots_per_epoch());
            let target_root = if head_state.slot() <= target_slot {
                // If the state is earlier than the target slot then the target *must* be the head
                // block root.
                beacon_block_root
            } else {
                *head_state.get_block_root(target_slot)?
            };
            target = Checkpoint {
                epoch: request_epoch,
                root: target_root,
            };

            current_epoch_attesting_info = if head_state.current_epoch() == request_epoch {
                // When the head state is in the same epoch as the request, all the information
                // required to attest is available on the head state.
                Some((
                    head_state.current_justified_checkpoint(),
                    head_state
                        .get_beacon_committee(request_slot, request_index)?
                        .committee
                        .len(),
                ))
            } else {
                // If the head state is in a *different* epoch to the request, more work is required
                // to determine the justified checkpoint and committee length.
                None
            };

            // Determine the key for `self.attester_cache`, in case it is required later in this
            // routine.
            attester_cache_key =
                AttesterCacheKey::new(request_epoch, head_state, beacon_block_root)?;
        }
        drop(head_timer);

        // Only attest to a block if it is fully verified (i.e. not optimistic or invalid).
        match self
            .canonical_head
            .fork_choice_read_lock()
            .get_block_execution_status(&beacon_block_root)
        {
            Some(execution_status) if execution_status.is_valid_or_irrelevant() => (),
            Some(execution_status) => {
                return Err(Error::HeadBlockNotFullyVerified {
                    beacon_block_root,
                    execution_status,
                })
            }
            None => return Err(Error::HeadMissingFromForkChoice(beacon_block_root)),
        };

        /*
         *  Phase 2/2:
         *
         *  If the justified checkpoint and committee length from the head are suitable for this
         *  attestation, use them. If not, try the attester cache. If the cache misses, load a state
         *  from disk and prime the cache with it.
         */

        let cache_timer =
            metrics::start_timer(&metrics::ATTESTATION_PRODUCTION_CACHE_INTERACTION_SECONDS);
        let (justified_checkpoint, committee_len) =
            if let Some((justified_checkpoint, committee_len)) = current_epoch_attesting_info {
                // The head state is in the same epoch as the attestation, so there is no more
                // required information.
                (justified_checkpoint, committee_len)
            } else if let Some(cached_values) = self.attester_cache.get::<T::EthSpec>(
                &attester_cache_key,
                request_slot,
                request_index,
                &self.spec,
            )? {
                // The suitable values were already cached. Return them.
                cached_values
            } else {
                debug!(
                    self.log,
                    "Attester cache miss";
                    "beacon_block_root" => ?beacon_block_root,
                    "head_state_slot" => %head_state_slot,
                    "request_slot" => %request_slot,
                );

                // Neither the head state, nor the attester cache was able to produce the required
                // information to attest in this epoch. So, load a `BeaconState` from disk and use
                // it to fulfil the request (and prime the cache to avoid this next time).
                let _cache_build_timer =
                    metrics::start_timer(&metrics::ATTESTATION_PRODUCTION_CACHE_PRIME_SECONDS);
                self.attester_cache.load_and_cache_state(
                    beacon_state_root,
                    attester_cache_key,
                    request_slot,
                    request_index,
                    self,
                )?
            };
        drop(cache_timer);

        Ok(Attestation {
            aggregation_bits: BitList::with_capacity(committee_len)?,
            data: AttestationData {
                slot: request_slot,
                index: request_index,
                beacon_block_root,
                source: justified_checkpoint,
                target,
            },
            signature: AggregateSignature::empty(),
        })
    }

    /// Performs the same validation as `Self::verify_unaggregated_attestation_for_gossip`, but for
    /// multiple attestations using batch BLS verification. Batch verification can provide
    /// significant CPU-time savings compared to individual verification.
    pub fn batch_verify_unaggregated_attestations_for_gossip<'a, I>(
        &self,
        attestations: I,
    ) -> Result<
        Vec<Result<VerifiedUnaggregatedAttestation<'a, T>, AttestationError>>,
        AttestationError,
    >
    where
        I: Iterator<Item = (&'a Attestation<T::EthSpec>, Option<SubnetId>)> + ExactSizeIterator,
    {
        batch_verify_unaggregated_attestations(attestations, self)
    }

    /// Accepts some `Attestation` from the network and attempts to verify it, returning `Ok(_)` if
    /// it is valid to be (re)broadcast on the gossip network.
    ///
    /// The attestation must be "unaggregated", that is it must have exactly one
    /// aggregation bit set.
    pub fn verify_unaggregated_attestation_for_gossip<'a>(
        &self,
        unaggregated_attestation: &'a Attestation<T::EthSpec>,
        subnet_id: Option<SubnetId>,
    ) -> Result<VerifiedUnaggregatedAttestation<'a, T>, AttestationError> {
        metrics::inc_counter(&metrics::UNAGGREGATED_ATTESTATION_PROCESSING_REQUESTS);
        let _timer =
            metrics::start_timer(&metrics::UNAGGREGATED_ATTESTATION_GOSSIP_VERIFICATION_TIMES);

        VerifiedUnaggregatedAttestation::verify(unaggregated_attestation, subnet_id, self).map(
            |v| {
                // This method is called for API and gossip attestations, so this covers all unaggregated attestation events
                if let Some(event_handler) = self.event_handler.as_ref() {
                    if event_handler.has_attestation_subscribers() {
                        event_handler
                            .register(EventKind::Attestation(Box::new(v.attestation().clone())));
                    }
                }
                metrics::inc_counter(&metrics::UNAGGREGATED_ATTESTATION_PROCESSING_SUCCESSES);
                v
            },
        )
    }

    /// Performs the same validation as `Self::verify_aggregated_attestation_for_gossip`, but for
    /// multiple attestations using batch BLS verification. Batch verification can provide
    /// significant CPU-time savings compared to individual verification.
    pub fn batch_verify_aggregated_attestations_for_gossip<'a, I>(
        &self,
        aggregates: I,
    ) -> Result<Vec<Result<VerifiedAggregatedAttestation<'a, T>, AttestationError>>, AttestationError>
    where
        I: Iterator<Item = &'a SignedAggregateAndProof<T::EthSpec>> + ExactSizeIterator,
    {
        batch_verify_aggregated_attestations(aggregates, self)
    }

    /// Accepts some `SignedAggregateAndProof` from the network and attempts to verify it,
    /// returning `Ok(_)` if it is valid to be (re)broadcast on the gossip network.
    pub fn verify_aggregated_attestation_for_gossip<'a>(
        &self,
        signed_aggregate: &'a SignedAggregateAndProof<T::EthSpec>,
    ) -> Result<VerifiedAggregatedAttestation<'a, T>, AttestationError> {
        metrics::inc_counter(&metrics::AGGREGATED_ATTESTATION_PROCESSING_REQUESTS);
        let _timer =
            metrics::start_timer(&metrics::AGGREGATED_ATTESTATION_GOSSIP_VERIFICATION_TIMES);

        VerifiedAggregatedAttestation::verify(signed_aggregate, self).map(|v| {
            // This method is called for API and gossip attestations, so this covers all aggregated attestation events
            if let Some(event_handler) = self.event_handler.as_ref() {
                if event_handler.has_attestation_subscribers() {
                    event_handler
                        .register(EventKind::Attestation(Box::new(v.attestation().clone())));
                }
            }
            metrics::inc_counter(&metrics::AGGREGATED_ATTESTATION_PROCESSING_SUCCESSES);
            v
        })
    }

    /// Accepts some `SyncCommitteeMessage` from the network and attempts to verify it, returning `Ok(_)` if
    /// it is valid to be (re)broadcast on the gossip network.
    pub fn verify_sync_committee_message_for_gossip(
        &self,
        sync_message: SyncCommitteeMessage,
        subnet_id: SyncSubnetId,
    ) -> Result<VerifiedSyncCommitteeMessage, SyncCommitteeError> {
        metrics::inc_counter(&metrics::SYNC_MESSAGE_PROCESSING_REQUESTS);
        let _timer = metrics::start_timer(&metrics::SYNC_MESSAGE_GOSSIP_VERIFICATION_TIMES);

        VerifiedSyncCommitteeMessage::verify(sync_message, subnet_id, self).map(|v| {
            metrics::inc_counter(&metrics::SYNC_MESSAGE_PROCESSING_SUCCESSES);
            v
        })
    }

    /// Accepts some `SignedContributionAndProof` from the network and attempts to verify it,
    /// returning `Ok(_)` if it is valid to be (re)broadcast on the gossip network.
    pub fn verify_sync_contribution_for_gossip(
        &self,
        sync_contribution: SignedContributionAndProof<T::EthSpec>,
    ) -> Result<VerifiedSyncContribution<T>, SyncCommitteeError> {
        metrics::inc_counter(&metrics::SYNC_CONTRIBUTION_PROCESSING_REQUESTS);
        let _timer = metrics::start_timer(&metrics::SYNC_CONTRIBUTION_GOSSIP_VERIFICATION_TIMES);
        VerifiedSyncContribution::verify(sync_contribution, self).map(|v| {
            if let Some(event_handler) = self.event_handler.as_ref() {
                if event_handler.has_contribution_subscribers() {
                    event_handler.register(EventKind::ContributionAndProof(Box::new(
                        v.aggregate().clone(),
                    )));
                }
            }
            metrics::inc_counter(&metrics::SYNC_CONTRIBUTION_PROCESSING_SUCCESSES);
            v
        })
    }

    /// Accepts some 'LightClientFinalityUpdate' from the network and attempts to verify it
    pub fn verify_finality_update_for_gossip(
        self: &Arc<Self>,
        light_client_finality_update: LightClientFinalityUpdate<T::EthSpec>,
        seen_timestamp: Duration,
    ) -> Result<VerifiedLightClientFinalityUpdate<T>, LightClientFinalityUpdateError> {
        VerifiedLightClientFinalityUpdate::verify(
            light_client_finality_update,
            self,
            seen_timestamp,
        )
        .map(|v| {
            metrics::inc_counter(&metrics::FINALITY_UPDATE_PROCESSING_SUCCESSES);
            v
        })
    }

    pub fn verify_blob_sidecar_for_gossip(
        self: &Arc<Self>,
        blob_sidecar: SignedBlobSidecar<T::EthSpec>,
        subnet_id: u64,
    ) -> Result<GossipVerifiedBlob<T::EthSpec>, BlobError> // TODO(pawan): make a GossipVerifedBlob type
    {
        blob_verification::validate_blob_sidecar_for_gossip(blob_sidecar, subnet_id, self)
    }

    /// Accepts some 'LightClientOptimisticUpdate' from the network and attempts to verify it
    pub fn verify_optimistic_update_for_gossip(
        self: &Arc<Self>,
        light_client_optimistic_update: LightClientOptimisticUpdate<T::EthSpec>,
        seen_timestamp: Duration,
    ) -> Result<VerifiedLightClientOptimisticUpdate<T>, LightClientOptimisticUpdateError> {
        VerifiedLightClientOptimisticUpdate::verify(
            light_client_optimistic_update,
            self,
            seen_timestamp,
        )
        .map(|v| {
            metrics::inc_counter(&metrics::OPTIMISTIC_UPDATE_PROCESSING_SUCCESSES);
            v
        })
    }

    /// Accepts some attestation-type object and attempts to verify it in the context of fork
    /// choice. If it is valid it is applied to `self.fork_choice`.
    ///
    /// Common items that implement `VerifiedAttestation`:
    ///
    /// - `VerifiedUnaggregatedAttestation`
    /// - `VerifiedAggregatedAttestation`
    pub fn apply_attestation_to_fork_choice(
        &self,
        verified: &impl VerifiedAttestation<T>,
    ) -> Result<(), Error> {
        let _timer = metrics::start_timer(&metrics::FORK_CHOICE_PROCESS_ATTESTATION_TIMES);

        self.canonical_head
            .fork_choice_write_lock()
            .on_attestation(
                self.slot()?,
                verified.indexed_attestation(),
                AttestationFromBlock::False,
            )
            .map_err(Into::into)
    }

    /// Accepts an `VerifiedUnaggregatedAttestation` and attempts to apply it to the "naive
    /// aggregation pool".
    ///
    /// The naive aggregation pool is used by local validators to produce
    /// `SignedAggregateAndProof`.
    ///
    /// If the attestation is too old (low slot) to be included in the pool it is simply dropped
    /// and no error is returned.
    pub fn add_to_naive_aggregation_pool(
        &self,
        unaggregated_attestation: &impl VerifiedAttestation<T>,
    ) -> Result<(), AttestationError> {
        let _timer = metrics::start_timer(&metrics::ATTESTATION_PROCESSING_APPLY_TO_AGG_POOL);

        let attestation = unaggregated_attestation.attestation();

        match self.naive_aggregation_pool.write().insert(attestation) {
            Ok(outcome) => trace!(
                self.log,
                "Stored unaggregated attestation";
                "outcome" => ?outcome,
                "index" => attestation.data.index,
                "slot" => attestation.data.slot.as_u64(),
            ),
            Err(NaiveAggregationError::SlotTooLow {
                slot,
                lowest_permissible_slot,
            }) => {
                trace!(
                    self.log,
                    "Refused to store unaggregated attestation";
                    "lowest_permissible_slot" => lowest_permissible_slot.as_u64(),
                    "slot" => slot.as_u64(),
                );
            }
            Err(e) => {
                error!(
                        self.log,
                        "Failed to store unaggregated attestation";
                        "error" => ?e,
                        "index" => attestation.data.index,
                        "slot" => attestation.data.slot.as_u64(),
                );
                return Err(Error::from(e).into());
            }
        };

        Ok(())
    }

    /// Accepts a `VerifiedSyncCommitteeMessage` and attempts to apply it to the "naive
    /// aggregation pool".
    ///
    /// The naive aggregation pool is used by local validators to produce
    /// `SignedContributionAndProof`.
    ///
    /// If the sync message is too old (low slot) to be included in the pool it is simply dropped
    /// and no error is returned.
    pub fn add_to_naive_sync_aggregation_pool(
        &self,
        verified_sync_committee_message: VerifiedSyncCommitteeMessage,
    ) -> Result<VerifiedSyncCommitteeMessage, SyncCommitteeError> {
        let sync_message = verified_sync_committee_message.sync_message();
        let positions_by_subnet_id: &HashMap<SyncSubnetId, Vec<usize>> =
            verified_sync_committee_message.subnet_positions();
        for (subnet_id, positions) in positions_by_subnet_id.iter() {
            for position in positions {
                let _timer =
                    metrics::start_timer(&metrics::SYNC_CONTRIBUTION_PROCESSING_APPLY_TO_AGG_POOL);
                let contribution = SyncCommitteeContribution::from_message(
                    sync_message,
                    subnet_id.into(),
                    *position,
                )?;

                match self
                    .naive_sync_aggregation_pool
                    .write()
                    .insert(&contribution)
                {
                    Ok(outcome) => trace!(
                        self.log,
                        "Stored unaggregated sync committee message";
                        "outcome" => ?outcome,
                        "index" => sync_message.validator_index,
                        "slot" => sync_message.slot.as_u64(),
                    ),
                    Err(NaiveAggregationError::SlotTooLow {
                        slot,
                        lowest_permissible_slot,
                    }) => {
                        trace!(
                            self.log,
                            "Refused to store unaggregated sync committee message";
                            "lowest_permissible_slot" => lowest_permissible_slot.as_u64(),
                            "slot" => slot.as_u64(),
                        );
                    }
                    Err(e) => {
                        error!(
                                self.log,
                                "Failed to store unaggregated sync committee message";
                                "error" => ?e,
                                "index" => sync_message.validator_index,
                                "slot" => sync_message.slot.as_u64(),
                        );
                        return Err(Error::from(e).into());
                    }
                };
            }
        }
        Ok(verified_sync_committee_message)
    }

    /// Accepts a `VerifiedAttestation` and attempts to apply it to `self.op_pool`.
    ///
    /// The op pool is used by local block producers to pack blocks with operations.
    pub fn add_to_block_inclusion_pool<A>(
        &self,
        verified_attestation: A,
    ) -> Result<(), AttestationError>
    where
        A: VerifiedAttestation<T>,
    {
        let _timer = metrics::start_timer(&metrics::ATTESTATION_PROCESSING_APPLY_TO_OP_POOL);

        // If there's no eth1 chain then it's impossible to produce blocks and therefore
        // useless to put things in the op pool.
        if self.eth1_chain.is_some() {
            let (attestation, attesting_indices) =
                verified_attestation.into_attestation_and_indices();
            self.op_pool
                .insert_attestation(attestation, attesting_indices)
                .map_err(Error::from)?;
        }

        Ok(())
    }

    /// Accepts a `VerifiedSyncContribution` and attempts to apply it to `self.op_pool`.
    ///
    /// The op pool is used by local block producers to pack blocks with operations.
    pub fn add_contribution_to_block_inclusion_pool(
        &self,
        contribution: VerifiedSyncContribution<T>,
    ) -> Result<(), SyncCommitteeError> {
        let _timer = metrics::start_timer(&metrics::SYNC_CONTRIBUTION_PROCESSING_APPLY_TO_OP_POOL);

        // If there's no eth1 chain then it's impossible to produce blocks and therefore
        // useless to put things in the op pool.
        if self.eth1_chain.is_some() {
            self.op_pool
                .insert_sync_contribution(contribution.contribution())
                .map_err(Error::from)?;
        }

        Ok(())
    }

    /// Filter an attestation from the op pool for shuffling compatibility.
    ///
    /// Use the provided `filter_cache` map to memoize results.
    pub fn filter_op_pool_attestation(
        &self,
        filter_cache: &mut HashMap<(Hash256, Epoch), bool>,
        att: &AttestationRef<T::EthSpec>,
        state: &BeaconState<T::EthSpec>,
    ) -> bool {
        *filter_cache
            .entry((att.data.beacon_block_root, att.checkpoint.target_epoch))
            .or_insert_with(|| {
                self.shuffling_is_compatible(
                    &att.data.beacon_block_root,
                    att.checkpoint.target_epoch,
                    state,
                )
            })
    }

    /// Check that the shuffling at `block_root` is equal to one of the shufflings of `state`.
    ///
    /// The `target_epoch` argument determines which shuffling to check compatibility with, it
    /// should be equal to the current or previous epoch of `state`, or else `false` will be
    /// returned.
    ///
    /// The compatibility check is designed to be fast: we check that the block that
    /// determined the RANDAO mix for the `target_epoch` matches the ancestor of the block
    /// identified by `block_root` (at that slot).
    pub fn shuffling_is_compatible(
        &self,
        block_root: &Hash256,
        target_epoch: Epoch,
        state: &BeaconState<T::EthSpec>,
    ) -> bool {
        self.shuffling_is_compatible_result(block_root, target_epoch, state)
            .unwrap_or_else(|e| {
                debug!(
                    self.log,
                    "Skipping attestation with incompatible shuffling";
                    "block_root" => ?block_root,
                    "target_epoch" => target_epoch,
                    "reason" => ?e,
                );
                false
            })
    }

    fn shuffling_is_compatible_result(
        &self,
        block_root: &Hash256,
        target_epoch: Epoch,
        state: &BeaconState<T::EthSpec>,
    ) -> Result<bool, Error> {
        // Compute the shuffling ID for the head state in the `target_epoch`.
        let relative_epoch = RelativeEpoch::from_epoch(state.current_epoch(), target_epoch)
            .map_err(|e| Error::BeaconStateError(e.into()))?;
        let head_shuffling_id =
            AttestationShufflingId::new(self.genesis_block_root, state, relative_epoch)?;

        // Load the block's shuffling ID from fork choice. We use the variant of `get_block` that
        // checks descent from the finalized block, so there's one case where we'll spuriously
        // return `false`: where an attestation for the previous epoch nominates the pivot block
        // which is the parent block of the finalized block. Such attestations are not useful, so
        // this doesn't matter.
        let fork_choice_lock = self.canonical_head.fork_choice_read_lock();
        let block = fork_choice_lock
            .get_block(block_root)
            .ok_or(Error::AttestationHeadNotInForkChoice(*block_root))?;
        drop(fork_choice_lock);

        let block_shuffling_id = if target_epoch == block.current_epoch_shuffling_id.shuffling_epoch
        {
            block.current_epoch_shuffling_id
        } else if target_epoch == block.next_epoch_shuffling_id.shuffling_epoch {
            block.next_epoch_shuffling_id
        } else if target_epoch > block.next_epoch_shuffling_id.shuffling_epoch {
            AttestationShufflingId {
                shuffling_epoch: target_epoch,
                shuffling_decision_block: *block_root,
            }
        } else {
            debug!(
                self.log,
                "Skipping attestation with incompatible shuffling";
                "block_root" => ?block_root,
                "target_epoch" => target_epoch,
                "reason" => "target epoch less than block epoch"
            );
            return Ok(false);
        };

        if head_shuffling_id == block_shuffling_id {
            Ok(true)
        } else {
            debug!(
                self.log,
                "Skipping attestation with incompatible shuffling";
                "block_root" => ?block_root,
                "target_epoch" => target_epoch,
                "head_shuffling_id" => ?head_shuffling_id,
                "block_shuffling_id" => ?block_shuffling_id,
            );
            Ok(false)
        }
    }

    /// Verify a voluntary exit before allowing it to propagate on the gossip network.
    pub fn verify_voluntary_exit_for_gossip(
        &self,
        exit: SignedVoluntaryExit,
    ) -> Result<ObservationOutcome<SignedVoluntaryExit, T::EthSpec>, Error> {
        let head_snapshot = self.head().snapshot;
        let head_state = &head_snapshot.beacon_state;
        let wall_clock_epoch = self.epoch()?;

        Ok(self
            .observed_voluntary_exits
            .lock()
            .verify_and_observe_at(exit, wall_clock_epoch, head_state, &self.spec)
            .map(|exit| {
                // this method is called for both API and gossip exits, so this covers all exit events
                if let Some(event_handler) = self.event_handler.as_ref() {
                    if event_handler.has_exit_subscribers() {
                        if let ObservationOutcome::New(exit) = exit.clone() {
                            event_handler.register(EventKind::VoluntaryExit(exit.into_inner()));
                        }
                    }
                }
                exit
            })?)
    }

    /// Accept a pre-verified exit and queue it for inclusion in an appropriate block.
    pub fn import_voluntary_exit(&self, exit: SigVerifiedOp<SignedVoluntaryExit, T::EthSpec>) {
        if self.eth1_chain.is_some() {
            self.op_pool.insert_voluntary_exit(exit)
        }
    }

    /// Verify a proposer slashing before allowing it to propagate on the gossip network.
    pub fn verify_proposer_slashing_for_gossip(
        &self,
        proposer_slashing: ProposerSlashing,
    ) -> Result<ObservationOutcome<ProposerSlashing, T::EthSpec>, Error> {
        let wall_clock_state = self.wall_clock_state()?;
        Ok(self.observed_proposer_slashings.lock().verify_and_observe(
            proposer_slashing,
            &wall_clock_state,
            &self.spec,
        )?)
    }

    /// Accept some proposer slashing and queue it for inclusion in an appropriate block.
    pub fn import_proposer_slashing(
        &self,
        proposer_slashing: SigVerifiedOp<ProposerSlashing, T::EthSpec>,
    ) {
        if self.eth1_chain.is_some() {
            self.op_pool.insert_proposer_slashing(proposer_slashing)
        }
    }

    /// Verify an attester slashing before allowing it to propagate on the gossip network.
    pub fn verify_attester_slashing_for_gossip(
        &self,
        attester_slashing: AttesterSlashing<T::EthSpec>,
    ) -> Result<ObservationOutcome<AttesterSlashing<T::EthSpec>, T::EthSpec>, Error> {
        let wall_clock_state = self.wall_clock_state()?;
        Ok(self.observed_attester_slashings.lock().verify_and_observe(
            attester_slashing,
            &wall_clock_state,
            &self.spec,
        )?)
    }

    /// Accept a verified attester slashing and:
    ///
    /// 1. Apply it to fork choice.
    /// 2. Add it to the op pool.
    pub fn import_attester_slashing(
        &self,
        attester_slashing: SigVerifiedOp<AttesterSlashing<T::EthSpec>, T::EthSpec>,
    ) {
        // Add to fork choice.
        self.canonical_head
            .fork_choice_write_lock()
            .on_attester_slashing(attester_slashing.as_inner());

        // Add to the op pool (if we have the ability to propose blocks).
        if self.eth1_chain.is_some() {
            self.op_pool.insert_attester_slashing(attester_slashing)
        }
    }

    /// Verify a signed BLS to execution change before allowing it to propagate on the gossip network.
    pub fn verify_bls_to_execution_change_for_http_api(
        &self,
        bls_to_execution_change: SignedBlsToExecutionChange,
    ) -> Result<ObservationOutcome<SignedBlsToExecutionChange, T::EthSpec>, Error> {
        // Before checking the gossip duplicate filter, check that no prior change is already
        // in our op pool. Ignore these messages: do not gossip, do not try to override the pool.
        match self
            .op_pool
            .bls_to_execution_change_in_pool_equals(&bls_to_execution_change)
        {
            Some(true) => return Ok(ObservationOutcome::AlreadyKnown),
            Some(false) => return Err(Error::BlsToExecutionConflictsWithPool),
            None => (),
        }

        // Use the head state to save advancing to the wall-clock slot unnecessarily. The message is
        // signed with respect to the genesis fork version, and the slot check for gossip is applied
        // separately. This `Arc` clone of the head is nice and cheap.
        let head_snapshot = self.head().snapshot;
        let head_state = &head_snapshot.beacon_state;

        Ok(self
            .observed_bls_to_execution_changes
            .lock()
            .verify_and_observe(bls_to_execution_change, head_state, &self.spec)?)
    }

    /// Verify a signed BLS to execution change before allowing it to propagate on the gossip network.
    pub fn verify_bls_to_execution_change_for_gossip(
        &self,
        bls_to_execution_change: SignedBlsToExecutionChange,
    ) -> Result<ObservationOutcome<SignedBlsToExecutionChange, T::EthSpec>, Error> {
        // Ignore BLS to execution changes on gossip prior to Capella.
        if !self.current_slot_is_post_capella()? {
            return Err(Error::BlsToExecutionPriorToCapella);
        }
        self.verify_bls_to_execution_change_for_http_api(bls_to_execution_change)
            .or_else(|e| {
                // On gossip treat conflicts the same as duplicates [IGNORE].
                match e {
                    Error::BlsToExecutionConflictsWithPool => Ok(ObservationOutcome::AlreadyKnown),
                    e => Err(e),
                }
            })
    }

    /// Check if the current slot is greater than or equal to the Capella fork epoch.
    pub fn current_slot_is_post_capella(&self) -> Result<bool, Error> {
        let current_fork = self.spec.fork_name_at_slot::<T::EthSpec>(self.slot()?);
        if let ForkName::Base | ForkName::Altair | ForkName::Merge = current_fork {
            Ok(false)
        } else {
            Ok(true)
        }
    }

    /// Import a BLS to execution change to the op pool.
    ///
    /// Return `true` if the change was added to the pool.
    pub fn import_bls_to_execution_change(
        &self,
        bls_to_execution_change: SigVerifiedOp<SignedBlsToExecutionChange, T::EthSpec>,
        received_pre_capella: ReceivedPreCapella,
    ) -> bool {
        if self.eth1_chain.is_some() {
            self.op_pool
                .insert_bls_to_execution_change(bls_to_execution_change, received_pre_capella)
        } else {
            false
        }
    }

    /// Attempt to obtain sync committee duties from the head.
    pub fn sync_committee_duties_from_head(
        &self,
        epoch: Epoch,
        validator_indices: &[u64],
    ) -> Result<Vec<Option<SyncDuty>>, Error> {
        self.with_head(move |head| {
            head.beacon_state
                .get_sync_committee_duties(epoch, validator_indices, &self.spec)
                .map_err(Error::SyncDutiesError)
        })
    }

    /// A convenience method for spawning a blocking task. It maps an `Option` and
    /// `tokio::JoinError` into a single `BeaconChainError`.
    pub(crate) async fn spawn_blocking_handle<F, R>(
        &self,
        task: F,
        name: &'static str,
    ) -> Result<R, Error>
    where
        F: FnOnce() -> R + Send + 'static,
        R: Send + 'static,
    {
        let handle = self
            .task_executor
            .spawn_blocking_handle(task, name)
            .ok_or(Error::RuntimeShutdown)?;

        handle.await.map_err(Error::TokioJoin)
    }

    /// Accepts a `chain_segment` and filters out any uninteresting blocks (e.g., pre-finalization
    /// or already-known).
    ///
    /// This method is potentially long-running and should not run on the core executor.
    pub fn filter_chain_segment(
        self: &Arc<Self>,
        chain_segment: Vec<BlockWrapper<T::EthSpec>>,
    ) -> Result<Vec<HashBlockTuple<T::EthSpec>>, ChainSegmentResult<T::EthSpec>> {
        // This function will never import any blocks.
        let imported_blocks = 0;
        let mut filtered_chain_segment = Vec::with_capacity(chain_segment.len());

        // Produce a list of the parent root and slot of the child of each block.
        //
        // E.g., `children[0] == (chain_segment[1].parent_root(), chain_segment[1].slot())`
        let children = chain_segment
            .iter()
            .skip(1)
            .map(|block| (block.parent_root(), block.slot()))
            .collect::<Vec<_>>();

        for (i, block) in chain_segment.into_iter().enumerate() {
            // Ensure the block is the correct structure for the fork at `block.slot()`.
            if let Err(e) = block.as_block().fork_name(&self.spec) {
                return Err(ChainSegmentResult::Failed {
                    imported_blocks,
                    error: BlockError::InconsistentFork(e),
                });
            }

            let block_root = get_block_root(block.as_block());

            if let Some((child_parent_root, child_slot)) = children.get(i) {
                // If this block has a child in this chain segment, ensure that its parent root matches
                // the root of this block.
                //
                // Without this check it would be possible to have a block verified using the
                // incorrect shuffling. That would be bad, mmkay.
                if block_root != *child_parent_root {
                    return Err(ChainSegmentResult::Failed {
                        imported_blocks,
                        error: BlockError::NonLinearParentRoots,
                    });
                }

                // Ensure that the slots are strictly increasing throughout the chain segment.
                if *child_slot <= block.slot() {
                    return Err(ChainSegmentResult::Failed {
                        imported_blocks,
                        error: BlockError::NonLinearSlots,
                    });
                }
            }

            match check_block_relevancy(block.as_block(), block_root, self) {
                // If the block is relevant, add it to the filtered chain segment.
                Ok(_) => filtered_chain_segment.push((block_root, block)),
                // If the block is already known, simply ignore this block.
                Err(BlockError::BlockIsAlreadyKnown) => continue,
                // If the block is the genesis block, simply ignore this block.
                Err(BlockError::GenesisBlock) => continue,
                // If the block is is for a finalized slot, simply ignore this block.
                //
                // The block is either:
                //
                // 1. In the canonical finalized chain.
                // 2. In some non-canonical chain at a slot that has been finalized already.
                //
                // In the case of (1), there's no need to re-import and later blocks in this
                // segement might be useful.
                //
                // In the case of (2), skipping the block is valid since we should never import it.
                // However, we will potentially get a `ParentUnknown` on a later block. The sync
                // protocol will need to ensure this is handled gracefully.
                Err(BlockError::WouldRevertFinalizedSlot { .. }) => continue,
                // The block has a known parent that does not descend from the finalized block.
                // There is no need to process this block or any children.
                Err(BlockError::NotFinalizedDescendant { block_parent_root }) => {
                    return Err(ChainSegmentResult::Failed {
                        imported_blocks,
                        error: BlockError::NotFinalizedDescendant { block_parent_root },
                    });
                }
                // If there was an error whilst determining if the block was invalid, return that
                // error.
                Err(BlockError::BeaconChainError(e)) => {
                    return Err(ChainSegmentResult::Failed {
                        imported_blocks,
                        error: BlockError::BeaconChainError(e),
                    });
                }
                // If the block was decided to be irrelevant for any other reason, don't include
                // this block or any of it's children in the filtered chain segment.
                _ => break,
            }
        }

        Ok(filtered_chain_segment)
    }

    /// Attempt to verify and import a chain of blocks to `self`.
    ///
    /// The provided blocks _must_ each reference the previous block via `block.parent_root` (i.e.,
    /// be a chain). An error will be returned if this is not the case.
    ///
    /// This operation is not atomic; if one of the blocks in the chain is invalid then some prior
    /// blocks might be imported.
    ///
    /// This method is generally much more efficient than importing each block using
    /// `Self::process_block`.
    pub async fn process_chain_segment(
        self: &Arc<Self>,
        chain_segment: Vec<BlockWrapper<T::EthSpec>>,
        count_unrealized: CountUnrealized,
        notify_execution_layer: NotifyExecutionLayer,
    ) -> ChainSegmentResult<T::EthSpec> {
        let mut imported_blocks = 0;

        // Filter uninteresting blocks from the chain segment in a blocking task.
        let chain = self.clone();
        let filtered_chain_segment_future = self.spawn_blocking_handle(
            move || chain.filter_chain_segment(chain_segment),
            "filter_chain_segment",
        );
        let mut filtered_chain_segment = match filtered_chain_segment_future.await {
            Ok(Ok(filtered_segment)) => filtered_segment,
            Ok(Err(segment_result)) => return segment_result,
            Err(error) => {
                return ChainSegmentResult::Failed {
                    imported_blocks,
                    error: BlockError::BeaconChainError(error),
                }
            }
        };

        while let Some((_root, block)) = filtered_chain_segment.first() {
            // Determine the epoch of the first block in the remaining segment.
            let start_epoch = block.epoch();

            // The `last_index` indicates the position of the first block in an epoch greater
            // than the current epoch: partitioning the blocks into a run of blocks in the same
            // epoch and everything else. These same-epoch blocks can all be signature-verified with
            // the same `BeaconState`.
            let last_index = filtered_chain_segment
                .iter()
                .position(|(_root, block)| block.epoch() > start_epoch)
                .unwrap_or(filtered_chain_segment.len());

            let mut blocks = filtered_chain_segment.split_off(last_index);
            std::mem::swap(&mut blocks, &mut filtered_chain_segment);

            let chain = self.clone();
            let signature_verification_future = self.spawn_blocking_handle(
                move || signature_verify_chain_segment(blocks, &chain),
                "signature_verify_chain_segment",
            );

            // Verify the signature of the blocks, returning early if the signature is invalid.
            let signature_verified_blocks = match signature_verification_future.await {
                Ok(Ok(blocks)) => blocks,
                Ok(Err(error)) => {
                    return ChainSegmentResult::Failed {
                        imported_blocks,
                        error,
                    };
                }
                Err(error) => {
                    return ChainSegmentResult::Failed {
                        imported_blocks,
                        error: BlockError::BeaconChainError(error),
                    };
                }
            };

            // Import the blocks into the chain.
            for signature_verified_block in signature_verified_blocks {
                match self
                    .process_block(
                        signature_verified_block.block_root(),
                        signature_verified_block,
                        count_unrealized,
                        notify_execution_layer,
                    )
                    .await
                {
                    Ok(_) => imported_blocks += 1,
                    Err(error) => {
                        return ChainSegmentResult::Failed {
                            imported_blocks,
                            error,
                        };
                    }
                }
            }
        }

        ChainSegmentResult::Successful { imported_blocks }
    }

    /// Returns `Ok(GossipVerifiedBlock)` if the supplied `block` should be forwarded onto the
    /// gossip network. The block is not imported into the chain, it is just partially verified.
    ///
    /// The returned `GossipVerifiedBlock` should be provided to `Self::process_block` immediately
    /// after it is returned, unless some other circumstance decides it should not be imported at
    /// all.
    ///
    /// ## Errors
    ///
    /// Returns an `Err` if the given block was invalid, or an error was encountered during
    pub async fn verify_block_for_gossip(
        self: &Arc<Self>,
        block: BlockWrapper<T::EthSpec>,
    ) -> Result<GossipVerifiedBlock<T>, BlockError<T::EthSpec>> {
        let chain = self.clone();
        self.task_executor
            .clone()
            .spawn_blocking_handle(
                move || {
                    let slot = block.slot();
                    let graffiti_string = block.message().body().graffiti().as_utf8_lossy();

                    match GossipVerifiedBlock::new(block, &chain) {
                        Ok(verified) => {
                            debug!(
                                chain.log,
                                "Successfully verified gossip block";
                                "graffiti" => graffiti_string,
                                "slot" => slot,
                                "root" => ?verified.block_root(),
                            );

                            Ok(verified)
                        }
                        Err(e) => {
                            debug!(
                                chain.log,
                                "Rejected gossip block";
                                "error" => e.to_string(),
                                "graffiti" => graffiti_string,
                                "slot" => slot,
                            );

                            Err(e)
                        }
                    }
                },
                "payload_verification_handle",
            )
            .ok_or(BeaconChainError::RuntimeShutdown)?
            .await
            .map_err(BeaconChainError::TokioJoin)?
    }

    pub async fn process_blob(
        self: &Arc<Self>,
        blob: GossipVerifiedBlob<T::EthSpec>,
        count_unrealized: CountUnrealized,
    ) -> Result<AvailabilityProcessingStatus, BlockError<T::EthSpec>> {
        self.check_availability_and_maybe_import(
            |chain| chain.data_availability_checker.put_gossip_blob(blob),
            count_unrealized,
        )
        .await
    }

    /// Returns `Ok(block_root)` if the given `unverified_block` was successfully verified and
    /// imported into the chain.
    ///
    /// For post deneb blocks, this returns a `BlockError::AvailabilityPending` error
    /// if the corresponding blobs are not in the required caches.
    ///
    /// Items that implement `IntoExecutionPendingBlock` include:
    ///
    /// - `SignedBeaconBlock`
    /// - `GossipVerifiedBlock`
    /// - `BlockWrapper`
    ///
    /// ## Errors
    ///
    /// Returns an `Err` if the given block was invalid, or an error was encountered during
    /// verification.
    pub async fn process_block<B: IntoExecutionPendingBlock<T>>(
        self: &Arc<Self>,
        block_root: Hash256,
        unverified_block: B,
        count_unrealized: CountUnrealized,
        notify_execution_layer: NotifyExecutionLayer,
    ) -> Result<AvailabilityProcessingStatus, BlockError<T::EthSpec>> {
        // Start the Prometheus timer.
        let _full_timer = metrics::start_timer(&metrics::BLOCK_PROCESSING_TIMES);

        // Increment the Prometheus counter for block processing requests.
        metrics::inc_counter(&metrics::BLOCK_PROCESSING_REQUESTS);

        let chain = self.clone();

        let execution_pending = unverified_block.into_execution_pending_block(
            block_root,
            &chain,
            notify_execution_layer,
        )?;

        let executed_block = self
            .clone()
            .into_executed_block(execution_pending)
            .await
            .map_err(|e| self.handle_block_error(e))?;

        match executed_block {
            ExecutedBlock::Available(block) => {
                self.import_available_block(Box::new(block), count_unrealized)
                    .await
            }
            ExecutedBlock::AvailabilityPending(block) => {
                self.check_availability_and_maybe_import(
                    |chain| {
                        chain
                            .data_availability_checker
                            .put_pending_executed_block(block)
                    },
                    count_unrealized,
                )
                .await
            }
        }
    }

    /// Accepts a fully-verified block and awaits on it's payload verification handle to
    /// get a fully `ExecutedBlock`
    ///
    /// An error is returned if the verification handle couldn't be awaited.
    async fn into_executed_block(
        self: Arc<Self>,
        execution_pending_block: ExecutionPendingBlock<T>,
    ) -> Result<ExecutedBlock<T::EthSpec>, BlockError<T::EthSpec>> {
        let ExecutionPendingBlock {
            block,
            import_data,
            payload_verification_handle,
        } = execution_pending_block;

        let payload_verification_outcome = payload_verification_handle
            .await
            .map_err(BeaconChainError::TokioJoin)?
            .ok_or(BeaconChainError::RuntimeShutdown)??;

        // Log the PoS pandas if a merge transition just occurred.
        if payload_verification_outcome.is_valid_merge_transition_block {
            info!(self.log, "{}", POS_PANDA_BANNER);
            info!(
                self.log,
                "Proof of Stake Activated";
                "slot" => block.slot()
            );
            info!(
                self.log, "";
                "Terminal POW Block Hash" => ?block
                    .message()
                    .execution_payload()?
                    .parent_hash()
                    .into_root()
            );
            info!(
                self.log, "";
                "Merge Transition Block Root" => ?block.message().tree_hash_root()
            );
            info!(
                self.log, "";
                "Merge Transition Execution Hash" => ?block
                    .message()
                    .execution_payload()?
                    .block_hash()
                    .into_root()
            );
        }
        Ok(ExecutedBlock::new(
            block,
            import_data,
            payload_verification_outcome,
        ))
    }

    fn handle_block_error(&self, e: BlockError<T::EthSpec>) -> BlockError<T::EthSpec> {
        match e {
            e @ BlockError::BeaconChainError(BeaconChainError::TokioJoin(_)) => {
                debug!(
                    self.log,
                    "Beacon block processing cancelled";
                    "error" => ?e,
                );
                e
            }
            BlockError::BeaconChainError(e) => {
                crit!(
                    self.log,
                    "Beacon block processing error";
                    "error" => ?e,
                );
                BlockError::BeaconChainError(e)
            }
            other => {
                trace!(
                    self.log,
                    "Beacon block rejected";
                    "reason" => other.to_string(),
                );
                other
            }
        }
    }

    /// Accepts a fully-verified, available block and imports it into the chain without performing any
    /// additional verification.
    ///
    /// An error is returned if the block was unable to be imported. It may be partially imported
    /// (i.e., this function is not atomic).
    pub async fn check_availability_and_maybe_import(
        self: &Arc<Self>,
        cache_fn: impl FnOnce(Arc<Self>) -> Result<Availability<T::EthSpec>, AvailabilityCheckError>,
        count_unrealized: CountUnrealized,
    ) -> Result<AvailabilityProcessingStatus, BlockError<T::EthSpec>> {
        let availability = cache_fn(self.clone())?;
        match availability {
            Availability::Available(block) => {
                self.import_available_block(block, count_unrealized).await
            }
            Availability::PendingBlock(block_root) => {
                Ok(AvailabilityProcessingStatus::PendingBlock(block_root))
            }
            Availability::PendingBlobs(blob_ids) => {
                Ok(AvailabilityProcessingStatus::PendingBlobs(blob_ids))
            }
        }
    }

    async fn import_available_block(
        self: &Arc<Self>,
        block: Box<AvailableExecutedBlock<T::EthSpec>>,
        count_unrealized: CountUnrealized,
    ) -> Result<AvailabilityProcessingStatus, BlockError<T::EthSpec>> {
        let AvailableExecutedBlock {
            block,
            import_data,
            payload_verification_outcome,
        } = *block;

        let BlockImportData {
            block_root,
            state,
            parent_block,
            parent_eth1_finalization_data,
            confirmed_state_roots,
            consensus_context,
        } = import_data;

        let slot = block.slot();

        // import
        let chain = self.clone();
        let result = self
            .spawn_blocking_handle(
                move || {
                    chain.import_block(
                        block,
                        block_root,
                        state,
                        confirmed_state_roots,
                        payload_verification_outcome.payload_verification_status,
                        count_unrealized,
                        parent_block,
                        parent_eth1_finalization_data,
                        consensus_context,
                    )
                },
                "payload_verification_handle",
            )
            .await
            .map_err(|e| {
                let b = BlockError::from(e);
                self.handle_block_error(b)
            })?;

        match result {
            // The block was successfully verified and imported. Yay.
            Ok(block_root) => {
                trace!(
                    self.log,
                    "Beacon block imported";
                    "block_root" => ?block_root,
                     "block_slot" => slot,
                );

                // Increment the Prometheus counter for block processing successes.
                metrics::inc_counter(&metrics::BLOCK_PROCESSING_SUCCESSES);

                Ok(AvailabilityProcessingStatus::Imported(block_root))
            }
            Err(e) => Err(self.handle_block_error(e)),
        }
    }

    /// Accepts a fully-verified and available block and imports it into the chain without performing any
    /// additional verification.
    ///
    /// An error is returned if the block was unable to be imported. It may be partially imported
    /// (i.e., this function is not atomic).
    #[allow(clippy::too_many_arguments)]
    fn import_block(
        &self,
        signed_block: AvailableBlock<T::EthSpec>,
        block_root: Hash256,
        mut state: BeaconState<T::EthSpec>,
        confirmed_state_roots: Vec<Hash256>,
        payload_verification_status: PayloadVerificationStatus,
        count_unrealized: CountUnrealized,
        parent_block: SignedBlindedBeaconBlock<T::EthSpec>,
        parent_eth1_finalization_data: Eth1FinalizationData,
        mut consensus_context: ConsensusContext<T::EthSpec>,
    ) -> Result<Hash256, BlockError<T::EthSpec>> {
        // ----------------------------- BLOCK NOT YET ATTESTABLE ----------------------------------
        // Everything in this initial section is on the hot path between processing the block and
        // being able to attest to it. DO NOT add any extra processing in this initial section
        // unless it must run before fork choice.
        // -----------------------------------------------------------------------------------------
        let current_slot = self.slot()?;
        let current_epoch = current_slot.epoch(T::EthSpec::slots_per_epoch());
        let block = signed_block.message();
        let post_exec_timer = metrics::start_timer(&metrics::BLOCK_PROCESSING_POST_EXEC_PROCESSING);

        // Check against weak subjectivity checkpoint.
        self.check_block_against_weak_subjectivity_checkpoint(block, block_root, &state)?;

        // If there are new validators in this block, update our pubkey cache.
        //
        // The only keys imported here will be ones for validators deposited in this block, because
        // the cache *must* already have been updated for the parent block when it was imported.
        // Newly deposited validators are not active and their keys are not required by other parts
        // of block processing. The reason we do this here and not after making the block attestable
        // is so we don't have to think about lock ordering with respect to the fork choice lock.
        // There are a bunch of places where we lock both fork choice and the pubkey cache and it
        // would be difficult to check that they all lock fork choice first.
        let mut ops = self
            .validator_pubkey_cache
            .try_write_for(VALIDATOR_PUBKEY_CACHE_LOCK_TIMEOUT)
            .ok_or(Error::ValidatorPubkeyCacheLockTimeout)?
            .import_new_pubkeys(&state)?;

        // Apply the state to the attester cache, only if it is from the previous epoch or later.
        //
        // In a perfect scenario there should be no need to add previous-epoch states to the cache.
        // However, latency between the VC and the BN might cause the VC to produce attestations at
        // a previous slot.
        if state.current_epoch().saturating_add(1_u64) >= current_epoch {
            self.attester_cache
                .maybe_cache_state(&state, block_root, &self.spec)
                .map_err(BeaconChainError::from)?;
        }

        // Take an exclusive write-lock on fork choice. It's very important to prevent deadlocks by
        // avoiding taking other locks whilst holding this lock.
        let mut fork_choice = self.canonical_head.fork_choice_write_lock();

        // Do not import a block that doesn't descend from the finalized root.
        let signed_block =
            check_block_is_finalized_checkpoint_or_descendant(self, &fork_choice, signed_block)?;
        let block = signed_block.message();

        // Register the new block with the fork choice service.
        {
            let _fork_choice_block_timer =
                metrics::start_timer(&metrics::FORK_CHOICE_PROCESS_BLOCK_TIMES);
            let block_delay = self
                .slot_clock
                .seconds_from_current_slot_start()
                .ok_or(Error::UnableToComputeTimeAtSlot)?;

            fork_choice
                .on_block(
                    current_slot,
                    block,
                    block_root,
                    block_delay,
                    &state,
                    payload_verification_status,
                    &self.spec,
                    count_unrealized,
                )
                .map_err(|e| BlockError::BeaconChainError(e.into()))?;
        }

        // If the block is recent enough and it was not optimistically imported, check to see if it
        // becomes the head block. If so, apply it to the early attester cache. This will allow
        // attestations to the block without waiting for the block and state to be inserted to the
        // database.
        //
        // Only performing this check on recent blocks avoids slowing down sync with lots of calls
        // to fork choice `get_head`.
        //
        // Optimistically imported blocks are not added to the cache since the cache is only useful
        // for a small window of time and the complexity of keeping track of the optimistic status
        // is not worth it.
        if !payload_verification_status.is_optimistic()
            && block.slot() + EARLY_ATTESTER_CACHE_HISTORIC_SLOTS >= current_slot
        {
            let fork_choice_timer = metrics::start_timer(&metrics::BLOCK_PROCESSING_FORK_CHOICE);
            match fork_choice.get_head(current_slot, &self.spec) {
                // This block became the head, add it to the early attester cache.
                Ok(new_head_root) if new_head_root == block_root => {
                    if let Some(proto_block) = fork_choice.get_block(&block_root) {
                        if let Err(e) = self.early_attester_cache.add_head_block(
                            block_root,
                            signed_block.clone(),
                            proto_block,
                            &state,
                            &self.spec,
                        ) {
                            warn!(
                                self.log,
                                "Early attester cache insert failed";
                                "error" => ?e
                            );
                        }
                    } else {
                        warn!(
                            self.log,
                            "Early attester block missing";
                            "block_root" => ?block_root
                        );
                    }
                }
                // This block did not become the head, nothing to do.
                Ok(_) => (),
                Err(e) => error!(
                    self.log,
                    "Failed to compute head during block import";
                    "error" => ?e
                ),
            }
            drop(fork_choice_timer);
        }
        drop(post_exec_timer);

        // ---------------------------- BLOCK PROBABLY ATTESTABLE ----------------------------------
        // Most blocks are now capable of being attested to thanks to the `early_attester_cache`
        // cache above. Resume non-essential processing.
        //
        // It is important NOT to return errors here before the database commit, because the block
        // has already been added to fork choice and the database would be left in an inconsistent
        // state if we returned early without committing. In other words, an error here would
        // corrupt the node's database permanently.
        // -----------------------------------------------------------------------------------------

        self.import_block_update_shuffling_cache(block_root, &mut state);
        self.import_block_observe_attestations(
            block,
            &state,
            &mut consensus_context,
            current_epoch,
        );
        self.import_block_update_validator_monitor(
            block,
            &state,
            &mut consensus_context,
            current_slot,
            parent_block.slot(),
        );
        self.import_block_update_slasher(block, &state, &mut consensus_context);

        let db_write_timer = metrics::start_timer(&metrics::BLOCK_PROCESSING_DB_WRITE);

        // Store the block and its state, and execute the confirmation batch for the intermediate
        // states, which will delete their temporary flags.
        // If the write fails, revert fork choice to the version from disk, else we can
        // end up with blocks in fork choice that are missing from disk.
        // See https://github.com/sigp/lighthouse/issues/2028
        let (signed_block, blobs) = signed_block.deconstruct();
        let block = signed_block.message();
        ops.extend(
            confirmed_state_roots
                .into_iter()
                .map(StoreOp::DeleteStateTemporaryFlag),
        );
        ops.push(StoreOp::PutBlock(block_root, signed_block.clone()));
        ops.push(StoreOp::PutState(block.state_root(), &state));

        if let Some(blobs) = blobs {
            if !blobs.is_empty() {
                //FIXME(sean) using this for debugging for now
                info!(
                    self.log, "Writing blobs to store";
                    "block_root" => ?block_root
                );
                ops.push(StoreOp::PutBlobs(block_root, blobs));
            }
        }

        let txn_lock = self.store.hot_db.begin_rw_transaction();

        if let Err(e) = self.store.do_atomically_with_block_and_blobs_cache(ops) {
            error!(
                self.log,
                "Database write failed!";
                "msg" => "Restoring fork choice from disk",
                "error" => ?e,
            );

            // Clear the early attester cache to prevent attestations which we would later be unable
            // to verify due to the failure.
            self.early_attester_cache.clear();

            // Since the write failed, try to revert the canonical head back to what was stored
            // in the database. This attempts to prevent inconsistency between the database and
            // fork choice.
            if let Err(e) = self.canonical_head.restore_from_store(
                fork_choice,
                ResetPayloadStatuses::always_reset_conditionally(
                    self.config.always_reset_payload_statuses,
                ),
                &self.store,
                &self.spec,
                &self.log,
            ) {
                crit!(
                    self.log,
                    "No stored fork choice found to restore from";
                    "error" => ?e,
                    "warning" => "The database is likely corrupt now, consider --purge-db"
                );
                return Err(BlockError::BeaconChainError(e));
            }

            return Err(e.into());
        }
        drop(txn_lock);

        // The fork choice write-lock is dropped *after* the on-disk database has been updated.
        // This prevents inconsistency between the two at the expense of concurrency.
        drop(fork_choice);

        // We're declaring the block "imported" at this point, since fork choice and the DB know
        // about it.
        let block_time_imported = timestamp_now();

        let parent_root = block.parent_root();
        let slot = block.slot();

        let current_eth1_finalization_data = Eth1FinalizationData {
            eth1_data: state.eth1_data().clone(),
            eth1_deposit_index: state.eth1_deposit_index(),
        };
        let current_finalized_checkpoint = state.finalized_checkpoint();

        self.snapshot_cache
            .try_write_for(BLOCK_PROCESSING_CACHE_LOCK_TIMEOUT)
            .ok_or(Error::SnapshotCacheLockTimeout)
            .map(|mut snapshot_cache| {
                snapshot_cache.insert(
                    BeaconSnapshot {
                        beacon_state: state,
                        beacon_block: signed_block.clone(),
                        beacon_block_root: block_root,
                    },
                    None,
                    &self.spec,
                )
            })
            .unwrap_or_else(|e| {
                error!(
                    self.log,
                    "Failed to insert snapshot";
                    "error" => ?e,
                    "task" => "process block"
                );
            });

        self.head_tracker
            .register_block(block_root, parent_root, slot);

        metrics::stop_timer(db_write_timer);

        metrics::inc_counter(&metrics::BLOCK_PROCESSING_SUCCESSES);

        // Update the deposit contract cache.
        self.import_block_update_deposit_contract_finalization(
            block,
            block_root,
            current_epoch,
            current_finalized_checkpoint,
            current_eth1_finalization_data,
            parent_eth1_finalization_data,
            parent_block.slot(),
        );

        // Inform the unknown block cache, in case it was waiting on this block.
        self.pre_finalization_block_cache
            .block_processed(block_root);

        self.import_block_update_metrics_and_events(
            block,
            block_root,
            block_time_imported,
            payload_verification_status,
            current_slot,
        );

        Ok(block_root)
    }

    /// Check block's consistentency with any configured weak subjectivity checkpoint.
    fn check_block_against_weak_subjectivity_checkpoint(
        &self,
        block: BeaconBlockRef<T::EthSpec>,
        block_root: Hash256,
        state: &BeaconState<T::EthSpec>,
    ) -> Result<(), BlockError<T::EthSpec>> {
        // Only perform the weak subjectivity check if it was configured.
        let wss_checkpoint = if let Some(checkpoint) = self.config.weak_subjectivity_checkpoint {
            checkpoint
        } else {
            return Ok(());
        };
        // Note: we're using the finalized checkpoint from the head state, rather than fork
        // choice.
        //
        // We are doing this to ensure that we detect changes in finalization. It's possible
        // that fork choice has already been updated to the finalized checkpoint in the block
        // we're importing.
        let current_head_finalized_checkpoint =
            self.canonical_head.cached_head().finalized_checkpoint();
        // Compare the existing finalized checkpoint with the incoming block's finalized checkpoint.
        let new_finalized_checkpoint = state.finalized_checkpoint();

        // This ensures we only perform the check once.
        if current_head_finalized_checkpoint.epoch < wss_checkpoint.epoch
            && wss_checkpoint.epoch <= new_finalized_checkpoint.epoch
        {
            if let Err(e) =
                self.verify_weak_subjectivity_checkpoint(wss_checkpoint, block_root, state)
            {
                let mut shutdown_sender = self.shutdown_sender();
                crit!(
                    self.log,
                    "Weak subjectivity checkpoint verification failed while importing block!";
                    "block_root" => ?block_root,
                    "parent_root" => ?block.parent_root(),
                    "old_finalized_epoch" => ?current_head_finalized_checkpoint.epoch,
                    "new_finalized_epoch" => ?new_finalized_checkpoint.epoch,
                    "weak_subjectivity_epoch" => ?wss_checkpoint.epoch,
                    "error" => ?e
                );
                crit!(
                    self.log,
                    "You must use the `--purge-db` flag to clear the database and restart sync. \
                         You may be on a hostile network."
                );
                shutdown_sender
                    .try_send(ShutdownReason::Failure(
                        "Weak subjectivity checkpoint verification failed. \
                             Provided block root is not a checkpoint.",
                    ))
                    .map_err(|err| {
                        BlockError::BeaconChainError(
                            BeaconChainError::WeakSubjectivtyShutdownError(err),
                        )
                    })?;
                return Err(BlockError::WeakSubjectivityConflict);
            }
        }
        Ok(())
    }

    /// Process a block for the validator monitor, including all its constituent messages.
    fn import_block_update_validator_monitor(
        &self,
        block: BeaconBlockRef<T::EthSpec>,
        state: &BeaconState<T::EthSpec>,
        ctxt: &mut ConsensusContext<T::EthSpec>,
        current_slot: Slot,
        parent_block_slot: Slot,
    ) {
        // Only register blocks with the validator monitor when the block is sufficiently close to
        // the current slot.
        if VALIDATOR_MONITOR_HISTORIC_EPOCHS as u64 * T::EthSpec::slots_per_epoch()
            + block.slot().as_u64()
            < current_slot.as_u64()
        {
            return;
        }

        // Allow the validator monitor to learn about a new valid state.
        self.validator_monitor
            .write()
            .process_valid_state(current_slot.epoch(T::EthSpec::slots_per_epoch()), state);

        let validator_monitor = self.validator_monitor.read();

        // Sync aggregate.
        if let Ok(sync_aggregate) = block.body().sync_aggregate() {
            // `SyncCommittee` for the sync_aggregate should correspond to the duty slot
            let duty_epoch = block.epoch();

            match self.sync_committee_at_epoch(duty_epoch) {
                Ok(sync_committee) => {
                    let participant_pubkeys = sync_committee
                        .pubkeys
                        .iter()
                        .zip(sync_aggregate.sync_committee_bits.iter())
                        .filter_map(|(pubkey, bit)| bit.then_some(pubkey))
                        .collect::<Vec<_>>();

                    validator_monitor.register_sync_aggregate_in_block(
                        block.slot(),
                        block.parent_root(),
                        participant_pubkeys,
                    );
                }
                Err(e) => {
                    warn!(
                        self.log,
                        "Unable to fetch sync committee";
                        "epoch" => duty_epoch,
                        "purpose" => "validator monitor",
                        "error" => ?e,
                    );
                }
            }
        }

        // Attestations.
        for attestation in block.body().attestations() {
            let indexed_attestation = match ctxt.get_indexed_attestation(state, attestation) {
                Ok(indexed) => indexed,
                Err(e) => {
                    debug!(
                        self.log,
                        "Failed to get indexed attestation";
                        "purpose" => "validator monitor",
                        "attestation_slot" => attestation.data.slot,
                        "error" => ?e,
                    );
                    continue;
                }
            };
            validator_monitor.register_attestation_in_block(
                indexed_attestation,
                parent_block_slot,
                &self.spec,
            );
        }

        for exit in block.body().voluntary_exits() {
            validator_monitor.register_block_voluntary_exit(&exit.message)
        }

        for slashing in block.body().attester_slashings() {
            validator_monitor.register_block_attester_slashing(slashing)
        }

        for slashing in block.body().proposer_slashings() {
            validator_monitor.register_block_proposer_slashing(slashing)
        }
    }

    /// Iterate through the attestations in the block and register them as "observed".
    ///
    /// This will stop us from propagating them on the gossip network.
    fn import_block_observe_attestations(
        &self,
        block: BeaconBlockRef<T::EthSpec>,
        state: &BeaconState<T::EthSpec>,
        ctxt: &mut ConsensusContext<T::EthSpec>,
        current_epoch: Epoch,
    ) {
        // To avoid slowing down sync, only observe attestations if the block is from the
        // previous epoch or later.
        if state.current_epoch() + 1 < current_epoch {
            return;
        }

        let _timer = metrics::start_timer(&metrics::BLOCK_PROCESSING_ATTESTATION_OBSERVATION);

        for a in block.body().attestations() {
            match self.observed_attestations.write().observe_item(a, None) {
                // If the observation was successful or if the slot for the attestation was too
                // low, continue.
                //
                // We ignore `SlotTooLow` since this will be very common whilst syncing.
                Ok(_) | Err(AttestationObservationError::SlotTooLow { .. }) => {}
                Err(e) => {
                    debug!(
                        self.log,
                        "Failed to register observed attestation";
                        "error" => ?e,
                        "epoch" => a.data.target.epoch
                    );
                }
            }

            let indexed_attestation = match ctxt.get_indexed_attestation(state, a) {
                Ok(indexed) => indexed,
                Err(e) => {
                    debug!(
                        self.log,
                        "Failed to get indexed attestation";
                        "purpose" => "observation",
                        "attestation_slot" => a.data.slot,
                        "error" => ?e,
                    );
                    continue;
                }
            };

            let mut observed_block_attesters = self.observed_block_attesters.write();

            for &validator_index in &indexed_attestation.attesting_indices {
                if let Err(e) = observed_block_attesters
                    .observe_validator(a.data.target.epoch, validator_index as usize)
                {
                    debug!(
                        self.log,
                        "Failed to register observed block attester";
                        "error" => ?e,
                        "epoch" => a.data.target.epoch,
                        "validator_index" => validator_index,
                    )
                }
            }
        }
    }

    /// If a slasher is configured, provide the attestations from the block.
    fn import_block_update_slasher(
        &self,
        block: BeaconBlockRef<T::EthSpec>,
        state: &BeaconState<T::EthSpec>,
        ctxt: &mut ConsensusContext<T::EthSpec>,
    ) {
        if let Some(slasher) = self.slasher.as_ref() {
            for attestation in block.body().attestations() {
                let indexed_attestation = match ctxt.get_indexed_attestation(state, attestation) {
                    Ok(indexed) => indexed,
                    Err(e) => {
                        debug!(
                            self.log,
                            "Failed to get indexed attestation";
                            "purpose" => "slasher",
                            "attestation_slot" => attestation.data.slot,
                            "error" => ?e,
                        );
                        continue;
                    }
                };
                slasher.accept_attestation(indexed_attestation.clone());
            }
        }
    }

    fn import_block_update_metrics_and_events(
        &self,
        block: BeaconBlockRef<T::EthSpec>,
        block_root: Hash256,
        block_time_imported: Duration,
        payload_verification_status: PayloadVerificationStatus,
        current_slot: Slot,
    ) {
        // Only present some metrics for blocks from the previous epoch or later.
        //
        // This helps avoid noise in the metrics during sync.
        if block.slot() + 2 * T::EthSpec::slots_per_epoch() >= current_slot {
            metrics::observe(
                &metrics::OPERATIONS_PER_BLOCK_ATTESTATION,
                block.body().attestations().len() as f64,
            );

            if let Ok(sync_aggregate) = block.body().sync_aggregate() {
                metrics::set_gauge(
                    &metrics::BLOCK_SYNC_AGGREGATE_SET_BITS,
                    sync_aggregate.num_set_bits() as i64,
                );
            }
        }

        let block_delay_total =
            get_slot_delay_ms(block_time_imported, block.slot(), &self.slot_clock);

        // Do not write to the cache for blocks older than 2 epochs, this helps reduce writes to
        // the cache during sync.
        if block_delay_total < self.slot_clock.slot_duration() * 64 {
            // Store the timestamp of the block being imported into the cache.
            self.block_times_cache.write().set_time_imported(
                block_root,
                current_slot,
                block_time_imported,
            );
        }

        // Do not store metrics if the block was > 4 slots old, this helps prevent noise during
        // sync.
        if block_delay_total < self.slot_clock.slot_duration() * 4 {
            // Observe the delay between when we observed the block and when we imported it.
            let block_delays = self.block_times_cache.read().get_block_delays(
                block_root,
                self.slot_clock
                    .start_of(current_slot)
                    .unwrap_or_else(|| Duration::from_secs(0)),
            );

            metrics::observe_duration(
                &metrics::BEACON_BLOCK_IMPORTED_OBSERVED_DELAY_TIME,
                block_delays
                    .imported
                    .unwrap_or_else(|| Duration::from_secs(0)),
            );
        }

        if let Some(event_handler) = self.event_handler.as_ref() {
            if event_handler.has_block_subscribers() {
                event_handler.register(EventKind::Block(SseBlock {
                    slot: block.slot(),
                    block: block_root,
                    execution_optimistic: payload_verification_status.is_optimistic(),
                }));
            }
        }
    }

    // For the current and next epoch of this state, ensure we have the shuffling from this
    // block in our cache.
    fn import_block_update_shuffling_cache(
        &self,
        block_root: Hash256,
        state: &mut BeaconState<T::EthSpec>,
    ) {
        if let Err(e) = self.import_block_update_shuffling_cache_fallible(block_root, state) {
            warn!(
                self.log,
                "Failed to prime shuffling cache";
                "error" => ?e
            );
        }
    }

    fn import_block_update_shuffling_cache_fallible(
        &self,
        block_root: Hash256,
        state: &mut BeaconState<T::EthSpec>,
    ) -> Result<(), BlockError<T::EthSpec>> {
        for relative_epoch in [RelativeEpoch::Current, RelativeEpoch::Next] {
            let shuffling_id = AttestationShufflingId::new(block_root, state, relative_epoch)?;

            let shuffling_is_cached = self
                .shuffling_cache
                .try_read_for(ATTESTATION_CACHE_LOCK_TIMEOUT)
                .ok_or(Error::AttestationCacheLockTimeout)?
                .contains(&shuffling_id);

            if !shuffling_is_cached {
                state.build_committee_cache(relative_epoch, &self.spec)?;
                let committee_cache = state.committee_cache(relative_epoch)?;
                self.shuffling_cache
                    .try_write_for(ATTESTATION_CACHE_LOCK_TIMEOUT)
                    .ok_or(Error::AttestationCacheLockTimeout)?
                    .insert_committee_cache(shuffling_id, committee_cache);
            }
        }
        Ok(())
    }

    #[allow(clippy::too_many_arguments)]
    fn import_block_update_deposit_contract_finalization(
        &self,
        block: BeaconBlockRef<T::EthSpec>,
        block_root: Hash256,
        current_epoch: Epoch,
        current_finalized_checkpoint: Checkpoint,
        current_eth1_finalization_data: Eth1FinalizationData,
        parent_eth1_finalization_data: Eth1FinalizationData,
        parent_block_slot: Slot,
    ) {
        // Do not write to eth1 finalization cache for blocks older than 5 epochs.
        if block.epoch() + 5 < current_epoch {
            return;
        }

        let parent_block_epoch = parent_block_slot.epoch(T::EthSpec::slots_per_epoch());
        if parent_block_epoch < current_epoch {
            // we've crossed epoch boundary, store Eth1FinalizationData
            let (checkpoint, eth1_finalization_data) =
                if block.slot() % T::EthSpec::slots_per_epoch() == 0 {
                    // current block is the checkpoint
                    (
                        Checkpoint {
                            epoch: current_epoch,
                            root: block_root,
                        },
                        current_eth1_finalization_data,
                    )
                } else {
                    // parent block is the checkpoint
                    (
                        Checkpoint {
                            epoch: current_epoch,
                            root: block.parent_root(),
                        },
                        parent_eth1_finalization_data,
                    )
                };

            if let Some(finalized_eth1_data) = self
                .eth1_finalization_cache
                .try_write_for(ETH1_FINALIZATION_CACHE_LOCK_TIMEOUT)
                .and_then(|mut cache| {
                    cache.insert(checkpoint, eth1_finalization_data);
                    cache.finalize(&current_finalized_checkpoint)
                })
            {
                if let Some(eth1_chain) = self.eth1_chain.as_ref() {
                    let finalized_deposit_count = finalized_eth1_data.deposit_count;
                    eth1_chain.finalize_eth1_data(finalized_eth1_data);
                    debug!(
                        self.log,
                        "called eth1_chain.finalize_eth1_data()";
                        "epoch" => current_finalized_checkpoint.epoch,
                        "deposit count" => finalized_deposit_count,
                    );
                }
            }
        }
    }

    /// If configured, wait for the fork choice run at the start of the slot to complete.
    fn wait_for_fork_choice_before_block_production(
        self: &Arc<Self>,
        slot: Slot,
    ) -> Result<(), BlockProductionError> {
        if let Some(rx) = &self.fork_choice_signal_rx {
            let current_slot = self
                .slot()
                .map_err(|_| BlockProductionError::UnableToReadSlot)?;

            let timeout = Duration::from_millis(self.config.fork_choice_before_proposal_timeout_ms);

            if slot == current_slot || slot == current_slot + 1 {
                match rx.wait_for_fork_choice(slot, timeout) {
                    ForkChoiceWaitResult::Success(fc_slot) => {
                        debug!(
                            self.log,
                            "Fork choice successfully updated before block production";
                            "slot" => slot,
                            "fork_choice_slot" => fc_slot,
                        );
                    }
                    ForkChoiceWaitResult::Behind(fc_slot) => {
                        warn!(
                            self.log,
                            "Fork choice notifier out of sync with block production";
                            "fork_choice_slot" => fc_slot,
                            "slot" => slot,
                            "message" => "this block may be orphaned",
                        );
                    }
                    ForkChoiceWaitResult::TimeOut => {
                        warn!(
                            self.log,
                            "Timed out waiting for fork choice before proposal";
                            "message" => "this block may be orphaned",
                        );
                    }
                }
            } else {
                error!(
                    self.log,
                    "Producing block at incorrect slot";
                    "block_slot" => slot,
                    "current_slot" => current_slot,
                    "message" => "check clock sync, this block may be orphaned",
                );
            }
        }
        Ok(())
    }

    /// Produce a new block at the given `slot`.
    ///
    /// The produced block will not be inherently valid, it must be signed by a block producer.
    /// Block signing is out of the scope of this function and should be done by a separate program.
    pub async fn produce_block<Payload: AbstractExecPayload<T::EthSpec> + 'static>(
        self: &Arc<Self>,
        randao_reveal: Signature,
        slot: Slot,
        validator_graffiti: Option<Graffiti>,
    ) -> Result<BeaconBlockAndState<T::EthSpec, Payload>, BlockProductionError> {
        self.produce_block_with_verification(
            randao_reveal,
            slot,
            validator_graffiti,
            ProduceBlockVerification::VerifyRandao,
        )
        .await
    }

    /// Same as `produce_block` but allowing for configuration of RANDAO-verification.
    pub async fn produce_block_with_verification<
        Payload: AbstractExecPayload<T::EthSpec> + 'static,
    >(
        self: &Arc<Self>,
        randao_reveal: Signature,
        slot: Slot,
        validator_graffiti: Option<Graffiti>,
        verification: ProduceBlockVerification,
    ) -> Result<BeaconBlockAndState<T::EthSpec, Payload>, BlockProductionError> {
        // Part 1/2 (blocking)
        //
        // Load the parent state from disk.
        let chain = self.clone();
        let (state, state_root_opt) = self
            .task_executor
            .spawn_blocking_handle(
                move || chain.load_state_for_block_production(slot),
                "produce_partial_beacon_block",
            )
            .ok_or(BlockProductionError::ShuttingDown)?
            .await
            .map_err(BlockProductionError::TokioJoin)??;

        // Part 2/2 (async, with some blocking components)
        //
        // Produce the block upon the state
        self.produce_block_on_state::<Payload>(
            state,
            state_root_opt,
            slot,
            randao_reveal,
            validator_graffiti,
            verification,
        )
        .await
    }

    /// Load a beacon state from the database for block production. This is a long-running process
    /// that should not be performed in an `async` context.
    fn load_state_for_block_production(
        self: &Arc<Self>,
        slot: Slot,
    ) -> Result<(BeaconState<T::EthSpec>, Option<Hash256>), BlockProductionError> {
        metrics::inc_counter(&metrics::BLOCK_PRODUCTION_REQUESTS);
        let _complete_timer = metrics::start_timer(&metrics::BLOCK_PRODUCTION_TIMES);

        let fork_choice_timer = metrics::start_timer(&metrics::BLOCK_PRODUCTION_FORK_CHOICE_TIMES);
        self.wait_for_fork_choice_before_block_production(slot)?;
        drop(fork_choice_timer);

        // Producing a block requires the tree hash cache, so clone a full state corresponding to
        // the head from the snapshot cache. Unfortunately we can't move the snapshot out of the
        // cache (which would be fast), because we need to re-process the block after it has been
        // signed. If we miss the cache or we're producing a block that conflicts with the head,
        // fall back to getting the head from `slot - 1`.
        let state_load_timer = metrics::start_timer(&metrics::BLOCK_PRODUCTION_STATE_LOAD_TIMES);

        // Atomically read some values from the head whilst avoiding holding cached head `Arc` any
        // longer than necessary.
        let (head_slot, head_block_root) = {
            let head = self.canonical_head.cached_head();
            (head.head_slot(), head.head_block_root())
        };
        let (state, state_root_opt) = if head_slot < slot {
            // Attempt an aggressive re-org if configured and the conditions are right.
            if let Some(re_org_state) = self.get_state_for_re_org(slot, head_slot, head_block_root)
            {
                info!(
                    self.log,
                    "Proposing block to re-org current head";
                    "slot" => slot,
                    "head_to_reorg" => %head_block_root,
                );
                (re_org_state.pre_state, re_org_state.state_root)
            }
            // Normal case: proposing a block atop the current head. Use the snapshot cache.
            else if let Some(pre_state) = self
                .snapshot_cache
                .try_read_for(BLOCK_PROCESSING_CACHE_LOCK_TIMEOUT)
                .and_then(|snapshot_cache| {
                    snapshot_cache.get_state_for_block_production(head_block_root)
                })
            {
                (pre_state.pre_state, pre_state.state_root)
            } else {
                warn!(
                    self.log,
                    "Block production cache miss";
                    "message" => "this block is more likely to be orphaned",
                    "slot" => slot,
                );
                let state = self
                    .state_at_slot(slot - 1, StateSkipConfig::WithStateRoots)
                    .map_err(|_| BlockProductionError::UnableToProduceAtSlot(slot))?;

                (state, None)
            }
        } else {
            warn!(
                self.log,
                "Producing block that conflicts with head";
                "message" => "this block is more likely to be orphaned",
                "slot" => slot,
            );
            let state = self
                .state_at_slot(slot - 1, StateSkipConfig::WithStateRoots)
                .map_err(|_| BlockProductionError::UnableToProduceAtSlot(slot))?;

            (state, None)
        };

        drop(state_load_timer);

        Ok((state, state_root_opt))
    }

    /// Fetch the beacon state to use for producing a block if a 1-slot proposer re-org is viable.
    ///
    /// This function will return `None` if proposer re-orgs are disabled.
    fn get_state_for_re_org(
        &self,
        slot: Slot,
        head_slot: Slot,
        canonical_head: Hash256,
    ) -> Option<BlockProductionPreState<T::EthSpec>> {
        let re_org_threshold = self.config.re_org_threshold?;

        if self.spec.proposer_score_boost.is_none() {
            warn!(
                self.log,
                "Ignoring proposer re-org configuration";
                "reason" => "this network does not have proposer boost enabled"
            );
            return None;
        }

        let slot_delay = self
            .slot_clock
            .seconds_from_current_slot_start()
            .or_else(|| {
                warn!(
                    self.log,
                    "Not attempting re-org";
                    "error" => "unable to read slot clock"
                );
                None
            })?;

        // Attempt a proposer re-org if:
        //
        // 1. It seems we have time to propagate and still receive the proposer boost.
        // 2. The current head block was seen late.
        // 3. The `get_proposer_head` conditions from fork choice pass.
        let proposing_on_time = slot_delay < self.config.re_org_cutoff(self.spec.seconds_per_slot);
        if !proposing_on_time {
            debug!(
                self.log,
                "Not attempting re-org";
                "reason" => "not proposing on time",
            );
            return None;
        }

        let head_late = self.block_observed_after_attestation_deadline(canonical_head, head_slot);
        if !head_late {
            debug!(
                self.log,
                "Not attempting re-org";
                "reason" => "head not late"
            );
            return None;
        }

        // Is the current head weak and appropriate for re-orging?
        let proposer_head_timer =
            metrics::start_timer(&metrics::BLOCK_PRODUCTION_GET_PROPOSER_HEAD_TIMES);
        let proposer_head = self
            .canonical_head
            .fork_choice_read_lock()
            .get_proposer_head(
                slot,
                canonical_head,
                re_org_threshold,
                &self.config.re_org_disallowed_offsets,
                self.config.re_org_max_epochs_since_finalization,
            )
            .map_err(|e| match e {
                ProposerHeadError::DoNotReOrg(reason) => {
                    debug!(
                        self.log,
                        "Not attempting re-org";
                        "reason" => %reason,
                    );
                }
                ProposerHeadError::Error(e) => {
                    warn!(
                        self.log,
                        "Not attempting re-org";
                        "error" => ?e,
                    );
                }
            })
            .ok()?;
        drop(proposer_head_timer);
        let re_org_parent_block = proposer_head.parent_node.root;

        // Only attempt a re-org if we hit the snapshot cache.
        let pre_state = self
            .snapshot_cache
            .try_read_for(BLOCK_PROCESSING_CACHE_LOCK_TIMEOUT)
            .and_then(|snapshot_cache| {
                snapshot_cache.get_state_for_block_production(re_org_parent_block)
            })
            .or_else(|| {
                debug!(
                    self.log,
                    "Not attempting re-org";
                    "reason" => "missed snapshot cache",
                    "parent_block" => ?re_org_parent_block,
                );
                None
            })?;

        info!(
            self.log,
            "Attempting re-org due to weak head";
            "weak_head" => ?canonical_head,
            "parent" => ?re_org_parent_block,
            "head_weight" => proposer_head.head_node.weight,
            "threshold_weight" => proposer_head.re_org_weight_threshold
        );

        Some(pre_state)
    }

    /// Get the proposer index and `prev_randao` value for a proposal at slot `proposal_slot`.
    ///
    /// The `proposer_head` may be the head block of `cached_head` or its parent. An error will
    /// be returned for any other value.
    pub fn get_pre_payload_attributes(
        &self,
        proposal_slot: Slot,
        proposer_head: Hash256,
        cached_head: &CachedHead<T::EthSpec>,
    ) -> Result<Option<PrePayloadAttributes>, Error> {
        let proposal_epoch = proposal_slot.epoch(T::EthSpec::slots_per_epoch());

        let head_block_root = cached_head.head_block_root();
        let parent_block_root = cached_head.parent_block_root();

        // The proposer head must be equal to the canonical head or its parent.
        if proposer_head != head_block_root && proposer_head != parent_block_root {
            warn!(
                self.log,
                "Unable to compute payload attributes";
                "block_root" => ?proposer_head,
                "head_block_root" => ?head_block_root,
            );
            return Ok(None);
        }

        // Compute the proposer index.
        let head_epoch = cached_head.head_slot().epoch(T::EthSpec::slots_per_epoch());
        let shuffling_decision_root = if head_epoch == proposal_epoch {
            cached_head
                .snapshot
                .beacon_state
                .proposer_shuffling_decision_root(proposer_head)?
        } else {
            proposer_head
        };
        let cached_proposer = self
            .beacon_proposer_cache
            .lock()
            .get_slot::<T::EthSpec>(shuffling_decision_root, proposal_slot);
        let proposer_index = if let Some(proposer) = cached_proposer {
            proposer.index as u64
        } else {
            if head_epoch + 2 < proposal_epoch {
                warn!(
                    self.log,
                    "Skipping proposer preparation";
                    "msg" => "this is a non-critical issue that can happen on unhealthy nodes or \
                              networks.",
                    "proposal_epoch" => proposal_epoch,
                    "head_epoch" => head_epoch,
                );

                // Don't skip the head forward more than two epochs. This avoids burdening an
                // unhealthy node.
                //
                // Although this node might miss out on preparing for a proposal, they should still
                // be able to propose. This will prioritise beacon chain health over efficient
                // packing of execution blocks.
                return Ok(None);
            }

            let (proposers, decision_root, _, fork) =
                compute_proposer_duties_from_head(proposal_epoch, self)?;

            let proposer_offset = (proposal_slot % T::EthSpec::slots_per_epoch()).as_usize();
            let proposer = *proposers
                .get(proposer_offset)
                .ok_or(BeaconChainError::NoProposerForSlot(proposal_slot))?;

            self.beacon_proposer_cache.lock().insert(
                proposal_epoch,
                decision_root,
                proposers,
                fork,
            )?;

            // It's possible that the head changes whilst computing these duties. If so, abandon
            // this routine since the change of head would have also spawned another instance of
            // this routine.
            //
            // Exit now, after updating the cache.
            if decision_root != shuffling_decision_root {
                warn!(
                    self.log,
                    "Head changed during proposer preparation";
                );
                return Ok(None);
            }

            proposer as u64
        };

        // Get the `prev_randao` and parent block number.
        let head_block_number = cached_head.head_block_number()?;
        let (prev_randao, parent_block_number) = if proposer_head == parent_block_root {
            (
                cached_head.parent_random()?,
                head_block_number.saturating_sub(1),
            )
        } else {
            (cached_head.head_random()?, head_block_number)
        };

        Ok(Some(PrePayloadAttributes {
            proposer_index,
            prev_randao,
            parent_block_number,
        }))
    }

    pub fn get_expected_withdrawals(
        &self,
        forkchoice_update_params: &ForkchoiceUpdateParameters,
        proposal_slot: Slot,
    ) -> Result<Withdrawals<T::EthSpec>, Error> {
        let cached_head = self.canonical_head.cached_head();
        let head_state = &cached_head.snapshot.beacon_state;

        let parent_block_root = forkchoice_update_params.head_root;

        let (unadvanced_state, unadvanced_state_root) =
            if cached_head.head_block_root() == parent_block_root {
                (Cow::Borrowed(head_state), cached_head.head_state_root())
            } else if let Some(snapshot) = self
                .snapshot_cache
                .try_read_for(BLOCK_PROCESSING_CACHE_LOCK_TIMEOUT)
                .ok_or(Error::SnapshotCacheLockTimeout)?
                .get_cloned(parent_block_root, CloneConfig::none())
            {
                debug!(
                    self.log,
                    "Hit snapshot cache during withdrawals calculation";
                    "slot" => proposal_slot,
                    "parent_block_root" => ?parent_block_root,
                );
                let state_root = snapshot.beacon_state_root();
                (Cow::Owned(snapshot.beacon_state), state_root)
            } else {
                info!(
                    self.log,
                    "Missed snapshot cache during withdrawals calculation";
                    "slot" => proposal_slot,
                    "parent_block_root" => ?parent_block_root
                );
                let block = self
                    .get_blinded_block(&parent_block_root)?
                    .ok_or(Error::MissingBeaconBlock(parent_block_root))?;
                let state = self
                    .get_state(&block.state_root(), Some(block.slot()))?
                    .ok_or(Error::MissingBeaconState(block.state_root()))?;
                (Cow::Owned(state), block.state_root())
            };

        // Parent state epoch is the same as the proposal, we don't need to advance because the
        // list of expected withdrawals can only change after an epoch advance or a
        // block application.
        let proposal_epoch = proposal_slot.epoch(T::EthSpec::slots_per_epoch());
        if head_state.current_epoch() == proposal_epoch {
            return get_expected_withdrawals(&unadvanced_state, &self.spec)
                .map_err(Error::PrepareProposerFailed);
        }

        // Advance the state using the partial method.
        debug!(
            self.log,
            "Advancing state for withdrawals calculation";
            "proposal_slot" => proposal_slot,
            "parent_block_root" => ?parent_block_root,
        );
        let mut advanced_state = unadvanced_state.into_owned();
        partial_state_advance(
            &mut advanced_state,
            Some(unadvanced_state_root),
            proposal_epoch.start_slot(T::EthSpec::slots_per_epoch()),
            &self.spec,
        )?;
        get_expected_withdrawals(&advanced_state, &self.spec).map_err(Error::PrepareProposerFailed)
    }

    /// Determine whether a fork choice update to the execution layer should be overridden.
    ///
    /// This is *only* necessary when proposer re-orgs are enabled, because we have to prevent the
    /// execution layer from enshrining the block we want to re-org as the head.
    ///
    /// This function uses heuristics that align quite closely but not exactly with the re-org
    /// conditions set out in `get_state_for_re_org` and `get_proposer_head`. The differences are
    /// documented below.
    fn overridden_forkchoice_update_params(
        &self,
        canonical_forkchoice_params: ForkchoiceUpdateParameters,
    ) -> Result<ForkchoiceUpdateParameters, Error> {
        self.overridden_forkchoice_update_params_or_failure_reason(&canonical_forkchoice_params)
            .or_else(|e| match e {
                ProposerHeadError::DoNotReOrg(reason) => {
                    trace!(
                        self.log,
                        "Not suppressing fork choice update";
                        "reason" => %reason,
                    );
                    Ok(canonical_forkchoice_params)
                }
                ProposerHeadError::Error(e) => Err(e),
            })
    }

    fn overridden_forkchoice_update_params_or_failure_reason(
        &self,
        canonical_forkchoice_params: &ForkchoiceUpdateParameters,
    ) -> Result<ForkchoiceUpdateParameters, ProposerHeadError<Error>> {
        let _timer = metrics::start_timer(&metrics::FORK_CHOICE_OVERRIDE_FCU_TIMES);

        // Never override if proposer re-orgs are disabled.
        let re_org_threshold = self
            .config
            .re_org_threshold
            .ok_or(DoNotReOrg::ReOrgsDisabled)?;

        let head_block_root = canonical_forkchoice_params.head_root;

        // Perform initial checks and load the relevant info from fork choice.
        let info = self
            .canonical_head
            .fork_choice_read_lock()
            .get_preliminary_proposer_head(
                head_block_root,
                re_org_threshold,
                &self.config.re_org_disallowed_offsets,
                self.config.re_org_max_epochs_since_finalization,
            )
            .map_err(|e| e.map_inner_error(Error::ProposerHeadForkChoiceError))?;

        // The slot of our potential re-org block is always 1 greater than the head block because we
        // only attempt single-slot re-orgs.
        let head_slot = info.head_node.slot;
        let re_org_block_slot = head_slot + 1;
        let fork_choice_slot = info.current_slot;

        // If a re-orging proposal isn't made by the `re_org_cutoff` then we give up
        // and allow the fork choice update for the canonical head through so that we may attest
        // correctly.
        let current_slot_ok = if head_slot == fork_choice_slot {
            true
        } else if re_org_block_slot == fork_choice_slot {
            self.slot_clock
                .start_of(re_org_block_slot)
                .and_then(|slot_start| {
                    let now = self.slot_clock.now_duration()?;
                    let slot_delay = now.saturating_sub(slot_start);
                    Some(slot_delay <= self.config.re_org_cutoff(self.spec.seconds_per_slot))
                })
                .unwrap_or(false)
        } else {
            false
        };
        if !current_slot_ok {
            return Err(DoNotReOrg::HeadDistance.into());
        }

        // Only attempt a re-org if we have a proposer registered for the re-org slot.
        let proposing_at_re_org_slot = {
            // The proposer shuffling has the same decision root as the next epoch attestation
            // shuffling. We know our re-org block is not on the epoch boundary, so it has the
            // same proposer shuffling as the head (but not necessarily the parent which may lie
            // in the previous epoch).
            let shuffling_decision_root = info
                .head_node
                .next_epoch_shuffling_id
                .shuffling_decision_block;
            let proposer_index = self
                .beacon_proposer_cache
                .lock()
                .get_slot::<T::EthSpec>(shuffling_decision_root, re_org_block_slot)
                .ok_or_else(|| {
                    debug!(
                        self.log,
                        "Fork choice override proposer shuffling miss";
                        "slot" => re_org_block_slot,
                        "decision_root" => ?shuffling_decision_root,
                    );
                    DoNotReOrg::NotProposing
                })?
                .index as u64;

            self.execution_layer
                .as_ref()
                .ok_or(ProposerHeadError::Error(Error::ExecutionLayerMissing))?
                .has_proposer_preparation_data_blocking(proposer_index)
        };
        if !proposing_at_re_org_slot {
            return Err(DoNotReOrg::NotProposing.into());
        }

        // If the current slot is already equal to the proposal slot (or we are in the tail end of
        // the prior slot), then check the actual weight of the head against the re-org threshold.
        let head_weak = if fork_choice_slot == re_org_block_slot {
            info.head_node.weight < info.re_org_weight_threshold
        } else {
            true
        };
        if !head_weak {
            return Err(DoNotReOrg::HeadNotWeak {
                head_weight: info.head_node.weight,
                re_org_weight_threshold: info.re_org_weight_threshold,
            }
            .into());
        }

        // Check that the head block arrived late and is vulnerable to a re-org. This check is only
        // a heuristic compared to the proper weight check in `get_state_for_re_org`, the reason
        // being that we may have only *just* received the block and not yet processed any
        // attestations for it. We also can't dequeue attestations for the block during the
        // current slot, which would be necessary for determining its weight.
        let head_block_late =
            self.block_observed_after_attestation_deadline(head_block_root, head_slot);
        if !head_block_late {
            return Err(DoNotReOrg::HeadNotLate.into());
        }

        let parent_head_hash = info.parent_node.execution_status.block_hash();
        let forkchoice_update_params = ForkchoiceUpdateParameters {
            head_root: info.parent_node.root,
            head_hash: parent_head_hash,
            justified_hash: canonical_forkchoice_params.justified_hash,
            finalized_hash: canonical_forkchoice_params.finalized_hash,
        };

        debug!(
            self.log,
            "Fork choice update overridden";
            "canonical_head" => ?head_block_root,
            "override" => ?info.parent_node.root,
            "slot" => fork_choice_slot,
        );

        Ok(forkchoice_update_params)
    }

    /// Check if the block with `block_root` was observed after the attestation deadline of `slot`.
    fn block_observed_after_attestation_deadline(&self, block_root: Hash256, slot: Slot) -> bool {
        let block_delays = self.block_times_cache.read().get_block_delays(
            block_root,
            self.slot_clock
                .start_of(slot)
                .unwrap_or_else(|| Duration::from_secs(0)),
        );
        block_delays.observed.map_or(false, |delay| {
            delay > self.slot_clock.unagg_attestation_production_delay()
        })
    }

    /// Produce a block for some `slot` upon the given `state`.
    ///
    /// Typically the `self.produce_block()` function should be used, instead of calling this
    /// function directly. This function is useful for purposefully creating forks or blocks at
    /// non-current slots.
    ///
    /// If required, the given state will be advanced to the given `produce_at_slot`, then a block
    /// will be produced at that slot height.
    ///
    /// The provided `state_root_opt` should only ever be set to `Some` if the contained value is
    /// equal to the root of `state`. Providing this value will serve as an optimization to avoid
    /// performing a tree hash in some scenarios.
    pub async fn produce_block_on_state<Payload: AbstractExecPayload<T::EthSpec> + 'static>(
        self: &Arc<Self>,
        state: BeaconState<T::EthSpec>,
        state_root_opt: Option<Hash256>,
        produce_at_slot: Slot,
        randao_reveal: Signature,
        validator_graffiti: Option<Graffiti>,
        verification: ProduceBlockVerification,
    ) -> Result<BeaconBlockAndState<T::EthSpec, Payload>, BlockProductionError> {
        // Part 1/3 (blocking)
        //
        // Perform the state advance and block-packing functions.
        let chain = self.clone();
        let mut partial_beacon_block = self
            .task_executor
            .spawn_blocking_handle(
                move || {
                    chain.produce_partial_beacon_block(
                        state,
                        state_root_opt,
                        produce_at_slot,
                        randao_reveal,
                        validator_graffiti,
                    )
                },
                "produce_partial_beacon_block",
            )
            .ok_or(BlockProductionError::ShuttingDown)?
            .await
            .map_err(BlockProductionError::TokioJoin)??;

        // Part 2/3 (async)
        //
        // Wait for the execution layer to return an execution payload (if one is required).
        let prepare_payload_handle = partial_beacon_block.prepare_payload_handle.take();
        let block_contents = if let Some(prepare_payload_handle) = prepare_payload_handle {
            Some(
                prepare_payload_handle
                    .await
                    .map_err(BlockProductionError::TokioJoin)?
                    .ok_or(BlockProductionError::ShuttingDown)??,
            )
        } else {
            None
        };

        // Part 3/3 (blocking)
        //
        // Perform the final steps of combining all the parts and computing the state root.
        let chain = self.clone();
        self.task_executor
            .spawn_blocking_handle(
                move || {
                    chain.complete_partial_beacon_block(
                        partial_beacon_block,
                        block_contents,
                        verification,
                    )
                },
                "complete_partial_beacon_block",
            )
            .ok_or(BlockProductionError::ShuttingDown)?
            .await
            .map_err(BlockProductionError::TokioJoin)?
    }

    fn produce_partial_beacon_block<Payload: AbstractExecPayload<T::EthSpec> + 'static>(
        self: &Arc<Self>,
        mut state: BeaconState<T::EthSpec>,
        state_root_opt: Option<Hash256>,
        produce_at_slot: Slot,
        randao_reveal: Signature,
        validator_graffiti: Option<Graffiti>,
    ) -> Result<PartialBeaconBlock<T::EthSpec, Payload>, BlockProductionError> {
        let eth1_chain = self
            .eth1_chain
            .as_ref()
            .ok_or(BlockProductionError::NoEth1ChainConnection)?;

        // It is invalid to try to produce a block using a state from a future slot.
        if state.slot() > produce_at_slot {
            return Err(BlockProductionError::StateSlotTooHigh {
                produce_at_slot,
                state_slot: state.slot(),
            });
        }

        let slot_timer = metrics::start_timer(&metrics::BLOCK_PRODUCTION_SLOT_PROCESS_TIMES);

        // Ensure the state has performed a complete transition into the required slot.
        complete_state_advance(&mut state, state_root_opt, produce_at_slot, &self.spec)?;

        drop(slot_timer);

        state.build_committee_cache(RelativeEpoch::Current, &self.spec)?;

        let parent_root = if state.slot() > 0 {
            *state
                .get_block_root(state.slot() - 1)
                .map_err(|_| BlockProductionError::UnableToGetBlockRootFromState)?
        } else {
            state.latest_block_header().canonical_root()
        };

        let proposer_index = state.get_beacon_proposer_index(state.slot(), &self.spec)? as u64;

        let pubkey = state
            .validators()
            .get(proposer_index as usize)
            .map(|v| v.pubkey)
            .ok_or(BlockProductionError::BeaconChain(
                BeaconChainError::ValidatorIndexUnknown(proposer_index as usize),
            ))?;

        let builder_params = BuilderParams {
            pubkey,
            slot: state.slot(),
            chain_health: self
                .is_healthy(&parent_root)
                .map_err(BlockProductionError::BeaconChain)?,
        };

        // If required, start the process of loading an execution payload from the EL early. This
        // allows it to run concurrently with things like attestation packing.
        let prepare_payload_handle = match &state {
            BeaconState::Base(_) | BeaconState::Altair(_) => None,
<<<<<<< HEAD
            BeaconState::Merge(_)
            | BeaconState::Capella(_)
            | BeaconState::Eip4844(_)
            | BeaconState::Eip6110(_) => {
=======
            BeaconState::Merge(_) | BeaconState::Capella(_) | BeaconState::Deneb(_) => {
>>>>>>> 9b55d74c
                let prepare_payload_handle =
                    get_execution_payload(self.clone(), &state, proposer_index, builder_params)?;
                Some(prepare_payload_handle)
            }
        };

        let (mut proposer_slashings, mut attester_slashings, mut voluntary_exits) =
            self.op_pool.get_slashings_and_exits(&state, &self.spec);

        let eth1_data = eth1_chain.eth1_data_for_block_production(&state, &self.spec)?;
        let deposits = eth1_chain.deposits_for_block_inclusion(&state, &eth1_data, &self.spec)?;

        let bls_to_execution_changes = self
            .op_pool
            .get_bls_to_execution_changes(&state, &self.spec);

        // Iterate through the naive aggregation pool and ensure all the attestations from there
        // are included in the operation pool.
        let unagg_import_timer =
            metrics::start_timer(&metrics::BLOCK_PRODUCTION_UNAGGREGATED_TIMES);
        for attestation in self.naive_aggregation_pool.read().iter() {
            let import = |attestation: &Attestation<T::EthSpec>| {
                let attesting_indices = get_attesting_indices_from_state(&state, attestation)?;
                self.op_pool
                    .insert_attestation(attestation.clone(), attesting_indices)
            };
            if let Err(e) = import(attestation) {
                // Don't stop block production if there's an error, just create a log.
                error!(
                    self.log,
                    "Attestation did not transfer to op pool";
                    "reason" => ?e
                );
            }
        }
        drop(unagg_import_timer);

        // Override the beacon node's graffiti with graffiti from the validator, if present.
        let graffiti = match validator_graffiti {
            Some(graffiti) => graffiti,
            None => self.graffiti,
        };

        let attestation_packing_timer =
            metrics::start_timer(&metrics::BLOCK_PRODUCTION_ATTESTATION_TIMES);

        let mut prev_filter_cache = HashMap::new();
        let prev_attestation_filter = |att: &AttestationRef<T::EthSpec>| {
            self.filter_op_pool_attestation(&mut prev_filter_cache, att, &state)
        };
        let mut curr_filter_cache = HashMap::new();
        let curr_attestation_filter = |att: &AttestationRef<T::EthSpec>| {
            self.filter_op_pool_attestation(&mut curr_filter_cache, att, &state)
        };

        let mut attestations = self
            .op_pool
            .get_attestations(
                &state,
                prev_attestation_filter,
                curr_attestation_filter,
                &self.spec,
            )
            .map_err(BlockProductionError::OpPoolError)?;
        drop(attestation_packing_timer);

        // If paranoid mode is enabled re-check the signatures of every included message.
        // This will be a lot slower but guards against bugs in block production and can be
        // quickly rolled out without a release.
        if self.config.paranoid_block_proposal {
            let mut tmp_ctxt = ConsensusContext::new(state.slot());
            attestations.retain(|att| {
                verify_attestation_for_block_inclusion(
                    &state,
                    att,
                    &mut tmp_ctxt,
                    VerifySignatures::True,
                    &self.spec,
                )
                .map_err(|e| {
                    warn!(
                        self.log,
                        "Attempted to include an invalid attestation";
                        "err" => ?e,
                        "block_slot" => state.slot(),
                        "attestation" => ?att
                    );
                })
                .is_ok()
            });

            proposer_slashings.retain(|slashing| {
                slashing
                    .clone()
                    .validate(&state, &self.spec)
                    .map_err(|e| {
                        warn!(
                            self.log,
                            "Attempted to include an invalid proposer slashing";
                            "err" => ?e,
                            "block_slot" => state.slot(),
                            "slashing" => ?slashing
                        );
                    })
                    .is_ok()
            });

            attester_slashings.retain(|slashing| {
                slashing
                    .clone()
                    .validate(&state, &self.spec)
                    .map_err(|e| {
                        warn!(
                            self.log,
                            "Attempted to include an invalid attester slashing";
                            "err" => ?e,
                            "block_slot" => state.slot(),
                            "slashing" => ?slashing
                        );
                    })
                    .is_ok()
            });

            voluntary_exits.retain(|exit| {
                exit.clone()
                    .validate(&state, &self.spec)
                    .map_err(|e| {
                        warn!(
                            self.log,
                            "Attempted to include an invalid proposer slashing";
                            "err" => ?e,
                            "block_slot" => state.slot(),
                            "exit" => ?exit
                        );
                    })
                    .is_ok()
            });
        }

        let slot = state.slot();

        let sync_aggregate = if matches!(&state, BeaconState::Base(_)) {
            None
        } else {
            let sync_aggregate = self
                .op_pool
                .get_sync_aggregate(&state)
                .map_err(BlockProductionError::OpPoolError)?
                .unwrap_or_else(|| {
                    warn!(
                        self.log,
                        "Producing block with no sync contributions";
                        "slot" => state.slot(),
                    );
                    SyncAggregate::new()
                });
            Some(sync_aggregate)
        };

        Ok(PartialBeaconBlock {
            state,
            slot,
            proposer_index,
            parent_root,
            randao_reveal,
            eth1_data,
            graffiti,
            proposer_slashings,
            attester_slashings,
            attestations,
            deposits,
            voluntary_exits,
            sync_aggregate,
            prepare_payload_handle,
            bls_to_execution_changes,
        })
    }

    fn complete_partial_beacon_block<Payload: AbstractExecPayload<T::EthSpec>>(
        &self,
        partial_beacon_block: PartialBeaconBlock<T::EthSpec, Payload>,
        block_contents: Option<BlockProposalContents<T::EthSpec, Payload>>,
        verification: ProduceBlockVerification,
    ) -> Result<BeaconBlockAndState<T::EthSpec, Payload>, BlockProductionError> {
        let PartialBeaconBlock {
            mut state,
            slot,
            proposer_index,
            parent_root,
            randao_reveal,
            eth1_data,
            graffiti,
            proposer_slashings,
            attester_slashings,
            attestations,
            deposits,
            voluntary_exits,
            sync_aggregate,
            // We don't need the prepare payload handle since the `execution_payload` is passed into
            // this function. We can assume that the handle has already been consumed in order to
            // produce said `execution_payload`.
            prepare_payload_handle: _,
            bls_to_execution_changes,
        } = partial_beacon_block;

        let (inner_block, blobs_opt, proofs_opt) = match &state {
            BeaconState::Base(_) => (
                BeaconBlock::Base(BeaconBlockBase {
                    slot,
                    proposer_index,
                    parent_root,
                    state_root: Hash256::zero(),
                    body: BeaconBlockBodyBase {
                        randao_reveal,
                        eth1_data,
                        graffiti,
                        proposer_slashings: proposer_slashings.into(),
                        attester_slashings: attester_slashings.into(),
                        attestations: attestations.into(),
                        deposits: deposits.into(),
                        voluntary_exits: voluntary_exits.into(),
                        _phantom: PhantomData,
                    },
                }),
                None,
                None,
            ),
            BeaconState::Altair(_) => (
                BeaconBlock::Altair(BeaconBlockAltair {
                    slot,
                    proposer_index,
                    parent_root,
                    state_root: Hash256::zero(),
                    body: BeaconBlockBodyAltair {
                        randao_reveal,
                        eth1_data,
                        graffiti,
                        proposer_slashings: proposer_slashings.into(),
                        attester_slashings: attester_slashings.into(),
                        attestations: attestations.into(),
                        deposits: deposits.into(),
                        voluntary_exits: voluntary_exits.into(),
                        sync_aggregate: sync_aggregate
                            .ok_or(BlockProductionError::MissingSyncAggregate)?,
                        _phantom: PhantomData,
                    },
                }),
                None,
                None,
            ),
            BeaconState::Merge(_) => {
                let (payload, _, _, _) = block_contents
                    .ok_or(BlockProductionError::MissingExecutionPayload)?
                    .deconstruct();
                (
                    BeaconBlock::Merge(BeaconBlockMerge {
                        slot,
                        proposer_index,
                        parent_root,
                        state_root: Hash256::zero(),
                        body: BeaconBlockBodyMerge {
                            randao_reveal,
                            eth1_data,
                            graffiti,
                            proposer_slashings: proposer_slashings.into(),
                            attester_slashings: attester_slashings.into(),
                            attestations: attestations.into(),
                            deposits: deposits.into(),
                            voluntary_exits: voluntary_exits.into(),
                            sync_aggregate: sync_aggregate
                                .ok_or(BlockProductionError::MissingSyncAggregate)?,
                            execution_payload: payload
                                .try_into()
                                .map_err(|_| BlockProductionError::InvalidPayloadFork)?,
                        },
                    }),
                    None,
                    None,
                )
            }
            BeaconState::Capella(_) => {
                let (payload, _, _, _) = block_contents
                    .ok_or(BlockProductionError::MissingExecutionPayload)?
                    .deconstruct();
                (
                    BeaconBlock::Capella(BeaconBlockCapella {
                        slot,
                        proposer_index,
                        parent_root,
                        state_root: Hash256::zero(),
                        body: BeaconBlockBodyCapella {
                            randao_reveal,
                            eth1_data,
                            graffiti,
                            proposer_slashings: proposer_slashings.into(),
                            attester_slashings: attester_slashings.into(),
                            attestations: attestations.into(),
                            deposits: deposits.into(),
                            voluntary_exits: voluntary_exits.into(),
                            sync_aggregate: sync_aggregate
                                .ok_or(BlockProductionError::MissingSyncAggregate)?,
                            execution_payload: payload
                                .try_into()
                                .map_err(|_| BlockProductionError::InvalidPayloadFork)?,
                            bls_to_execution_changes: bls_to_execution_changes.into(),
                        },
                    }),
                    None,
                    None,
                )
            }
            BeaconState::Deneb(_) => {
                let (payload, kzg_commitments, blobs, proofs) = block_contents
                    .ok_or(BlockProductionError::MissingExecutionPayload)?
                    .deconstruct();
                (
                    BeaconBlock::Deneb(BeaconBlockDeneb {
                        slot,
                        proposer_index,
                        parent_root,
                        state_root: Hash256::zero(),
                        body: BeaconBlockBodyDeneb {
                            randao_reveal,
                            eth1_data,
                            graffiti,
                            proposer_slashings: proposer_slashings.into(),
                            attester_slashings: attester_slashings.into(),
                            attestations: attestations.into(),
                            deposits: deposits.into(),
                            voluntary_exits: voluntary_exits.into(),
                            sync_aggregate: sync_aggregate
                                .ok_or(BlockProductionError::MissingSyncAggregate)?,
                            execution_payload: payload
                                .try_into()
                                .map_err(|_| BlockProductionError::InvalidPayloadFork)?,
                            bls_to_execution_changes: bls_to_execution_changes.into(),
                            blob_kzg_commitments: kzg_commitments
                                .ok_or(BlockProductionError::InvalidPayloadFork)?,
                        },
                    }),
                    blobs,
                    proofs,
                )
            }
            BeaconState::Eip6110(_) => {
                let (payload, kzg_commitments, blobs) = block_contents
                    .ok_or(BlockProductionError::MissingExecutionPayload)?
                    .deconstruct();
                (
                    BeaconBlock::Eip6110(BeaconBlockEip6110 {
                        slot,
                        proposer_index,
                        parent_root,
                        state_root: Hash256::zero(),
                        body: BeaconBlockBodyEip6110 {
                            randao_reveal,
                            eth1_data,
                            graffiti,
                            proposer_slashings: proposer_slashings.into(),
                            attester_slashings: attester_slashings.into(),
                            attestations: attestations.into(),
                            deposits: deposits.into(),
                            voluntary_exits: voluntary_exits.into(),
                            sync_aggregate: sync_aggregate
                                .ok_or(BlockProductionError::MissingSyncAggregate)?,
                            execution_payload: payload
                                .try_into()
                                .map_err(|_| BlockProductionError::InvalidPayloadFork)?,
                            bls_to_execution_changes: bls_to_execution_changes.into(),
                            blob_kzg_commitments: kzg_commitments
                                .ok_or(BlockProductionError::InvalidPayloadFork)?,
                        },
                    }),
                    blobs,
                )
            }
        };

        let block = SignedBeaconBlock::from_block(
            inner_block,
            // The block is not signed here, that is the task of a validator client.
            Signature::empty(),
        );

        let block_size = block.ssz_bytes_len();
        debug!(
            self.log,
            "Produced block on state";
            "block_size" => block_size,
        );

        metrics::observe(&metrics::BLOCK_SIZE, block_size as f64);

        if block_size > self.config.max_network_size {
            return Err(BlockProductionError::BlockTooLarge(block_size));
        }

        let process_timer = metrics::start_timer(&metrics::BLOCK_PRODUCTION_PROCESS_TIMES);
        let signature_strategy = match verification {
            ProduceBlockVerification::VerifyRandao => BlockSignatureStrategy::VerifyRandao,
            ProduceBlockVerification::NoVerification => BlockSignatureStrategy::NoVerification,
        };

        // Use a context without block root or proposer index so that both are checked.
        let mut ctxt = ConsensusContext::new(block.slot());

        per_block_processing(
            &mut state,
            &block,
            signature_strategy,
            VerifyBlockRoot::True,
            &mut ctxt,
            &self.spec,
        )?;
        drop(process_timer);

        let state_root_timer = metrics::start_timer(&metrics::BLOCK_PRODUCTION_STATE_ROOT_TIMES);
        let state_root = state.update_tree_hash_cache()?;
        drop(state_root_timer);

        let (mut block, _) = block.deconstruct();
        *block.state_root_mut() = state_root;

        //FIXME(sean)
        // - add a new timer for processing here
        if let Some(blobs) = blobs_opt {
            let kzg = self
                .kzg
                .as_ref()
                .ok_or(BlockProductionError::TrustedSetupNotInitialized)?;
            let beacon_block_root = block.canonical_root();
            let expected_kzg_commitments = block.body().blob_kzg_commitments().map_err(|_| {
                BlockProductionError::InvalidBlockVariant(
                    "DENEB block does not contain kzg commitments".to_string(),
                )
            })?;

            if expected_kzg_commitments.len() != blobs.len() {
                return Err(BlockProductionError::MissingKzgCommitment(format!(
                    "Missing KZG commitment for slot {}. Expected {}, got: {}",
                    slot,
                    blobs.len(),
                    expected_kzg_commitments.len()
                )));
            }

            let kzg_proofs = if let Some(proofs) = proofs_opt {
                Vec::from(proofs)
            } else {
                Self::compute_blob_kzg_proofs(kzg, &blobs, expected_kzg_commitments, slot)?
            };

            kzg_utils::validate_blobs::<T::EthSpec>(
                kzg,
                expected_kzg_commitments,
                &blobs,
                &kzg_proofs,
            )
            .map_err(BlockProductionError::KzgError)?;

            let blob_sidecars = BlobSidecarList::from(
                blobs
                    .into_iter()
                    .enumerate()
                    .map(|(blob_index, blob)| {
                        let kzg_commitment = expected_kzg_commitments
                            .get(blob_index)
                            .expect("KZG commitment should exist for blob");

                        let kzg_proof = kzg_proofs
                            .get(blob_index)
                            .expect("KZG proof should exist for blob");

                        Ok(Arc::new(BlobSidecar {
                            block_root: beacon_block_root,
                            index: blob_index as u64,
                            slot,
                            block_parent_root: block.parent_root(),
                            proposer_index,
                            blob,
                            kzg_commitment: *kzg_commitment,
                            kzg_proof: *kzg_proof,
                        }))
                    })
                    .collect::<Result<Vec<_>, BlockProductionError>>()?,
            );

            self.proposal_blob_cache
                .put(beacon_block_root, blob_sidecars);
        }

        metrics::inc_counter(&metrics::BLOCK_PRODUCTION_SUCCESSES);

        trace!(
            self.log,
            "Produced beacon block";
            "parent" => ?block.parent_root(),
            "attestations" => block.body().attestations().len(),
            "slot" => block.slot()
        );

        Ok((block, state))
    }

    fn compute_blob_kzg_proofs(
        kzg: &Arc<Kzg>,
        blobs: &Blobs<T::EthSpec>,
        expected_kzg_commitments: &KzgCommitments<T::EthSpec>,
        slot: Slot,
    ) -> Result<Vec<KzgProof>, BlockProductionError> {
        blobs
            .iter()
            .enumerate()
            .map(|(blob_index, blob)| {
                let kzg_commitment = expected_kzg_commitments.get(blob_index).ok_or(
                    BlockProductionError::MissingKzgCommitment(format!(
                        "Missing KZG commitment for slot {} blob index {}",
                        slot, blob_index
                    )),
                )?;

                kzg_utils::compute_blob_kzg_proof::<T::EthSpec>(kzg, blob, *kzg_commitment)
                    .map_err(BlockProductionError::KzgError)
            })
            .collect::<Result<Vec<KzgProof>, BlockProductionError>>()
    }

    /// This method must be called whenever an execution engine indicates that a payload is
    /// invalid.
    ///
    /// Fork choice will be run after the invalidation. The client may be shut down if the `op`
    /// results in the justified checkpoint being invalidated.
    ///
    /// See the documentation of `InvalidationOperation` for information about defining `op`.
    pub async fn process_invalid_execution_payload(
        self: &Arc<Self>,
        op: &InvalidationOperation,
    ) -> Result<(), Error> {
        debug!(
            self.log,
            "Processing payload invalidation";
            "op" => ?op,
        );

        // Update the execution status in fork choice.
        //
        // Use a blocking task since it interacts with the `canonical_head` lock. Lock contention
        // on the core executor is bad.
        let chain = self.clone();
        let inner_op = op.clone();
        let fork_choice_result = self
            .spawn_blocking_handle(
                move || {
                    chain
                        .canonical_head
                        .fork_choice_write_lock()
                        .on_invalid_execution_payload(&inner_op)
                },
                "invalid_payload_fork_choice_update",
            )
            .await?;

        // Update fork choice.
        if let Err(e) = fork_choice_result {
            crit!(
                self.log,
                "Failed to process invalid payload";
                "error" => ?e,
                "latest_valid_ancestor" => ?op.latest_valid_ancestor(),
                "block_root" => ?op.block_root(),
            );
        }

        // Run fork choice since it's possible that the payload invalidation might result in a new
        // head.
        self.recompute_head_at_current_slot().await;

        // Obtain the justified root from fork choice.
        //
        // Use a blocking task since it interacts with the `canonical_head` lock. Lock contention
        // on the core executor is bad.
        let chain = self.clone();
        let justified_block = self
            .spawn_blocking_handle(
                move || {
                    chain
                        .canonical_head
                        .fork_choice_read_lock()
                        .get_justified_block()
                },
                "invalid_payload_fork_choice_get_justified",
            )
            .await??;

        if justified_block.execution_status.is_invalid() {
            crit!(
                self.log,
                "The justified checkpoint is invalid";
                "msg" => "ensure you are not connected to a malicious network. This error is not \
                recoverable, please reach out to the lighthouse developers for assistance."
            );

            let mut shutdown_sender = self.shutdown_sender();
            if let Err(e) = shutdown_sender.try_send(ShutdownReason::Failure(
                INVALID_JUSTIFIED_PAYLOAD_SHUTDOWN_REASON,
            )) {
                crit!(
                    self.log,
                    "Unable to trigger client shut down";
                    "msg" => "shut down may already be under way",
                    "error" => ?e
                );
            }

            // Return an error here to try and prevent progression by upstream functions.
            return Err(Error::JustifiedPayloadInvalid {
                justified_root: justified_block.root,
                execution_block_hash: justified_block.execution_status.block_hash(),
            });
        }

        Ok(())
    }

    pub fn block_is_known_to_fork_choice(&self, root: &Hash256) -> bool {
        self.canonical_head
            .fork_choice_read_lock()
            .contains_block(root)
    }

    /// Determines the beacon proposer for the next slot. If that proposer is registered in the
    /// `execution_layer`, provide the `execution_layer` with the necessary information to produce
    /// `PayloadAttributes` for future calls to fork choice.
    ///
    /// The `PayloadAttributes` are used by the EL to give it a look-ahead for preparing an optimal
    /// set of transactions for a new `ExecutionPayload`.
    ///
    /// This function will result in a call to `forkchoiceUpdated` on the EL if we're in the
    /// tail-end of the slot (as defined by `self.config.prepare_payload_lookahead`).
    pub async fn prepare_beacon_proposer(
        self: &Arc<Self>,
        current_slot: Slot,
    ) -> Result<(), Error> {
        let prepare_slot = current_slot + 1;

        // There's no need to run the proposer preparation routine before the bellatrix fork.
        if self.slot_is_prior_to_bellatrix(prepare_slot) {
            return Ok(());
        }

        let execution_layer = self
            .execution_layer
            .clone()
            .ok_or(Error::ExecutionLayerMissing)?;

        // Nothing to do if there are no proposers registered with the EL, exit early to avoid
        // wasting cycles.
        if !self.config.always_prepare_payload
            && !execution_layer.has_any_proposer_preparation_data().await
        {
            return Ok(());
        }

        // Load the cached head and its forkchoice update parameters.
        //
        // Use a blocking task since blocking the core executor on the canonical head read lock can
        // block the core tokio executor.
        let chain = self.clone();
        let maybe_prep_data = self
            .spawn_blocking_handle(
                move || {
                    let cached_head = chain.canonical_head.cached_head();

                    // Don't bother with proposer prep if the head is more than
                    // `PREPARE_PROPOSER_HISTORIC_EPOCHS` prior to the current slot.
                    //
                    // This prevents the routine from running during sync.
                    let head_slot = cached_head.head_slot();
                    if head_slot + T::EthSpec::slots_per_epoch() * PREPARE_PROPOSER_HISTORIC_EPOCHS
                        < current_slot
                    {
                        debug!(
                            chain.log,
                            "Head too old for proposer prep";
                            "head_slot" => head_slot,
                            "current_slot" => current_slot,
                        );
                        return Ok(None);
                    }

                    let canonical_fcu_params = cached_head.forkchoice_update_parameters();
                    let fcu_params =
                        chain.overridden_forkchoice_update_params(canonical_fcu_params)?;
                    let pre_payload_attributes = chain.get_pre_payload_attributes(
                        prepare_slot,
                        fcu_params.head_root,
                        &cached_head,
                    )?;
                    Ok::<_, Error>(Some((fcu_params, pre_payload_attributes)))
                },
                "prepare_beacon_proposer_head_read",
            )
            .await??;

        let (forkchoice_update_params, pre_payload_attributes) =
            if let Some((fcu, Some(pre_payload))) = maybe_prep_data {
                (fcu, pre_payload)
            } else {
                // Appropriate log messages have already been logged above and in
                // `get_pre_payload_attributes`.
                return Ok(());
            };

        // If the execution layer doesn't have any proposer data for this validator then we assume
        // it's not connected to this BN and no action is required.
        let proposer = pre_payload_attributes.proposer_index;
        if !self.config.always_prepare_payload
            && !execution_layer
                .has_proposer_preparation_data(proposer)
                .await
        {
            return Ok(());
        }

        // Fetch payoad attributes from the execution layer's cache, or compute them from scratch
        // if no matching entry is found. This saves recomputing the withdrawals which can take
        // considerable time to compute if a state load is required.
        let head_root = forkchoice_update_params.head_root;
        let payload_attributes = if let Some(payload_attributes) = execution_layer
            .payload_attributes(prepare_slot, head_root)
            .await
        {
            payload_attributes
        } else {
            let withdrawals = match self.spec.fork_name_at_slot::<T::EthSpec>(prepare_slot) {
                ForkName::Base | ForkName::Altair | ForkName::Merge => None,
<<<<<<< HEAD
                ForkName::Capella | ForkName::Eip4844 | ForkName::Eip6110 => {
=======
                ForkName::Capella | ForkName::Deneb => {
>>>>>>> 9b55d74c
                    let chain = self.clone();
                    self.spawn_blocking_handle(
                        move || {
                            chain.get_expected_withdrawals(&forkchoice_update_params, prepare_slot)
                        },
                        "prepare_beacon_proposer_withdrawals",
                    )
                    .await?
                    .map(Some)?
                }
            };

            let payload_attributes = PayloadAttributes::new(
                self.slot_clock
                    .start_of(prepare_slot)
                    .ok_or(Error::InvalidSlot(prepare_slot))?
                    .as_secs(),
                pre_payload_attributes.prev_randao,
                execution_layer.get_suggested_fee_recipient(proposer).await,
                withdrawals.map(Into::into),
            );

            execution_layer
                .insert_proposer(
                    prepare_slot,
                    head_root,
                    proposer,
                    payload_attributes.clone(),
                )
                .await;

            // Only push a log to the user if this is the first time we've seen this proposer for
            // this slot.
            info!(
                self.log,
                "Prepared beacon proposer";
                "prepare_slot" => prepare_slot,
                "validator" => proposer,
                "parent_root" => ?head_root,
            );
            payload_attributes
        };

        // Push a server-sent event (probably to a block builder or relay).
        if let Some(event_handler) = &self.event_handler {
            if event_handler.has_payload_attributes_subscribers() {
                event_handler.register(EventKind::PayloadAttributes(ForkVersionedResponse {
                    data: SseExtendedPayloadAttributes {
                        proposal_slot: prepare_slot,
                        proposer_index: proposer,
                        parent_block_root: head_root,
                        parent_block_number: pre_payload_attributes.parent_block_number,
                        parent_block_hash: forkchoice_update_params.head_hash.unwrap_or_default(),
                        payload_attributes: payload_attributes.into(),
                    },
                    version: Some(self.spec.fork_name_at_slot::<T::EthSpec>(prepare_slot)),
                }));
            }
        }

        let till_prepare_slot =
            if let Some(duration) = self.slot_clock.duration_to_slot(prepare_slot) {
                duration
            } else {
                // `SlotClock::duration_to_slot` will return `None` when we are past the start
                // of `prepare_slot`. Don't bother sending a `forkchoiceUpdated` in that case,
                // it's too late.
                //
                // This scenario might occur on an overloaded/under-resourced node.
                warn!(
                    self.log,
                    "Delayed proposer preparation";
                    "prepare_slot" => prepare_slot,
                    "validator" => proposer,
                );
                return Ok(());
            };

        // If we are close enough to the proposal slot, send an fcU, which will have payload
        // attributes filled in by the execution layer cache we just primed.
        if self.config.always_prepare_payload
            || till_prepare_slot <= self.config.prepare_payload_lookahead
        {
            debug!(
                self.log,
                "Sending forkchoiceUpdate for proposer prep";
                "till_prepare_slot" => ?till_prepare_slot,
                "prepare_slot" => prepare_slot
            );

            self.update_execution_engine_forkchoice(
                current_slot,
                forkchoice_update_params,
                OverrideForkchoiceUpdate::AlreadyApplied,
            )
            .await?;
        }

        Ok(())
    }

    pub async fn update_execution_engine_forkchoice(
        self: &Arc<Self>,
        current_slot: Slot,
        input_params: ForkchoiceUpdateParameters,
        override_forkchoice_update: OverrideForkchoiceUpdate,
    ) -> Result<(), Error> {
        let next_slot = current_slot + 1;

        // There is no need to issue a `forkchoiceUpdated` (fcU) message unless the Bellatrix fork
        // has:
        //
        // 1. Already happened.
        // 2. Will happen in the next slot.
        //
        // The reason for a fcU message in the slot prior to the Bellatrix fork is in case the
        // terminal difficulty has already been reached and a payload preparation message needs to
        // be issued.
        if self.slot_is_prior_to_bellatrix(next_slot) {
            return Ok(());
        }

        let execution_layer = self
            .execution_layer
            .as_ref()
            .ok_or(Error::ExecutionLayerMissing)?;

        // Determine whether to override the forkchoiceUpdated message if we want to re-org
        // the current head at the next slot.
        let params = if override_forkchoice_update == OverrideForkchoiceUpdate::Yes {
            let chain = self.clone();
            self.spawn_blocking_handle(
                move || chain.overridden_forkchoice_update_params(input_params),
                "update_execution_engine_forkchoice_override",
            )
            .await??
        } else {
            input_params
        };

        // Take the global lock for updating the execution engine fork choice.
        //
        // Whilst holding this lock we must:
        //
        // 1. Read the canonical head.
        // 2. Issue a forkchoiceUpdated call to the execution engine.
        //
        // This will allow us to ensure that we provide the execution layer with an *ordered* view
        // of the head. I.e., we will never communicate a past head after communicating a later
        // one.
        //
        // There is a "deadlock warning" in this function. The downside of this nice ordering is the
        // potential for deadlock. I would advise against any other use of
        // `execution_engine_forkchoice_lock` apart from the one here.
        let forkchoice_lock = execution_layer.execution_engine_forkchoice_lock().await;

        let (head_block_root, head_hash, justified_hash, finalized_hash) = if let Some(head_hash) =
            params.head_hash
        {
            (
                params.head_root,
                head_hash,
                params
                    .justified_hash
                    .unwrap_or_else(ExecutionBlockHash::zero),
                params
                    .finalized_hash
                    .unwrap_or_else(ExecutionBlockHash::zero),
            )
        } else {
            // The head block does not have an execution block hash. We must check to see if we
            // happen to be the proposer of the transition block, in which case we still need to
            // send forkchoice_updated.
            match self.spec.fork_name_at_slot::<T::EthSpec>(next_slot) {
                // We are pre-bellatrix; no need to update the EL.
                ForkName::Base | ForkName::Altair => return Ok(()),
                _ => {
                    // We are post-bellatrix
                    if let Some(payload_attributes) = execution_layer
                        .payload_attributes(next_slot, params.head_root)
                        .await
                    {
                        // We are a proposer, check for terminal_pow_block_hash
                        if let Some(terminal_pow_block_hash) = execution_layer
                            .get_terminal_pow_block_hash(&self.spec, payload_attributes.timestamp())
                            .await
                            .map_err(Error::ForkchoiceUpdate)?
                        {
                            info!(
                                self.log,
                                "Prepared POS transition block proposer"; "slot" => next_slot
                            );
                            (
                                params.head_root,
                                terminal_pow_block_hash,
                                params
                                    .justified_hash
                                    .unwrap_or_else(ExecutionBlockHash::zero),
                                params
                                    .finalized_hash
                                    .unwrap_or_else(ExecutionBlockHash::zero),
                            )
                        } else {
                            // TTD hasn't been reached yet, no need to update the EL.
                            return Ok(());
                        }
                    } else {
                        // We are not a proposer, no need to update the EL.
                        return Ok(());
                    }
                }
            }
        };

        let forkchoice_updated_response = execution_layer
            .notify_forkchoice_updated(
                head_hash,
                justified_hash,
                finalized_hash,
                current_slot,
                head_block_root,
            )
            .await
            .map_err(Error::ExecutionForkChoiceUpdateFailed);

        // The head has been read and the execution layer has been updated. It is now valid to send
        // another fork choice update.
        drop(forkchoice_lock);

        match forkchoice_updated_response {
            Ok(status) => match status {
                PayloadStatus::Valid => {
                    // Ensure that fork choice knows that the block is no longer optimistic.
                    let chain = self.clone();
                    let fork_choice_update_result = self
                        .spawn_blocking_handle(
                            move || {
                                chain
                                    .canonical_head
                                    .fork_choice_write_lock()
                                    .on_valid_execution_payload(head_block_root)
                            },
                            "update_execution_engine_valid_payload",
                        )
                        .await?;
                    if let Err(e) = fork_choice_update_result {
                        error!(
                            self.log,
                            "Failed to validate payload";
                            "error" => ?e
                        )
                    };
                    Ok(())
                }
                // There's nothing to be done for a syncing response. If the block is already
                // `SYNCING` in fork choice, there's nothing to do. If already known to be `VALID`
                // or `INVALID` then we don't want to change it to syncing.
                PayloadStatus::Syncing => Ok(()),
                // The specification doesn't list `ACCEPTED` as a valid response to a fork choice
                // update. This response *seems* innocent enough, so we won't return early with an
                // error. However, we create a log to bring attention to the issue.
                PayloadStatus::Accepted => {
                    warn!(
                        self.log,
                        "Fork choice update received ACCEPTED";
                        "msg" => "execution engine provided an unexpected response to a fork \
                        choice update. although this is not a serious issue, please raise \
                        an issue."
                    );
                    Ok(())
                }
                PayloadStatus::Invalid {
                    latest_valid_hash,
                    ref validation_error,
                } => {
                    warn!(
                        self.log,
                        "Invalid execution payload";
                        "validation_error" => ?validation_error,
                        "latest_valid_hash" => ?latest_valid_hash,
                        "head_hash" => ?head_hash,
                        "head_block_root" => ?head_block_root,
                        "method" => "fcU",
                    );

                    match latest_valid_hash {
                        // The `latest_valid_hash` is set to `None` when the EE
                        // "cannot determine the ancestor of the invalid
                        // payload". In such a scenario we should only
                        // invalidate the head block and nothing else.
                        None => {
                            self.process_invalid_execution_payload(
                                &InvalidationOperation::InvalidateOne {
                                    block_root: head_block_root,
                                },
                            )
                            .await?;
                        }
                        // An all-zeros execution block hash implies that
                        // the terminal block was invalid. We are being
                        // explicit in invalidating only the head block in
                        // this case.
                        Some(hash) if hash == ExecutionBlockHash::zero() => {
                            self.process_invalid_execution_payload(
                                &InvalidationOperation::InvalidateOne {
                                    block_root: head_block_root,
                                },
                            )
                            .await?;
                        }
                        // The execution engine has stated that all blocks between the
                        // `head_execution_block_hash` and `latest_valid_hash` are invalid.
                        Some(latest_valid_hash) => {
                            self.process_invalid_execution_payload(
                                &InvalidationOperation::InvalidateMany {
                                    head_block_root,
                                    always_invalidate_head: true,
                                    latest_valid_ancestor: latest_valid_hash,
                                },
                            )
                            .await?;
                        }
                    }

                    Err(BeaconChainError::ExecutionForkChoiceUpdateInvalid { status })
                }
                PayloadStatus::InvalidBlockHash {
                    ref validation_error,
                } => {
                    warn!(
                        self.log,
                        "Invalid execution payload block hash";
                        "validation_error" => ?validation_error,
                        "head_hash" => ?head_hash,
                        "head_block_root" => ?head_block_root,
                        "method" => "fcU",
                    );
                    // The execution engine has stated that the head block is invalid, however it
                    // hasn't returned a latest valid ancestor.
                    //
                    // Using a `None` latest valid ancestor will result in only the head block
                    // being invalidated (no ancestors).
                    self.process_invalid_execution_payload(&InvalidationOperation::InvalidateOne {
                        block_root: head_block_root,
                    })
                    .await?;

                    Err(BeaconChainError::ExecutionForkChoiceUpdateInvalid { status })
                }
            },
            Err(e) => Err(e),
        }
    }

    /// Returns `true` if the given slot is prior to the `bellatrix_fork_epoch`.
    pub fn slot_is_prior_to_bellatrix(&self, slot: Slot) -> bool {
        self.spec.bellatrix_fork_epoch.map_or(true, |bellatrix| {
            slot.epoch(T::EthSpec::slots_per_epoch()) < bellatrix
        })
    }

    /// Returns the value of `execution_optimistic` for `block`.
    ///
    /// Returns `Ok(false)` if the block is pre-Bellatrix, or has `ExecutionStatus::Valid`.
    /// Returns `Ok(true)` if the block has `ExecutionStatus::Optimistic` or has
    /// `ExecutionStatus::Invalid`.
    pub fn is_optimistic_or_invalid_block<Payload: AbstractExecPayload<T::EthSpec>>(
        &self,
        block: &SignedBeaconBlock<T::EthSpec, Payload>,
    ) -> Result<bool, BeaconChainError> {
        // Check if the block is pre-Bellatrix.
        if self.slot_is_prior_to_bellatrix(block.slot()) {
            Ok(false)
        } else {
            self.canonical_head
                .fork_choice_read_lock()
                .is_optimistic_or_invalid_block(&block.canonical_root())
                .map_err(BeaconChainError::ForkChoiceError)
        }
    }

    /// Returns the value of `execution_optimistic` for `head_block`.
    ///
    /// Returns `Ok(false)` if the block is pre-Bellatrix, or has `ExecutionStatus::Valid`.
    /// Returns `Ok(true)` if the block has `ExecutionStatus::Optimistic` or `ExecutionStatus::Invalid`.
    ///
    /// This function will return an error if `head_block` is not present in the fork choice store
    /// and so should only be used on the head block or when the block *should* be present in the
    /// fork choice store.
    ///
    /// There is a potential race condition when syncing where the block_root of `head_block` could
    /// be pruned from the fork choice store before being read.
    pub fn is_optimistic_or_invalid_head_block<Payload: AbstractExecPayload<T::EthSpec>>(
        &self,
        head_block: &SignedBeaconBlock<T::EthSpec, Payload>,
    ) -> Result<bool, BeaconChainError> {
        // Check if the block is pre-Bellatrix.
        if self.slot_is_prior_to_bellatrix(head_block.slot()) {
            Ok(false)
        } else {
            self.canonical_head
                .fork_choice_read_lock()
                .is_optimistic_or_invalid_block_no_fallback(&head_block.canonical_root())
                .map_err(BeaconChainError::ForkChoiceError)
        }
    }

    /// Returns the value of `execution_optimistic` for the current head block.
    /// You can optionally provide `head_info` if it was computed previously.
    ///
    /// Returns `Ok(false)` if the head block is pre-Bellatrix, or has `ExecutionStatus::Valid`.
    /// Returns `Ok(true)` if the head block has `ExecutionStatus::Optimistic` or `ExecutionStatus::Invalid`.
    ///
    /// There is a potential race condition when syncing where the block root of `head_info` could
    /// be pruned from the fork choice store before being read.
    pub fn is_optimistic_or_invalid_head(&self) -> Result<bool, BeaconChainError> {
        self.canonical_head
            .head_execution_status()
            .map(|status| status.is_optimistic_or_invalid())
    }

    pub fn is_optimistic_or_invalid_block_root(
        &self,
        block_slot: Slot,
        block_root: &Hash256,
    ) -> Result<bool, BeaconChainError> {
        // Check if the block is pre-Bellatrix.
        if self.slot_is_prior_to_bellatrix(block_slot) {
            Ok(false)
        } else {
            self.canonical_head
                .fork_choice_read_lock()
                .is_optimistic_or_invalid_block_no_fallback(block_root)
                .map_err(BeaconChainError::ForkChoiceError)
        }
    }

    /// This function takes a configured weak subjectivity `Checkpoint` and the latest finalized `Checkpoint`.
    /// If the weak subjectivity checkpoint and finalized checkpoint share the same epoch, we compare
    /// roots. If we the weak subjectivity checkpoint is from an older epoch, we iterate back through
    /// roots in the canonical chain until we reach the finalized checkpoint from the correct epoch, and
    /// compare roots. This must called on startup and during verification of any block which causes a finality
    /// change affecting the weak subjectivity checkpoint.
    pub fn verify_weak_subjectivity_checkpoint(
        &self,
        wss_checkpoint: Checkpoint,
        beacon_block_root: Hash256,
        state: &BeaconState<T::EthSpec>,
    ) -> Result<(), BeaconChainError> {
        let finalized_checkpoint = state.finalized_checkpoint();
        info!(self.log, "Verifying the configured weak subjectivity checkpoint"; "weak_subjectivity_epoch" => wss_checkpoint.epoch, "weak_subjectivity_root" => ?wss_checkpoint.root);
        // If epochs match, simply compare roots.
        if wss_checkpoint.epoch == finalized_checkpoint.epoch
            && wss_checkpoint.root != finalized_checkpoint.root
        {
            crit!(
                self.log,
                 "Root found at the specified checkpoint differs";
                  "weak_subjectivity_root" => ?wss_checkpoint.root,
                  "finalized_checkpoint_root" => ?finalized_checkpoint.root
            );
            return Err(BeaconChainError::WeakSubjectivtyVerificationFailure);
        } else if wss_checkpoint.epoch < finalized_checkpoint.epoch {
            let slot = wss_checkpoint
                .epoch
                .start_slot(T::EthSpec::slots_per_epoch());

            // Iterate backwards through block roots from the given state. If first slot of the epoch is a skip-slot,
            // this will return the root of the closest prior non-skipped slot.
            match self.root_at_slot_from_state(slot, beacon_block_root, state)? {
                Some(root) => {
                    if root != wss_checkpoint.root {
                        crit!(
                            self.log,
                             "Root found at the specified checkpoint differs";
                              "weak_subjectivity_root" => ?wss_checkpoint.root,
                              "finalized_checkpoint_root" => ?finalized_checkpoint.root
                        );
                        return Err(BeaconChainError::WeakSubjectivtyVerificationFailure);
                    }
                }
                None => {
                    crit!(self.log, "The root at the start slot of the given epoch could not be found";
                    "wss_checkpoint_slot" => ?slot);
                    return Err(BeaconChainError::WeakSubjectivtyVerificationFailure);
                }
            }
        }
        Ok(())
    }

    /// Called by the timer on every slot.
    ///
    /// Note: this function **MUST** be called from a non-async context since
    /// it contains a call to `fork_choice` which may eventually call
    /// `tokio::runtime::block_on` in certain cases.
    pub async fn per_slot_task(self: &Arc<Self>) {
        if let Some(slot) = self.slot_clock.now() {
            debug!(
                self.log,
                "Running beacon chain per slot tasks";
                "slot" => ?slot
            );

            // Always run the light-weight pruning tasks (these structures should be empty during
            // sync anyway).
            self.naive_aggregation_pool.write().prune(slot);
            self.block_times_cache.write().prune(slot);

            // Don't run heavy-weight tasks during sync.
            if self.best_slot() + MAX_PER_SLOT_FORK_CHOICE_DISTANCE < slot {
                return;
            }

            // Run fork choice and signal to any waiting task that it has completed.
            self.recompute_head_at_current_slot().await;

            // Send the notification regardless of fork choice success, this is a "best effort"
            // notification and we don't want block production to hit the timeout in case of error.
            // Use a blocking task to avoid blocking the core executor whilst waiting for locks
            // in `ForkChoiceSignalTx`.
            let chain = self.clone();
            self.task_executor.clone().spawn_blocking(
                move || {
                    // Signal block proposal for the next slot (if it happens to be waiting).
                    if let Some(tx) = &chain.fork_choice_signal_tx {
                        if let Err(e) = tx.notify_fork_choice_complete(slot) {
                            warn!(
                                chain.log,
                                "Error signalling fork choice waiter";
                                "error" => ?e,
                                "slot" => slot,
                            );
                        }
                    }
                },
                "per_slot_task_fc_signal_tx",
            );
        }
    }

    /// Runs the `map_fn` with the committee cache for `shuffling_epoch` from the chain with head
    /// `head_block_root`. The `map_fn` will be supplied two values:
    ///
    /// - `&CommitteeCache`: the committee cache that serves the given parameters.
    /// - `Hash256`: the "shuffling decision root" which uniquely identifies the `CommitteeCache`.
    ///
    /// It's not necessary that `head_block_root` matches our current view of the chain, it can be
    /// any block that is:
    ///
    /// - Known to us.
    /// - The finalized block or a descendant of the finalized block.
    ///
    /// It would be quite common for attestation verification operations to use a `head_block_root`
    /// that differs from our view of the head.
    ///
    /// ## Important
    ///
    /// This function is **not** suitable for determining proposer duties (only attester duties).
    ///
    /// ## Notes
    ///
    /// This function exists in this odd "map" pattern because efficiently obtaining a committee
    /// can be complex. It might involve reading straight from the `beacon_chain.shuffling_cache`
    /// or it might involve reading it from a state from the DB. Due to the complexities of
    /// `RwLock`s on the shuffling cache, a simple `Cow` isn't suitable here.
    ///
    /// If the committee for `(head_block_root, shuffling_epoch)` isn't found in the
    /// `shuffling_cache`, we will read a state from disk and then update the `shuffling_cache`.
    pub fn with_committee_cache<F, R>(
        &self,
        head_block_root: Hash256,
        shuffling_epoch: Epoch,
        map_fn: F,
    ) -> Result<R, Error>
    where
        F: Fn(&CommitteeCache, Hash256) -> Result<R, Error>,
    {
        let head_block = self
            .canonical_head
            .fork_choice_read_lock()
            .get_block(&head_block_root)
            .ok_or(Error::MissingBeaconBlock(head_block_root))?;

        let shuffling_id = BlockShufflingIds {
            current: head_block.current_epoch_shuffling_id.clone(),
            next: head_block.next_epoch_shuffling_id.clone(),
            block_root: head_block.root,
        }
        .id_for_epoch(shuffling_epoch)
        .ok_or_else(|| Error::InvalidShufflingId {
            shuffling_epoch,
            head_block_epoch: head_block.slot.epoch(T::EthSpec::slots_per_epoch()),
        })?;

        // Obtain the shuffling cache, timing how long we wait.
        let cache_wait_timer =
            metrics::start_timer(&metrics::ATTESTATION_PROCESSING_SHUFFLING_CACHE_WAIT_TIMES);

        let mut shuffling_cache = self
            .shuffling_cache
            .try_write_for(ATTESTATION_CACHE_LOCK_TIMEOUT)
            .ok_or(Error::AttestationCacheLockTimeout)?;

        metrics::stop_timer(cache_wait_timer);

        if let Some(cache_item) = shuffling_cache.get(&shuffling_id) {
            // The shuffling cache is no longer required, drop the write-lock to allow concurrent
            // access.
            drop(shuffling_cache);

            let committee_cache = cache_item.wait()?;
            map_fn(&committee_cache, shuffling_id.shuffling_decision_block)
        } else {
            // Create an entry in the cache that "promises" this value will eventually be computed.
            // This avoids the case where multiple threads attempt to produce the same value at the
            // same time.
            //
            // Creating the promise whilst we hold the `shuffling_cache` lock will prevent the same
            // promise from being created twice.
            let sender = shuffling_cache.create_promise(shuffling_id.clone())?;

            // Drop the shuffling cache to avoid holding the lock for any longer than
            // required.
            drop(shuffling_cache);

            debug!(
                self.log,
                "Committee cache miss";
                "shuffling_id" => ?shuffling_epoch,
                "head_block_root" => head_block_root.to_string(),
            );

            let state_read_timer =
                metrics::start_timer(&metrics::ATTESTATION_PROCESSING_STATE_READ_TIMES);

            // If the head of the chain can serve this request, use it.
            //
            // This code is a little awkward because we need to ensure that the head we read and
            // the head we copy is identical. Taking one lock to read the head values and another
            // to copy the head is liable to race-conditions.
            let head_state_opt = self.with_head(|head| {
                if head.beacon_block_root == head_block_root {
                    Ok(Some((
                        head.beacon_state
                            .clone_with(CloneConfig::committee_caches_only()),
                        head.beacon_state_root(),
                    )))
                } else {
                    Ok::<_, Error>(None)
                }
            })?;

            // If the head state is useful for this request, use it. Otherwise, read a state from
            // disk.
            let (mut state, state_root) = if let Some((state, state_root)) = head_state_opt {
                (state, state_root)
            } else {
                let state_root = head_block.state_root;
                let state = self
                    .store
                    .get_inconsistent_state_for_attestation_verification_only(
                        &state_root,
                        Some(head_block.slot),
                    )?
                    .ok_or(Error::MissingBeaconState(head_block.state_root))?;
                (state, state_root)
            };

            /*
             * IMPORTANT
             *
             * Since it's possible that
             * `Store::get_inconsistent_state_for_attestation_verification_only` was used to obtain
             * the state, we cannot rely upon the following fields:
             *
             * - `state.state_roots`
             * - `state.block_roots`
             *
             * These fields should not be used for the rest of this function.
             */

            metrics::stop_timer(state_read_timer);
            let state_skip_timer =
                metrics::start_timer(&metrics::ATTESTATION_PROCESSING_STATE_SKIP_TIMES);

            // If the state is in an earlier epoch, advance it. If it's from a later epoch, reject
            // it.
            if state.current_epoch() + 1 < shuffling_epoch {
                // Since there's a one-epoch look-ahead on the attester shuffling, it suffices to
                // only advance into the slot prior to the `shuffling_epoch`.
                let target_slot = shuffling_epoch
                    .saturating_sub(1_u64)
                    .start_slot(T::EthSpec::slots_per_epoch());

                // Advance the state into the required slot, using the "partial" method since the state
                // roots are not relevant for the shuffling.
                partial_state_advance(&mut state, Some(state_root), target_slot, &self.spec)?;
            } else if state.current_epoch() > shuffling_epoch {
                return Err(Error::InvalidStateForShuffling {
                    state_epoch: state.current_epoch(),
                    shuffling_epoch,
                });
            }

            metrics::stop_timer(state_skip_timer);
            let committee_building_timer =
                metrics::start_timer(&metrics::ATTESTATION_PROCESSING_COMMITTEE_BUILDING_TIMES);

            let relative_epoch = RelativeEpoch::from_epoch(state.current_epoch(), shuffling_epoch)
                .map_err(Error::IncorrectStateForAttestation)?;

            state.build_committee_cache(relative_epoch, &self.spec)?;

            let committee_cache = state.take_committee_cache(relative_epoch)?;
            let committee_cache = Arc::new(committee_cache);
            let shuffling_decision_block = shuffling_id.shuffling_decision_block;

            self.shuffling_cache
                .try_write_for(ATTESTATION_CACHE_LOCK_TIMEOUT)
                .ok_or(Error::AttestationCacheLockTimeout)?
                .insert_committee_cache(shuffling_id, &committee_cache);

            metrics::stop_timer(committee_building_timer);

            sender.send(committee_cache.clone());

            map_fn(&committee_cache, shuffling_decision_block)
        }
    }

    /// Dumps the entire canonical chain, from the head to genesis to a vector for analysis.
    ///
    /// This could be a very expensive operation and should only be done in testing/analysis
    /// activities.
    #[allow(clippy::type_complexity)]
    pub fn chain_dump(
        &self,
    ) -> Result<Vec<BeaconSnapshot<T::EthSpec, BlindedPayload<T::EthSpec>>>, Error> {
        let mut dump = vec![];

        let mut last_slot = {
            let head = self.canonical_head.cached_head();
            BeaconSnapshot {
                beacon_block: Arc::new(head.snapshot.beacon_block.clone_as_blinded()),
                beacon_block_root: head.snapshot.beacon_block_root,
                beacon_state: head.snapshot.beacon_state.clone(),
            }
        };

        dump.push(last_slot.clone());

        loop {
            let beacon_block_root = last_slot.beacon_block.parent_root();

            if beacon_block_root == Hash256::zero() {
                break; // Genesis has been reached.
            }

            let beacon_block = self
                .store
                .get_blinded_block(&beacon_block_root)?
                .ok_or_else(|| {
                    Error::DBInconsistent(format!("Missing block {}", beacon_block_root))
                })?;
            let beacon_state_root = beacon_block.state_root();
            let beacon_state = self
                .store
                .get_state(&beacon_state_root, Some(beacon_block.slot()))?
                .ok_or_else(|| {
                    Error::DBInconsistent(format!("Missing state {:?}", beacon_state_root))
                })?;

            let slot = BeaconSnapshot {
                beacon_block: Arc::new(beacon_block),
                beacon_block_root,
                beacon_state,
            };

            dump.push(slot.clone());
            last_slot = slot;
        }

        dump.reverse();

        Ok(dump)
    }

    /// Gets the current `EnrForkId`.
    pub fn enr_fork_id(&self) -> EnrForkId {
        // If we are unable to read the slot clock we assume that it is prior to genesis and
        // therefore use the genesis slot.
        let slot = self.slot().unwrap_or(self.spec.genesis_slot);

        self.spec
            .enr_fork_id::<T::EthSpec>(slot, self.genesis_validators_root)
    }

    /// Calculates the `Duration` to the next fork if it exists and returns it
    /// with it's corresponding `ForkName`.
    pub fn duration_to_next_fork(&self) -> Option<(ForkName, Duration)> {
        // If we are unable to read the slot clock we assume that it is prior to genesis and
        // therefore use the genesis slot.
        let slot = self.slot().unwrap_or(self.spec.genesis_slot);

        let (fork_name, epoch) = self.spec.next_fork_epoch::<T::EthSpec>(slot)?;
        self.slot_clock
            .duration_to_slot(epoch.start_slot(T::EthSpec::slots_per_epoch()))
            .map(|duration| (fork_name, duration))
    }

    /// This method serves to get a sense of the current chain health. It is used in block proposal
    /// to determine whether we should outsource payload production duties.
    ///
    /// Since we are likely calling this during the slot we are going to propose in, don't take into
    /// account the current slot when accounting for skips.
    pub fn is_healthy(&self, parent_root: &Hash256) -> Result<ChainHealth, Error> {
        // Check if the merge has been finalized.
        if let Some(finalized_hash) = self
            .canonical_head
            .cached_head()
            .forkchoice_update_parameters()
            .finalized_hash
        {
            if ExecutionBlockHash::zero() == finalized_hash {
                return Ok(ChainHealth::PreMerge);
            }
        } else {
            return Ok(ChainHealth::PreMerge);
        };

        // Check that the parent is NOT optimistic.
        if let Some(execution_status) = self
            .canonical_head
            .fork_choice_read_lock()
            .get_block_execution_status(parent_root)
        {
            if execution_status.is_strictly_optimistic() {
                return Ok(ChainHealth::Optimistic);
            }
        }

        if self.config.builder_fallback_disable_checks {
            return Ok(ChainHealth::Healthy);
        }

        let current_slot = self.slot()?;

        // Check slots at the head of the chain.
        let prev_slot = current_slot.saturating_sub(Slot::new(1));
        let head_skips = prev_slot.saturating_sub(self.canonical_head.cached_head().head_slot());
        let head_skips_check = head_skips.as_usize() <= self.config.builder_fallback_skips;

        // Check if finalization is advancing.
        let current_epoch = current_slot.epoch(T::EthSpec::slots_per_epoch());
        let epochs_since_finalization = current_epoch.saturating_sub(
            self.canonical_head
                .cached_head()
                .finalized_checkpoint()
                .epoch,
        );
        let finalization_check = epochs_since_finalization.as_usize()
            <= self.config.builder_fallback_epochs_since_finalization;

        // Check skip slots in the last `SLOTS_PER_EPOCH`.
        let start_slot = current_slot.saturating_sub(T::EthSpec::slots_per_epoch());
        let mut epoch_skips = 0;
        for slot in start_slot.as_u64()..current_slot.as_u64() {
            if self
                .block_root_at_slot_skips_none(Slot::new(slot))?
                .is_none()
            {
                epoch_skips += 1;
            }
        }
        let epoch_skips_check = epoch_skips <= self.config.builder_fallback_skips_per_epoch;

        if !head_skips_check {
            Ok(ChainHealth::Unhealthy(FailedCondition::Skips))
        } else if !finalization_check {
            Ok(ChainHealth::Unhealthy(
                FailedCondition::EpochsSinceFinalization,
            ))
        } else if !epoch_skips_check {
            Ok(ChainHealth::Unhealthy(FailedCondition::SkipsPerEpoch))
        } else {
            Ok(ChainHealth::Healthy)
        }
    }

    pub fn dump_as_dot<W: Write>(&self, output: &mut W) {
        let canonical_head_hash = self.canonical_head.cached_head().head_block_root();
        let mut visited: HashSet<Hash256> = HashSet::new();
        let mut finalized_blocks: HashSet<Hash256> = HashSet::new();
        let mut justified_blocks: HashSet<Hash256> = HashSet::new();

        let genesis_block_hash = Hash256::zero();
        writeln!(output, "digraph beacon {{").unwrap();
        writeln!(output, "\t_{:?}[label=\"zero\"];", genesis_block_hash).unwrap();

        // Canonical head needs to be processed first as otherwise finalized blocks aren't detected
        // properly.
        let heads = {
            let mut heads = self.heads();
            let canonical_head_index = heads
                .iter()
                .position(|(block_hash, _)| *block_hash == canonical_head_hash)
                .unwrap();
            let (canonical_head_hash, canonical_head_slot) =
                heads.swap_remove(canonical_head_index);
            heads.insert(0, (canonical_head_hash, canonical_head_slot));
            heads
        };

        for (head_hash, _head_slot) in heads {
            for maybe_pair in ParentRootBlockIterator::new(&*self.store, head_hash) {
                let (block_hash, signed_beacon_block) = maybe_pair.unwrap();
                if visited.contains(&block_hash) {
                    break;
                }
                visited.insert(block_hash);

                if signed_beacon_block.slot() % T::EthSpec::slots_per_epoch() == 0 {
                    let block = self.get_blinded_block(&block_hash).unwrap().unwrap();
                    let state = self
                        .get_state(&block.state_root(), Some(block.slot()))
                        .unwrap()
                        .unwrap();
                    finalized_blocks.insert(state.finalized_checkpoint().root);
                    justified_blocks.insert(state.current_justified_checkpoint().root);
                    justified_blocks.insert(state.previous_justified_checkpoint().root);
                }

                if block_hash == canonical_head_hash {
                    writeln!(
                        output,
                        "\t_{:?}[label=\"{} ({})\" shape=box3d];",
                        block_hash,
                        block_hash,
                        signed_beacon_block.slot()
                    )
                    .unwrap();
                } else if finalized_blocks.contains(&block_hash) {
                    writeln!(
                        output,
                        "\t_{:?}[label=\"{} ({})\" shape=Msquare];",
                        block_hash,
                        block_hash,
                        signed_beacon_block.slot()
                    )
                    .unwrap();
                } else if justified_blocks.contains(&block_hash) {
                    writeln!(
                        output,
                        "\t_{:?}[label=\"{} ({})\" shape=cds];",
                        block_hash,
                        block_hash,
                        signed_beacon_block.slot()
                    )
                    .unwrap();
                } else {
                    writeln!(
                        output,
                        "\t_{:?}[label=\"{} ({})\" shape=box];",
                        block_hash,
                        block_hash,
                        signed_beacon_block.slot()
                    )
                    .unwrap();
                }
                writeln!(
                    output,
                    "\t_{:?} -> _{:?};",
                    block_hash,
                    signed_beacon_block.parent_root()
                )
                .unwrap();
            }
        }

        writeln!(output, "}}").unwrap();
    }

    /// Get a channel to request shutting down.
    pub fn shutdown_sender(&self) -> Sender<ShutdownReason> {
        self.shutdown_sender.clone()
    }

    // Used for debugging
    #[allow(dead_code)]
    pub fn dump_dot_file(&self, file_name: &str) {
        let mut file = std::fs::File::create(file_name).unwrap();
        self.dump_as_dot(&mut file);
    }

    /// Checks if attestations have been seen from the given `validator_index` at the
    /// given `epoch`.
    pub fn validator_seen_at_epoch(&self, validator_index: usize, epoch: Epoch) -> bool {
        // It's necessary to assign these checks to intermediate variables to avoid a deadlock.
        //
        // See: https://github.com/sigp/lighthouse/pull/2230#discussion_r620013993
        let gossip_attested = self
            .observed_gossip_attesters
            .read()
            .index_seen_at_epoch(validator_index, epoch);
        let block_attested = self
            .observed_block_attesters
            .read()
            .index_seen_at_epoch(validator_index, epoch);
        let aggregated = self
            .observed_aggregators
            .read()
            .index_seen_at_epoch(validator_index, epoch);
        let produced_block = self
            .observed_block_producers
            .read()
            .index_seen_at_epoch(validator_index as u64, epoch);

        gossip_attested || block_attested || aggregated || produced_block
    }

    /// The epoch at which we require a data availability check in block processing.
    /// `None` if the `Deneb` fork is disabled.
    pub fn data_availability_boundary(&self) -> Option<Epoch> {
        self.spec.deneb_fork_epoch.and_then(|fork_epoch| {
            self.epoch().ok().map(|current_epoch| {
                std::cmp::max(
                    fork_epoch,
                    current_epoch.saturating_sub(*MIN_EPOCHS_FOR_BLOB_SIDECARS_REQUESTS),
                )
            })
        })
    }

    /// Returns true if the given epoch lies within the da boundary and false otherwise.
    pub fn block_needs_da_check(&self, block_epoch: Epoch) -> bool {
        self.data_availability_boundary()
            .map_or(false, |da_epoch| block_epoch >= da_epoch)
    }

    /// Returns `true` if we are at or past the `Deneb` fork. This will always return `false` if
    /// the `Deneb` fork is disabled.
    pub fn is_data_availability_check_required(&self) -> Result<bool, Error> {
        let current_epoch = self.epoch()?;
        Ok(self
            .spec
            .deneb_fork_epoch
            .map(|fork_epoch| fork_epoch <= current_epoch)
            .unwrap_or(false))
    }
}

impl<T: BeaconChainTypes> Drop for BeaconChain<T> {
    fn drop(&mut self) {
        let drop = || -> Result<(), Error> {
            self.persist_head_and_fork_choice()?;
            self.persist_op_pool()?;
            self.persist_data_availabilty_checker()?;
            self.persist_eth1_cache()
        };

        if let Err(e) = drop() {
            error!(
                self.log,
                "Failed to persist on BeaconChain drop";
                "error" => ?e
            )
        } else {
            info!(
                self.log,
                "Saved beacon chain to disk";
            )
        }
    }
}

impl From<DBError> for Error {
    fn from(e: DBError) -> Error {
        Error::DBError(e)
    }
}

impl From<ForkChoiceError> for Error {
    fn from(e: ForkChoiceError) -> Error {
        Error::ForkChoiceError(e)
    }
}

impl From<BeaconStateError> for Error {
    fn from(e: BeaconStateError) -> Error {
        Error::BeaconStateError(e)
    }
}

impl<T: EthSpec> ChainSegmentResult<T> {
    pub fn into_block_error(self) -> Result<(), BlockError<T>> {
        match self {
            ChainSegmentResult::Failed { error, .. } => Err(error),
            ChainSegmentResult::Successful { .. } => Ok(()),
        }
    }
}<|MERGE_RESOLUTION|>--- conflicted
+++ resolved
@@ -4512,14 +4512,10 @@
         // allows it to run concurrently with things like attestation packing.
         let prepare_payload_handle = match &state {
             BeaconState::Base(_) | BeaconState::Altair(_) => None,
-<<<<<<< HEAD
             BeaconState::Merge(_)
             | BeaconState::Capella(_)
-            | BeaconState::Eip4844(_)
+            | BeaconState::Deneb(_)
             | BeaconState::Eip6110(_) => {
-=======
-            BeaconState::Merge(_) | BeaconState::Capella(_) | BeaconState::Deneb(_) => {
->>>>>>> 9b55d74c
                 let prepare_payload_handle =
                     get_execution_payload(self.clone(), &state, proposer_index, builder_params)?;
                 Some(prepare_payload_handle)
@@ -5256,11 +5252,7 @@
         } else {
             let withdrawals = match self.spec.fork_name_at_slot::<T::EthSpec>(prepare_slot) {
                 ForkName::Base | ForkName::Altair | ForkName::Merge => None,
-<<<<<<< HEAD
-                ForkName::Capella | ForkName::Eip4844 | ForkName::Eip6110 => {
-=======
-                ForkName::Capella | ForkName::Deneb => {
->>>>>>> 9b55d74c
+                ForkName::Capella | ForkName::Deneb | ForkName::Eip6110 => {
                     let chain = self.clone();
                     self.spawn_blocking_handle(
                         move || {
