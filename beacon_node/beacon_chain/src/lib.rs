--- conflicted
+++ resolved
@@ -12,11 +12,8 @@
 mod fork_choice;
 mod head_tracker;
 mod metrics;
-<<<<<<< HEAD
+pub mod migrate;
 mod naive_aggregation_pool;
-=======
-pub mod migrate;
->>>>>>> 9c3f76a3
 mod persisted_beacon_chain;
 mod shuffling_cache;
 mod snapshot_cache;
