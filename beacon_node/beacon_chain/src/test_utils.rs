pub use crate::persisted_beacon_chain::PersistedBeaconChain;
pub use crate::{
    beacon_chain::{BEACON_CHAIN_DB_KEY, ETH1_CACHE_DB_KEY, FORK_CHOICE_DB_KEY, OP_POOL_DB_KEY},
    migrate::MigratorConfig,
    BeaconChainError,
};
use crate::{
    builder::{BeaconChainBuilder, Witness},
    eth1_chain::CachingEth1Backend,
    BeaconChain, BeaconChainTypes, BlockError, ChainConfig, ServerSentEventHandler,
    StateSkipConfig,
};
use bls::get_withdrawal_credentials;
use execution_layer::{
    test_utils::{
        ExecutionBlockGenerator, ExecutionLayerRuntime, MockExecutionLayer, DEFAULT_TERMINAL_BLOCK,
    },
    ExecutionLayer,
};
use futures::channel::mpsc::Receiver;
pub use genesis::{interop_genesis_state, DEFAULT_ETH1_BLOCK_HASH};
use int_to_bytes::int_to_bytes32;
use logging::test_logger;
use merkle_proof::MerkleTree;
use parking_lot::Mutex;
use parking_lot::RwLockWriteGuard;
use rand::rngs::StdRng;
use rand::Rng;
use rand::SeedableRng;
use rayon::prelude::*;
use sensitive_url::SensitiveUrl;
use slog::Logger;
use slot_clock::TestingSlotClock;
use state_processing::state_advance::complete_state_advance;
use std::borrow::Cow;
use std::collections::{HashMap, HashSet};
use std::str::FromStr;
use std::sync::Arc;
use std::time::Duration;
use store::{config::StoreConfig, HotColdDB, ItemStore, LevelDB, MemoryStore};
use task_executor::ShutdownReason;
use tree_hash::TreeHash;
use types::sync_selection_proof::SyncSelectionProof;
pub use types::test_utils::generate_deterministic_keypairs;
use types::{
    typenum::U4294967296, Address, AggregateSignature, Attestation, AttestationData,
    AttesterSlashing, BeaconBlock, BeaconState, BeaconStateHash, ChainSpec, Checkpoint, Deposit,
    DepositData, Domain, Epoch, EthSpec, ForkName, Graffiti, Hash256, IndexedAttestation, Keypair,
    ProposerSlashing, PublicKeyBytes, SelectionProof, SignatureBytes, SignedAggregateAndProof,
    SignedBeaconBlock, SignedBeaconBlockHash, SignedContributionAndProof, SignedRoot,
    SignedVoluntaryExit, Slot, SubnetId, SyncCommittee, SyncCommitteeContribution,
    SyncCommitteeMessage, VariableList, VoluntaryExit,
};

// 4th September 2019
pub const HARNESS_GENESIS_TIME: u64 = 1_567_552_690;
// Environment variable to read if `fork_from_env` feature is enabled.
const FORK_NAME_ENV_VAR: &str = "FORK_NAME";

// Default target aggregators to set during testing, this ensures an aggregator at each slot.
//
// You should mutate the `ChainSpec` prior to initialising the harness if you would like to use
// a different value.
pub const DEFAULT_TARGET_AGGREGATORS: u64 = u64::max_value();

pub type BaseHarnessType<TEthSpec, THotStore, TColdStore> =
    Witness<TestingSlotClock, CachingEth1Backend<TEthSpec>, TEthSpec, THotStore, TColdStore>;

pub type DiskHarnessType<E> = BaseHarnessType<E, LevelDB<E>, LevelDB<E>>;
pub type EphemeralHarnessType<E> = BaseHarnessType<E, MemoryStore<E>, MemoryStore<E>>;

type BoxedMutator<E, Hot, Cold> = Box<
    dyn FnOnce(
        BeaconChainBuilder<BaseHarnessType<E, Hot, Cold>>,
    ) -> BeaconChainBuilder<BaseHarnessType<E, Hot, Cold>>,
>;

pub type AddBlocksResult<E> = (
    HashMap<Slot, SignedBeaconBlockHash>,
    HashMap<Slot, BeaconStateHash>,
    SignedBeaconBlockHash,
    BeaconState<E>,
);

/// Deprecated: Indicates how the `BeaconChainHarness` should produce blocks.
#[derive(Clone, Copy, Debug)]
pub enum BlockStrategy {
    /// Produce blocks upon the canonical head (normal case).
    OnCanonicalHead,
    /// Ignore the canonical head and produce blocks upon the block at the given slot.
    ///
    /// Useful for simulating forks.
    ForkCanonicalChainAt {
        /// The slot of the parent of the first block produced.
        previous_slot: Slot,
        /// The slot of the first block produced (must be higher than `previous_slot`.
        first_slot: Slot,
    },
}

/// Deprecated: Indicates how the `BeaconChainHarness` should produce attestations.
#[derive(Clone, Debug)]
pub enum AttestationStrategy {
    /// All validators attest to whichever block the `BeaconChainHarness` has produced.
    AllValidators,
    /// Only the given validators should attest. All others should fail to produce attestations.
    SomeValidators(Vec<usize>),
}

/// Indicates whether the `BeaconChainHarness` should use the `state.current_sync_committee` or
/// `state.next_sync_committee` when creating sync messages or contributions.
#[derive(Clone, Debug)]
pub enum RelativeSyncCommittee {
    Current,
    Next,
}

fn make_rng() -> Mutex<StdRng> {
    // Nondeterminism in tests is a highly undesirable thing.  Seed the RNG to some arbitrary
    // but fixed value for reproducibility.
    Mutex::new(StdRng::seed_from_u64(0x0DDB1A5E5BAD5EEDu64))
}

/// Return a `ChainSpec` suitable for test usage.
///
/// If the `fork_from_env` feature is enabled, read the fork to use from the FORK_NAME environment
/// variable. Otherwise use the default spec.
pub fn test_spec<E: EthSpec>() -> ChainSpec {
    let mut spec = if cfg!(feature = "fork_from_env") {
        let fork_name = std::env::var(FORK_NAME_ENV_VAR).unwrap_or_else(|e| {
            panic!(
                "{} env var must be defined when using fork_from_env: {:?}",
                FORK_NAME_ENV_VAR, e
            )
        });
        let fork = ForkName::from_str(fork_name.as_str())
            .unwrap_or_else(|()| panic!("unknown FORK_NAME: {}", fork_name));
        fork.make_genesis_spec(E::default_spec())
    } else {
        E::default_spec()
    };

    // Set target aggregators to a high value by default.
    spec.target_aggregators_per_committee = DEFAULT_TARGET_AGGREGATORS;
    spec
}

pub struct Builder<T: BeaconChainTypes> {
    eth_spec_instance: T::EthSpec,
    spec: Option<ChainSpec>,
    validator_keypairs: Option<Vec<Keypair>>,
    chain_config: Option<ChainConfig>,
    store_config: Option<StoreConfig>,
    #[allow(clippy::type_complexity)]
    store: Option<Arc<HotColdDB<T::EthSpec, T::HotStore, T::ColdStore>>>,
    initial_mutator: Option<BoxedMutator<T::EthSpec, T::HotStore, T::ColdStore>>,
    store_mutator: Option<BoxedMutator<T::EthSpec, T::HotStore, T::ColdStore>>,
    execution_layer: Option<ExecutionLayer>,
    execution_layer_runtime: Option<ExecutionLayerRuntime>,
    mock_execution_layer: Option<MockExecutionLayer<T::EthSpec>>,
    log: Logger,
}

impl<E: EthSpec> Builder<EphemeralHarnessType<E>> {
    pub fn fresh_ephemeral_store(mut self) -> Self {
        let spec = self.spec.as_ref().expect("cannot build without spec");
        let validator_keypairs = self
            .validator_keypairs
            .clone()
            .expect("cannot build without validator keypairs");

        let store = Arc::new(
            HotColdDB::open_ephemeral(
                self.store_config.clone().unwrap_or_default(),
                spec.clone(),
                self.log.clone(),
            )
            .unwrap(),
        );
        let mutator = move |builder: BeaconChainBuilder<_>| {
            let genesis_state = interop_genesis_state::<E>(
                &validator_keypairs,
                HARNESS_GENESIS_TIME,
                Hash256::from_slice(DEFAULT_ETH1_BLOCK_HASH),
                None,
                builder.get_spec(),
            )
            .expect("should generate interop state");
            builder
                .genesis_state(genesis_state)
                .expect("should build state using recent genesis")
        };
        self.store = Some(store);
        self.store_mutator(Box::new(mutator))
    }

    /// Create a new ephemeral store that uses the specified `genesis_state`.
    pub fn genesis_state_ephemeral_store(mut self, genesis_state: BeaconState<E>) -> Self {
        let spec = self.spec.as_ref().expect("cannot build without spec");

        let store = Arc::new(
            HotColdDB::open_ephemeral(
                self.store_config.clone().unwrap_or_default(),
                spec.clone(),
                self.log.clone(),
            )
            .unwrap(),
        );
        let mutator = move |builder: BeaconChainBuilder<_>| {
            builder
                .genesis_state(genesis_state)
                .expect("should build state using recent genesis")
        };
        self.store = Some(store);
        self.store_mutator(Box::new(mutator))
    }
}

impl<E: EthSpec> Builder<DiskHarnessType<E>> {
    /// Disk store, start from genesis.
    pub fn fresh_disk_store(mut self, store: Arc<HotColdDB<E, LevelDB<E>, LevelDB<E>>>) -> Self {
        let validator_keypairs = self
            .validator_keypairs
            .clone()
            .expect("cannot build without validator keypairs");

        let mutator = move |builder: BeaconChainBuilder<_>| {
            let genesis_state = interop_genesis_state::<E>(
                &validator_keypairs,
                HARNESS_GENESIS_TIME,
                Hash256::from_slice(DEFAULT_ETH1_BLOCK_HASH),
                None,
                builder.get_spec(),
            )
            .expect("should generate interop state");
            builder
                .genesis_state(genesis_state)
                .expect("should build state using recent genesis")
        };
        self.store = Some(store);
        self.store_mutator(Box::new(mutator))
    }

    /// Disk store, resume.
    pub fn resumed_disk_store(mut self, store: Arc<HotColdDB<E, LevelDB<E>, LevelDB<E>>>) -> Self {
        let mutator = move |builder: BeaconChainBuilder<_>| {
            builder
                .resume_from_db()
                .expect("should resume from database")
        };
        self.store = Some(store);
        self.store_mutator(Box::new(mutator))
    }
}

impl<E, Hot, Cold> Builder<BaseHarnessType<E, Hot, Cold>>
where
    E: EthSpec,
    Hot: ItemStore<E>,
    Cold: ItemStore<E>,
{
    pub fn new(eth_spec_instance: E) -> Self {
        Self {
            eth_spec_instance,
            spec: None,
            validator_keypairs: None,
            chain_config: None,
            store_config: None,
            store: None,
            initial_mutator: None,
            store_mutator: None,
            execution_layer: None,
            mock_execution_layer: None,
            execution_layer_runtime: None,
            log: test_logger(),
        }
    }

    pub fn deterministic_keypairs(self, num_keypairs: usize) -> Self {
        self.keypairs(types::test_utils::generate_deterministic_keypairs(
            num_keypairs,
        ))
    }

    pub fn keypairs(mut self, validator_keypairs: Vec<Keypair>) -> Self {
        self.validator_keypairs = Some(validator_keypairs);
        self
    }

    pub fn default_spec(self) -> Self {
        self.spec_or_default(None)
    }

    pub fn spec(self, spec: ChainSpec) -> Self {
        self.spec_or_default(Some(spec))
    }

    pub fn spec_or_default(mut self, spec: Option<ChainSpec>) -> Self {
        self.spec = Some(spec.unwrap_or_else(test_spec::<E>));
        self
    }

    /// This mutator will be run before the `store_mutator`.
    pub fn initial_mutator(mut self, mutator: BoxedMutator<E, Hot, Cold>) -> Self {
        assert!(
            self.initial_mutator.is_none(),
            "initial mutator already set"
        );
        self.initial_mutator = Some(mutator);
        self
    }

    /// This mutator will be run after the `initial_mutator`.
    pub fn store_mutator(mut self, mutator: BoxedMutator<E, Hot, Cold>) -> Self {
        assert!(self.store_mutator.is_none(), "store mutator already set");
        self.store_mutator = Some(mutator);
        self
    }

    /// Purposefully replace the `store_mutator`.
    pub fn override_store_mutator(mut self, mutator: BoxedMutator<E, Hot, Cold>) -> Self {
        assert!(self.store_mutator.is_some(), "store mutator not set");
        self.store_mutator = Some(mutator);
        self
    }

    pub fn chain_config(mut self, chain_config: ChainConfig) -> Self {
        self.chain_config = Some(chain_config);
        self
    }

    pub fn execution_layer(mut self, urls: &[&str]) -> Self {
        assert!(
            self.execution_layer.is_none(),
            "execution layer already defined"
        );

        let el_runtime = ExecutionLayerRuntime::default();

        let urls = urls
            .iter()
            .map(|s| SensitiveUrl::parse(*s))
            .collect::<Result<_, _>>()
            .unwrap();
        let execution_layer = ExecutionLayer::from_urls(
            urls,
            Some(Address::repeat_byte(42)),
            el_runtime.task_executor.clone(),
            el_runtime.log.clone(),
        )
        .unwrap();

        self.execution_layer = Some(execution_layer);
        self.execution_layer_runtime = Some(el_runtime);
        self
    }

    pub fn mock_execution_layer(mut self) -> Self {
        let spec = self.spec.clone().expect("cannot build without spec");
        let mock = MockExecutionLayer::new(
            spec.terminal_total_difficulty,
            DEFAULT_TERMINAL_BLOCK,
            spec.terminal_block_hash,
            spec.terminal_block_hash_activation_epoch,
        );
        self.execution_layer = Some(mock.el.clone());
        self.mock_execution_layer = Some(mock);
        self
    }

    /// Instruct the mock execution engine to always return a "valid" response to any payload it is
    /// asked to execute.
    pub fn mock_execution_layer_all_payloads_valid(self) -> Self {
        self.mock_execution_layer
            .as_ref()
            .expect("requires mock execution layer")
            .server
            .all_payloads_valid();
        self
    }

    pub fn build(self) -> BeaconChainHarness<BaseHarnessType<E, Hot, Cold>> {
        let (shutdown_tx, shutdown_receiver) = futures::channel::mpsc::channel(1);

        let log = test_logger();
        let spec = self.spec.expect("cannot build without spec");
        let seconds_per_slot = spec.seconds_per_slot;
        let validator_keypairs = self
            .validator_keypairs
            .expect("cannot build without validator keypairs");

        let mut builder = BeaconChainBuilder::new(self.eth_spec_instance)
            .logger(log.clone())
            .custom_spec(spec)
            .store(self.store.expect("cannot build without store"))
            .store_migrator_config(MigratorConfig::default().blocking())
            .execution_layer(self.execution_layer)
            .dummy_eth1_backend()
            .expect("should build dummy backend")
            .shutdown_sender(shutdown_tx)
            .chain_config(self.chain_config.unwrap_or_default())
            .event_handler(Some(ServerSentEventHandler::new_with_capacity(
                log.clone(),
                5,
            )))
            .monitor_validators(true, vec![], log);

        builder = if let Some(mutator) = self.initial_mutator {
            mutator(builder)
        } else {
            builder
        };

        builder = if let Some(mutator) = self.store_mutator {
            mutator(builder)
        } else {
            builder
        };

        // Initialize the slot clock only if it hasn't already been initialized.
        builder = if builder.get_slot_clock().is_none() {
            builder
                .testing_slot_clock(Duration::from_secs(seconds_per_slot))
                .expect("should configure testing slot clock")
        } else {
            builder
        };

        let chain = builder.build().expect("should build");

        BeaconChainHarness {
            spec: chain.spec.clone(),
            chain: Arc::new(chain),
            validator_keypairs,
            shutdown_receiver,
            mock_execution_layer: self.mock_execution_layer,
            execution_layer_runtime: self.execution_layer_runtime,
            rng: make_rng(),
        }
    }
}

/// A testing harness which can instantiate a `BeaconChain` and populate it with blocks and
/// attestations.
///
/// Used for testing.
pub struct BeaconChainHarness<T: BeaconChainTypes> {
    pub validator_keypairs: Vec<Keypair>,

    pub chain: Arc<BeaconChain<T>>,
    pub spec: ChainSpec,
    pub shutdown_receiver: Receiver<ShutdownReason>,

    pub mock_execution_layer: Option<MockExecutionLayer<T::EthSpec>>,
    pub execution_layer_runtime: Option<ExecutionLayerRuntime>,

    pub rng: Mutex<StdRng>,
}

pub type HarnessAttestations<E> = Vec<(
    Vec<(Attestation<E>, SubnetId)>,
    Option<SignedAggregateAndProof<E>>,
)>;

pub type HarnessSyncContributions<E> = Vec<(
    Vec<(SyncCommitteeMessage, usize)>,
    Option<SignedContributionAndProof<E>>,
)>;

impl<E, Hot, Cold> BeaconChainHarness<BaseHarnessType<E, Hot, Cold>>
where
    E: EthSpec,
    Hot: ItemStore<E>,
    Cold: ItemStore<E>,
{
    pub fn builder(eth_spec_instance: E) -> Builder<BaseHarnessType<E, Hot, Cold>> {
        Builder::new(eth_spec_instance)
    }

    pub fn logger(&self) -> &slog::Logger {
        &self.chain.log
    }

    pub fn execution_block_generator(&self) -> RwLockWriteGuard<'_, ExecutionBlockGenerator<E>> {
        self.mock_execution_layer
            .as_ref()
            .expect("harness was not built with mock execution layer")
            .server
            .execution_block_generator()
    }

    pub fn get_all_validators(&self) -> Vec<usize> {
        (0..self.validator_keypairs.len()).collect()
    }

    pub fn slots_per_epoch(&self) -> u64 {
        E::slots_per_epoch()
    }

    pub fn epoch_start_slot(&self, epoch: u64) -> u64 {
        let epoch = Epoch::new(epoch);
        epoch.start_slot(E::slots_per_epoch()).into()
    }

    pub fn get_current_state(&self) -> BeaconState<E> {
        self.chain.head().unwrap().beacon_state
    }

    pub fn get_current_state_and_root(&self) -> (BeaconState<E>, Hash256) {
        let head = self.chain.head().unwrap();
        let state_root = head.beacon_state_root();
        (head.beacon_state, state_root)
    }

    pub fn get_current_slot(&self) -> Slot {
        self.chain.slot().unwrap()
    }

    pub fn get_block(&self, block_hash: SignedBeaconBlockHash) -> Option<SignedBeaconBlock<E>> {
        self.chain.get_block(&block_hash.into()).unwrap()
    }

    pub fn block_exists(&self, block_hash: SignedBeaconBlockHash) -> bool {
        self.get_block(block_hash).is_some()
    }

    pub fn get_hot_state(&self, state_hash: BeaconStateHash) -> Option<BeaconState<E>> {
<<<<<<< HEAD
        self.chain
            .store
            .load_hot_state(&state_hash.into(), StateRootStrategy::Accurate)
            .unwrap()
            .map(|(state, _)| state)
=======
        self.chain.store.load_hot_state(&state_hash.into()).unwrap()
>>>>>>> 7245161f
    }

    pub fn get_cold_state(&self, state_hash: BeaconStateHash) -> Option<BeaconState<E>> {
        self.chain
            .store
            .load_cold_state(&state_hash.into())
            .unwrap()
    }

    pub fn hot_state_exists(&self, state_hash: BeaconStateHash) -> bool {
        self.get_hot_state(state_hash).is_some()
    }

    pub fn cold_state_exists(&self, state_hash: BeaconStateHash) -> bool {
        self.get_cold_state(state_hash).is_some()
    }

    pub fn is_skipped_slot(&self, state: &BeaconState<E>, slot: Slot) -> bool {
        state.get_block_root(slot).unwrap() == state.get_block_root(slot - 1).unwrap()
    }

    pub fn make_block(
        &self,
        mut state: BeaconState<E>,
        slot: Slot,
    ) -> (SignedBeaconBlock<E>, BeaconState<E>) {
        assert_ne!(slot, 0, "can't produce a block at slot 0");
        assert!(slot >= state.slot());

        complete_state_advance(&mut state, None, slot, &self.spec)
            .expect("should be able to advance state to slot");

        state
            .build_all_caches(&self.spec)
            .expect("should build caches");

        let proposer_index = state.get_beacon_proposer_index(slot, &self.spec).unwrap();

        // If we produce two blocks for the same slot, they hash up to the same value and
        // BeaconChain errors out with `BlockIsAlreadyKnown`.  Vary the graffiti so that we produce
        // different blocks each time.
        let graffiti = Graffiti::from(self.rng.lock().gen::<[u8; 32]>());

        let randao_reveal = {
            let epoch = slot.epoch(E::slots_per_epoch());
            let domain = self.spec.get_domain(
                epoch,
                Domain::Randao,
                &state.fork(),
                state.genesis_validators_root(),
            );
            let message = epoch.signing_root(domain);
            let sk = &self.validator_keypairs[proposer_index].sk;
            sk.sign(message)
        };

        let (block, state) = self
            .chain
            .produce_block_on_state(state, None, slot, randao_reveal, Some(graffiti))
            .unwrap();

        let signed_block = block.sign(
            &self.validator_keypairs[proposer_index].sk,
            &state.fork(),
            state.genesis_validators_root(),
            &self.spec,
        );

        (signed_block, state)
    }

    /// Useful for the `per_block_processing` tests. Creates a block, and returns the state after
    /// caches are built but before the generated block is processed.
    pub fn make_block_return_pre_state(
        &self,
        mut state: BeaconState<E>,
        slot: Slot,
    ) -> (SignedBeaconBlock<E>, BeaconState<E>) {
        assert_ne!(slot, 0, "can't produce a block at slot 0");
        assert!(slot >= state.slot());

        complete_state_advance(&mut state, None, slot, &self.spec)
            .expect("should be able to advance state to slot");

        state
            .build_all_caches(&self.spec)
            .expect("should build caches");

        let proposer_index = state.get_beacon_proposer_index(slot, &self.spec).unwrap();

        // If we produce two blocks for the same slot, they hash up to the same value and
        // BeaconChain errors out with `BlockIsAlreadyKnown`.  Vary the graffiti so that we produce
        // different blocks each time.
        let graffiti = Graffiti::from(self.rng.lock().gen::<[u8; 32]>());

        let randao_reveal = {
            let epoch = slot.epoch(E::slots_per_epoch());
            let domain = self.spec.get_domain(
                epoch,
                Domain::Randao,
                &state.fork(),
                state.genesis_validators_root(),
            );
            let message = epoch.signing_root(domain);
            let sk = &self.validator_keypairs[proposer_index].sk;
            sk.sign(message)
        };

        let pre_state = state.clone();

        let (block, state) = self
            .chain
            .produce_block_on_state(state, None, slot, randao_reveal, Some(graffiti))
            .unwrap();

        let signed_block = block.sign(
            &self.validator_keypairs[proposer_index].sk,
            &state.fork(),
            state.genesis_validators_root(),
            &self.spec,
        );

        (signed_block, pre_state)
    }

    /// A list of attestations for each committee for the given slot.
    ///
    /// The first layer of the Vec is organised per committee. For example, if the return value is
    /// called `all_attestations`, then all attestations in `all_attestations[0]` will be for
    /// committee 0, whilst all in `all_attestations[1]` will be for committee 1.
    pub fn make_unaggregated_attestations(
        &self,
        attesting_validators: &[usize],
        state: &BeaconState<E>,
        state_root: Hash256,
        head_block_root: SignedBeaconBlockHash,
        attestation_slot: Slot,
    ) -> Vec<Vec<(Attestation<E>, SubnetId)>> {
        let committee_count = state.get_committee_count_at_slot(state.slot()).unwrap();
        let fork = self
            .spec
            .fork_at_epoch(attestation_slot.epoch(E::slots_per_epoch()));

        state
            .get_beacon_committees_at_slot(attestation_slot)
            .expect("should get committees")
            .iter()
            .map(|bc| {
                bc.committee
                    .par_iter()
                    .enumerate()
                    .filter_map(|(i, validator_index)| {
                        if !attesting_validators.contains(validator_index) {
                            return None;
                        }
                        let mut attestation = self
                            .chain
                            .produce_unaggregated_attestation_for_block(
                                attestation_slot,
                                bc.index,
                                head_block_root.into(),
                                Cow::Borrowed(state),
                                state_root,
                            )
                            .unwrap();

                        attestation.aggregation_bits.set(i, true).unwrap();

                        attestation.signature = {
                            let domain = self.spec.get_domain(
                                attestation.data.target.epoch,
                                Domain::BeaconAttester,
                                &fork,
                                state.genesis_validators_root(),
                            );

                            let message = attestation.data.signing_root(domain);

                            let mut agg_sig = AggregateSignature::infinity();

                            agg_sig.add_assign(
                                &self.validator_keypairs[*validator_index].sk.sign(message),
                            );

                            agg_sig
                        };

                        let subnet_id = SubnetId::compute_subnet_for_attestation_data::<E>(
                            &attestation.data,
                            committee_count,
                            &self.chain.spec,
                        )
                        .unwrap();

                        Some((attestation, subnet_id))
                    })
                    .collect()
            })
            .collect()
    }

    /// A list of sync messages for the given state.
    pub fn make_sync_committee_messages(
        &self,
        state: &BeaconState<E>,
        head_block_root: Hash256,
        message_slot: Slot,
        relative_sync_committee: RelativeSyncCommittee,
    ) -> Vec<Vec<(SyncCommitteeMessage, usize)>> {
        let sync_committee: Arc<SyncCommittee<E>> = match relative_sync_committee {
            RelativeSyncCommittee::Current => state
                .current_sync_committee()
                .expect("should be called on altair beacon state")
                .clone(),
            RelativeSyncCommittee::Next => state
                .next_sync_committee()
                .expect("should be called on altair beacon state")
                .clone(),
        };
        let fork = self
            .spec
            .fork_at_epoch(message_slot.epoch(E::slots_per_epoch()));

        sync_committee
            .pubkeys
            .as_ref()
            .chunks(E::sync_subcommittee_size())
            .map(|subcommittee| {
                subcommittee
                    .iter()
                    .enumerate()
                    .map(|(subcommittee_position, pubkey)| {
                        let validator_index = self
                            .chain
                            .validator_index(pubkey)
                            .expect("should find validator index")
                            .expect("pubkey should exist in the beacon chain");

                        let sync_message = SyncCommitteeMessage::new::<E>(
                            message_slot,
                            head_block_root,
                            validator_index as u64,
                            &self.validator_keypairs[validator_index].sk,
                            &fork,
                            state.genesis_validators_root(),
                            &self.spec,
                        );

                        (sync_message, subcommittee_position)
                    })
                    .collect()
            })
            .collect()
    }

    /// Deprecated: Use make_unaggregated_attestations() instead.
    ///
    /// A list of attestations for each committee for the given slot.
    ///
    /// The first layer of the Vec is organised per committee. For example, if the return value is
    /// called `all_attestations`, then all attestations in `all_attestations[0]` will be for
    /// committee 0, whilst all in `all_attestations[1]` will be for committee 1.
    pub fn get_unaggregated_attestations(
        &self,
        attestation_strategy: &AttestationStrategy,
        state: &BeaconState<E>,
        state_root: Hash256,
        head_block_root: Hash256,
        attestation_slot: Slot,
    ) -> Vec<Vec<(Attestation<E>, SubnetId)>> {
        let validators: Vec<usize> = match attestation_strategy {
            AttestationStrategy::AllValidators => self.get_all_validators(),
            AttestationStrategy::SomeValidators(vals) => vals.clone(),
        };
        self.make_unaggregated_attestations(
            &validators,
            state,
            state_root,
            head_block_root.into(),
            attestation_slot,
        )
    }

    pub fn make_attestations(
        &self,
        attesting_validators: &[usize],
        state: &BeaconState<E>,
        state_root: Hash256,
        block_hash: SignedBeaconBlockHash,
        slot: Slot,
    ) -> HarnessAttestations<E> {
        let unaggregated_attestations = self.make_unaggregated_attestations(
            attesting_validators,
            state,
            state_root,
            block_hash,
            slot,
        );
        let fork = self.spec.fork_at_epoch(slot.epoch(E::slots_per_epoch()));

        let aggregated_attestations: Vec<Option<SignedAggregateAndProof<E>>> =
            unaggregated_attestations
                .iter()
                .map(|committee_attestations| {
                    // If there are any attestations in this committee, create an aggregate.
                    if let Some((attestation, _)) = committee_attestations.first() {
                        let bc = state
                            .get_beacon_committee(attestation.data.slot, attestation.data.index)
                            .unwrap();

                        // Find an aggregator if one exists. Return `None` if there are no
                        // aggregators.
                        let aggregator_index = bc
                            .committee
                            .iter()
                            .find(|&validator_index| {
                                if !attesting_validators.contains(validator_index) {
                                    return false;
                                }

                                let selection_proof = SelectionProof::new::<E>(
                                    slot,
                                    &self.validator_keypairs[*validator_index].sk,
                                    &fork,
                                    state.genesis_validators_root(),
                                    &self.spec,
                                );

                                selection_proof
                                    .is_aggregator(bc.committee.len(), &self.spec)
                                    .unwrap_or(false)
                            })
                            .copied()?;

                        // If the chain is able to produce an aggregate, use that. Otherwise, build an
                        // aggregate locally.
                        let aggregate = self
                            .chain
                            .get_aggregated_attestation(&attestation.data)
                            .unwrap_or_else(|| {
                                committee_attestations.iter().skip(1).fold(
                                    attestation.clone(),
                                    |mut agg, (att, _)| {
                                        agg.aggregate(att);
                                        agg
                                    },
                                )
                            });

                        let signed_aggregate = SignedAggregateAndProof::from_aggregate(
                            aggregator_index as u64,
                            aggregate,
                            None,
                            &self.validator_keypairs[aggregator_index].sk,
                            &fork,
                            state.genesis_validators_root(),
                            &self.spec,
                        );

                        Some(signed_aggregate)
                    } else {
                        None
                    }
                })
                .collect();

        unaggregated_attestations
            .into_iter()
            .zip(aggregated_attestations)
            .collect()
    }

    pub fn make_sync_contributions(
        &self,
        state: &BeaconState<E>,
        block_hash: Hash256,
        slot: Slot,
        relative_sync_committee: RelativeSyncCommittee,
    ) -> HarnessSyncContributions<E> {
        let sync_messages =
            self.make_sync_committee_messages(state, block_hash, slot, relative_sync_committee);

        let sync_contributions: Vec<Option<SignedContributionAndProof<E>>> = sync_messages
            .iter()
            .enumerate()
            .map(|(subnet_id, committee_messages)| {
                // If there are any sync messages in this committee, create an aggregate.
                if let Some((sync_message, subcommittee_position)) = committee_messages.first() {
                    let sync_committee: Arc<SyncCommittee<E>> = state
                        .current_sync_committee()
                        .expect("should be called on altair beacon state")
                        .clone();

                    let aggregator_index = sync_committee
                        .get_subcommittee_pubkeys(subnet_id)
                        .unwrap()
                        .iter()
                        .find_map(|pubkey| {
                            let validator_index = self
                                .chain
                                .validator_index(pubkey)
                                .expect("should find validator index")
                                .expect("pubkey should exist in the beacon chain");

                            let selection_proof = SyncSelectionProof::new::<E>(
                                slot,
                                subnet_id as u64,
                                &self.validator_keypairs[validator_index].sk,
                                &state.fork(),
                                state.genesis_validators_root(),
                                &self.spec,
                            );

                            selection_proof
                                .is_aggregator::<E>()
                                .expect("should determine aggregator")
                                .then(|| validator_index)
                        })?;

                    let default = SyncCommitteeContribution::from_message(
                        sync_message,
                        subnet_id as u64,
                        *subcommittee_position,
                    )
                    .expect("should derive sync contribution");

                    let aggregate = committee_messages.iter().skip(1).fold(
                        default,
                        |mut agg, (sig, position)| {
                            let contribution = SyncCommitteeContribution::from_message(
                                sig,
                                subnet_id as u64,
                                *position,
                            )
                            .expect("should derive sync contribution");
                            agg.aggregate(&contribution);
                            agg
                        },
                    );

                    let signed_aggregate = SignedContributionAndProof::from_aggregate(
                        aggregator_index as u64,
                        aggregate,
                        None,
                        &self.validator_keypairs[aggregator_index].sk,
                        &state.fork(),
                        state.genesis_validators_root(),
                        &self.spec,
                    );

                    Some(signed_aggregate)
                } else {
                    None
                }
            })
            .collect();

        sync_messages.into_iter().zip(sync_contributions).collect()
    }

    pub fn make_attester_slashing(&self, validator_indices: Vec<u64>) -> AttesterSlashing<E> {
        let mut attestation_1 = IndexedAttestation {
            attesting_indices: VariableList::new(validator_indices).unwrap(),
            data: AttestationData {
                slot: Slot::new(0),
                index: 0,
                beacon_block_root: Hash256::zero(),
                target: Checkpoint {
                    root: Hash256::zero(),
                    epoch: Epoch::new(0),
                },
                source: Checkpoint {
                    root: Hash256::zero(),
                    epoch: Epoch::new(0),
                },
            },
            signature: AggregateSignature::infinity(),
        };

        let mut attestation_2 = attestation_1.clone();
        attestation_2.data.index += 1;

        for attestation in &mut [&mut attestation_1, &mut attestation_2] {
            for &i in &attestation.attesting_indices {
                let sk = &self.validator_keypairs[i as usize].sk;

                let fork = self.chain.head_info().unwrap().fork;
                let genesis_validators_root = self.chain.genesis_validators_root;

                let domain = self.chain.spec.get_domain(
                    attestation.data.target.epoch,
                    Domain::BeaconAttester,
                    &fork,
                    genesis_validators_root,
                );
                let message = attestation.data.signing_root(domain);

                attestation.signature.add_assign(&sk.sign(message));
            }
        }

        AttesterSlashing {
            attestation_1,
            attestation_2,
        }
    }

    pub fn make_attester_slashing_different_indices(
        &self,
        validator_indices_1: Vec<u64>,
        validator_indices_2: Vec<u64>,
    ) -> AttesterSlashing<E> {
        let data = AttestationData {
            slot: Slot::new(0),
            index: 0,
            beacon_block_root: Hash256::zero(),
            target: Checkpoint {
                root: Hash256::zero(),
                epoch: Epoch::new(0),
            },
            source: Checkpoint {
                root: Hash256::zero(),
                epoch: Epoch::new(0),
            },
        };

        let mut attestation_1 = IndexedAttestation {
            attesting_indices: VariableList::new(validator_indices_1).unwrap(),
            data: data.clone(),
            signature: AggregateSignature::infinity(),
        };

        let mut attestation_2 = IndexedAttestation {
            attesting_indices: VariableList::new(validator_indices_2).unwrap(),
            data,
            signature: AggregateSignature::infinity(),
        };

        attestation_2.data.index += 1;

        for attestation in &mut [&mut attestation_1, &mut attestation_2] {
            for &i in &attestation.attesting_indices {
                let sk = &self.validator_keypairs[i as usize].sk;

                let fork = self.chain.head_info().unwrap().fork;
                let genesis_validators_root = self.chain.genesis_validators_root;

                let domain = self.chain.spec.get_domain(
                    attestation.data.target.epoch,
                    Domain::BeaconAttester,
                    &fork,
                    genesis_validators_root,
                );
                let message = attestation.data.signing_root(domain);

                attestation.signature.add_assign(&sk.sign(message));
            }
        }

        AttesterSlashing {
            attestation_1,
            attestation_2,
        }
    }

    pub fn make_proposer_slashing(&self, validator_index: u64) -> ProposerSlashing {
        let mut block_header_1 = self
            .chain
            .head_beacon_block()
            .unwrap()
            .message()
            .block_header();
        block_header_1.proposer_index = validator_index;

        let mut block_header_2 = block_header_1.clone();
        block_header_2.state_root = Hash256::zero();

        let sk = &self.validator_keypairs[validator_index as usize].sk;
        let fork = self.chain.head_info().unwrap().fork;
        let genesis_validators_root = self.chain.genesis_validators_root;

        let mut signed_block_headers = vec![block_header_1, block_header_2]
            .into_iter()
            .map(|block_header| {
                block_header.sign::<E>(sk, &fork, genesis_validators_root, &self.chain.spec)
            })
            .collect::<Vec<_>>();

        ProposerSlashing {
            signed_header_2: signed_block_headers.remove(1),
            signed_header_1: signed_block_headers.remove(0),
        }
    }

    pub fn make_voluntary_exit(&self, validator_index: u64, epoch: Epoch) -> SignedVoluntaryExit {
        let sk = &self.validator_keypairs[validator_index as usize].sk;
        let fork = self.chain.head_info().unwrap().fork;
        let genesis_validators_root = self.chain.genesis_validators_root;

        VoluntaryExit {
            epoch,
            validator_index,
        }
        .sign(sk, &fork, genesis_validators_root, &self.chain.spec)
    }

    pub fn add_voluntary_exit(
        &self,
        block: &mut BeaconBlock<E>,
        validator_index: u64,
        epoch: Epoch,
    ) {
        let exit = self.make_voluntary_exit(validator_index, epoch);
        block.body_mut().voluntary_exits_mut().push(exit).unwrap();
    }

    /// Create a new block, apply `block_modifier` to it, sign it and return it.
    ///
    /// The state returned is a pre-block state at the same slot as the produced block.
    pub fn make_block_with_modifier(
        &self,
        state: BeaconState<E>,
        slot: Slot,
        block_modifier: impl FnOnce(&mut BeaconBlock<E>),
    ) -> (SignedBeaconBlock<E>, BeaconState<E>) {
        assert_ne!(slot, 0, "can't produce a block at slot 0");
        assert!(slot >= state.slot());

        let (block, state) = self.make_block_return_pre_state(state, slot);
        let (mut block, _) = block.deconstruct();

        block_modifier(&mut block);

        let proposer_index = state.get_beacon_proposer_index(slot, &self.spec).unwrap();

        let signed_block = block.sign(
            &self.validator_keypairs[proposer_index as usize].sk,
            &state.fork(),
            state.genesis_validators_root(),
            &self.spec,
        );
        (signed_block, state)
    }

    pub fn make_deposits<'a>(
        &self,
        state: &'a mut BeaconState<E>,
        num_deposits: usize,
        invalid_pubkey: Option<PublicKeyBytes>,
        invalid_signature: Option<SignatureBytes>,
    ) -> (Vec<Deposit>, &'a mut BeaconState<E>) {
        let mut datas = vec![];

        for _ in 0..num_deposits {
            let keypair = Keypair::random();
            let pubkeybytes = PublicKeyBytes::from(keypair.pk.clone());

            let mut data = DepositData {
                pubkey: pubkeybytes,
                withdrawal_credentials: Hash256::from_slice(
                    &get_withdrawal_credentials(&keypair.pk, self.spec.bls_withdrawal_prefix_byte)
                        [..],
                ),
                amount: self.spec.min_deposit_amount,
                signature: SignatureBytes::empty(),
            };

            data.signature = data.create_signature(&keypair.sk, &self.spec);

            if let Some(invalid_pubkey) = invalid_pubkey {
                data.pubkey = invalid_pubkey;
            }
            if let Some(invalid_signature) = invalid_signature.clone() {
                data.signature = invalid_signature;
            }
            datas.push(data);
        }

        // Vector containing all leaves
        let leaves = datas
            .iter()
            .map(|data| data.tree_hash_root())
            .collect::<Vec<_>>();

        // Building a VarList from leaves
        let deposit_data_list = VariableList::<_, U4294967296>::from(leaves.clone());

        // Setting the deposit_root to be the tree_hash_root of the VarList
        state.eth1_data_mut().deposit_root = deposit_data_list.tree_hash_root();
        state.eth1_data_mut().deposit_count = num_deposits as u64;
        *state.eth1_deposit_index_mut() = 0;

        // Building the merkle tree used for generating proofs
        let tree = MerkleTree::create(&leaves[..], self.spec.deposit_contract_tree_depth as usize);

        // Building proofs
        let mut proofs = vec![];
        for i in 0..leaves.len() {
            let (_, mut proof) =
                tree.generate_proof(i, self.spec.deposit_contract_tree_depth as usize);
            proof.push(Hash256::from_slice(&int_to_bytes32(leaves.len() as u64)));
            proofs.push(proof);
        }

        // Building deposits
        let deposits = datas
            .into_par_iter()
            .zip(proofs.into_par_iter())
            .map(|(data, proof)| (data, proof.into()))
            .map(|(data, proof)| Deposit { proof, data })
            .collect::<Vec<_>>();

        // Pushing deposits to block body
        (deposits, state)
    }

    pub fn process_block(
        &self,
        slot: Slot,
        block: SignedBeaconBlock<E>,
    ) -> Result<SignedBeaconBlockHash, BlockError<E>> {
        self.set_current_slot(slot);
        let block_hash: SignedBeaconBlockHash = self.chain.process_block(block)?.into();
        self.chain.fork_choice()?;
        Ok(block_hash)
    }

    pub fn process_block_result(
        &self,
        block: SignedBeaconBlock<E>,
    ) -> Result<SignedBeaconBlockHash, BlockError<E>> {
        let block_hash: SignedBeaconBlockHash = self.chain.process_block(block)?.into();
        self.chain.fork_choice().unwrap();
        Ok(block_hash)
    }

    pub fn process_attestations(&self, attestations: HarnessAttestations<E>) {
        let num_validators = self.validator_keypairs.len();
        let mut unaggregated = Vec::with_capacity(num_validators);
        // This is an over-allocation, but it should be fine. It won't be *that* memory hungry and
        // it's nice to have fast tests.
        let mut aggregated = Vec::with_capacity(num_validators);

        for (unaggregated_attestations, maybe_signed_aggregate) in attestations.iter() {
            for (attn, subnet) in unaggregated_attestations {
                unaggregated.push((attn, Some(*subnet)));
            }

            if let Some(a) = maybe_signed_aggregate {
                aggregated.push(a)
            }
        }

        for result in self
            .chain
            .batch_verify_unaggregated_attestations_for_gossip(unaggregated.into_iter())
            .unwrap()
        {
            let verified = result.unwrap();
            self.chain.add_to_naive_aggregation_pool(&verified).unwrap();
        }

        for result in self
            .chain
            .batch_verify_aggregated_attestations_for_gossip(aggregated.into_iter())
            .unwrap()
        {
            let verified = result.unwrap();
            self.chain
                .apply_attestation_to_fork_choice(&verified)
                .unwrap();
            self.chain.add_to_block_inclusion_pool(&verified).unwrap();
        }
    }

    pub fn set_current_slot(&self, slot: Slot) {
        let current_slot = self.chain.slot().unwrap();
        let current_epoch = current_slot.epoch(E::slots_per_epoch());
        let epoch = slot.epoch(E::slots_per_epoch());
        assert!(
            epoch >= current_epoch,
            "Jumping backwards to an earlier epoch isn't well defined. \
             Please generate test blocks epoch-by-epoch instead."
        );
        self.chain.slot_clock.set_slot(slot.into());
    }

    pub fn add_block_at_slot(
        &self,
        slot: Slot,
        state: BeaconState<E>,
    ) -> Result<(SignedBeaconBlockHash, SignedBeaconBlock<E>, BeaconState<E>), BlockError<E>> {
        self.set_current_slot(slot);
        let (block, new_state) = self.make_block(state, slot);
        let block_hash = self.process_block(slot, block.clone())?;
        Ok((block_hash, block, new_state))
    }

    pub fn attest_block(
        &self,
        state: &BeaconState<E>,
        state_root: Hash256,
        block_hash: SignedBeaconBlockHash,
        block: &SignedBeaconBlock<E>,
        validators: &[usize],
    ) {
        let attestations =
            self.make_attestations(validators, state, state_root, block_hash, block.slot());
        self.process_attestations(attestations);
    }

    pub fn add_attested_block_at_slot(
        &self,
        slot: Slot,
        state: BeaconState<E>,
        state_root: Hash256,
        validators: &[usize],
    ) -> Result<(SignedBeaconBlockHash, BeaconState<E>), BlockError<E>> {
        let (block_hash, block, state) = self.add_block_at_slot(slot, state)?;
        self.attest_block(&state, state_root, block_hash, &block, validators);
        Ok((block_hash, state))
    }

    pub fn add_attested_blocks_at_slots(
        &self,
        state: BeaconState<E>,
        state_root: Hash256,
        slots: &[Slot],
        validators: &[usize],
    ) -> AddBlocksResult<E> {
        assert!(!slots.is_empty());
        self.add_attested_blocks_at_slots_given_lbh(state, state_root, slots, validators, None)
    }

    fn add_attested_blocks_at_slots_given_lbh(
        &self,
        mut state: BeaconState<E>,
        state_root: Hash256,
        slots: &[Slot],
        validators: &[usize],
        mut latest_block_hash: Option<SignedBeaconBlockHash>,
    ) -> AddBlocksResult<E> {
        assert!(
            slots.windows(2).all(|w| w[0] <= w[1]),
            "Slots have to be sorted"
        ); // slice.is_sorted() isn't stabilized at the moment of writing this
        let mut block_hash_from_slot: HashMap<Slot, SignedBeaconBlockHash> = HashMap::new();
        let mut state_hash_from_slot: HashMap<Slot, BeaconStateHash> = HashMap::new();
        for slot in slots {
            let (block_hash, new_state) = self
                .add_attested_block_at_slot(*slot, state, state_root, validators)
                .unwrap();
            state = new_state;
            block_hash_from_slot.insert(*slot, block_hash);
            state_hash_from_slot.insert(*slot, state.tree_hash_root().into());
            latest_block_hash = Some(block_hash);
        }
        (
            block_hash_from_slot,
            state_hash_from_slot,
            latest_block_hash.unwrap(),
            state,
        )
    }

    /// A monstrosity of great usefulness.
    ///
    /// Calls `add_attested_blocks_at_slots` for each of the chains in `chains`,
    /// taking care to batch blocks by epoch so that the slot clock gets advanced one
    /// epoch at a time.
    ///
    /// Chains is a vec of `(state, slots, validators)` tuples.
    pub fn add_blocks_on_multiple_chains(
        &self,
        chains: Vec<(BeaconState<E>, Vec<Slot>, Vec<usize>)>,
    ) -> Vec<AddBlocksResult<E>> {
        let slots_per_epoch = E::slots_per_epoch();

        let min_epoch = chains
            .iter()
            .map(|(_, slots, _)| slots.iter().min().unwrap())
            .min()
            .unwrap()
            .epoch(slots_per_epoch);
        let max_epoch = chains
            .iter()
            .map(|(_, slots, _)| slots.iter().max().unwrap())
            .max()
            .unwrap()
            .epoch(slots_per_epoch);

        let mut chains = chains
            .into_iter()
            .map(|(state, slots, validators)| {
                (
                    state,
                    slots,
                    validators,
                    HashMap::new(),
                    HashMap::new(),
                    SignedBeaconBlockHash::from(Hash256::zero()),
                )
            })
            .collect::<Vec<_>>();

        for epoch in min_epoch.as_u64()..=max_epoch.as_u64() {
            let mut new_chains = vec![];

            for (
                mut head_state,
                slots,
                validators,
                mut block_hashes,
                mut state_hashes,
                head_block,
            ) in chains
            {
                let epoch_slots = slots
                    .iter()
                    .filter(|s| s.epoch(slots_per_epoch).as_u64() == epoch)
                    .copied()
                    .collect::<Vec<_>>();

                let head_state_root = head_state.update_tree_hash_cache().unwrap();
                let (new_block_hashes, new_state_hashes, new_head_block, new_head_state) = self
                    .add_attested_blocks_at_slots_given_lbh(
                        head_state,
                        head_state_root,
                        &epoch_slots,
                        &validators,
                        Some(head_block),
                    );

                block_hashes.extend(new_block_hashes);
                state_hashes.extend(new_state_hashes);

                new_chains.push((
                    new_head_state,
                    slots,
                    validators,
                    block_hashes,
                    state_hashes,
                    new_head_block,
                ));
            }

            chains = new_chains;
        }

        chains
            .into_iter()
            .map(|(state, _, _, block_hashes, state_hashes, head_block)| {
                (block_hashes, state_hashes, head_block, state)
            })
            .collect()
    }

    pub fn get_finalized_checkpoints(&self) -> HashSet<SignedBeaconBlockHash> {
        let chain_dump = self.chain.chain_dump().unwrap();
        chain_dump
            .iter()
            .cloned()
            .map(|checkpoint| checkpoint.beacon_state.finalized_checkpoint().root.into())
            .filter(|block_hash| *block_hash != Hash256::zero().into())
            .collect()
    }

    /// Deprecated: Do not modify the slot clock manually; rely on add_attested_blocks_at_slots()
    ///             instead
    ///
    /// Advance the slot of the `BeaconChain`.
    ///
    /// Does not produce blocks or attestations.
    pub fn advance_slot(&self) {
        self.chain.slot_clock.advance_slot();
    }

    /// Deprecated: Use make_block() instead
    ///
    /// Returns a newly created block, signed by the proposer for the given slot.
    pub fn build_block(
        &self,
        state: BeaconState<E>,
        slot: Slot,
        _block_strategy: BlockStrategy,
    ) -> (SignedBeaconBlock<E>, BeaconState<E>) {
        self.make_block(state, slot)
    }

    /// Uses `Self::extend_chain` to build the chain out to the `target_slot`.
    pub fn extend_to_slot(&self, target_slot: Slot) -> Hash256 {
        if self.chain.slot().unwrap() == self.chain.head_info().unwrap().slot {
            self.advance_slot();
        }

        let num_slots = target_slot
            .as_usize()
            .checked_sub(self.chain.slot().unwrap().as_usize())
            .expect("target_slot must be >= current_slot")
            .checked_add(1)
            .unwrap();

        self.extend_slots(num_slots)
    }

    /// Uses `Self::extend_chain` to `num_slots` blocks.
    ///
    /// Utilizes:
    ///
    ///  - BlockStrategy::OnCanonicalHead,
    ///  - AttestationStrategy::AllValidators,
    pub fn extend_slots(&self, num_slots: usize) -> Hash256 {
        if self.chain.slot().unwrap() == self.chain.head_info().unwrap().slot {
            self.advance_slot();
        }

        self.extend_chain(
            num_slots,
            BlockStrategy::OnCanonicalHead,
            AttestationStrategy::AllValidators,
        )
    }

    /// Deprecated: Use add_attested_blocks_at_slots() instead
    ///
    /// Extend the `BeaconChain` with some blocks and attestations. Returns the root of the
    /// last-produced block (the head of the chain).
    ///
    /// Chain will be extended by `num_blocks` blocks.
    ///
    /// The `block_strategy` dictates where the new blocks will be placed.
    ///
    /// The `attestation_strategy` dictates which validators will attest to the newly created
    /// blocks.
    pub fn extend_chain(
        &self,
        num_blocks: usize,
        block_strategy: BlockStrategy,
        attestation_strategy: AttestationStrategy,
    ) -> Hash256 {
        let (mut state, slots) = match block_strategy {
            BlockStrategy::OnCanonicalHead => {
                let current_slot: u64 = self.get_current_slot().into();
                let slots: Vec<Slot> = (current_slot..(current_slot + (num_blocks as u64)))
                    .map(Slot::new)
                    .collect();
                let state = self.get_current_state();
                (state, slots)
            }
            BlockStrategy::ForkCanonicalChainAt {
                previous_slot,
                first_slot,
            } => {
                let first_slot_: u64 = first_slot.into();
                let slots: Vec<Slot> = (first_slot_..(first_slot_ + (num_blocks as u64)))
                    .map(Slot::new)
                    .collect();
                let state = self
                    .chain
                    .state_at_slot(previous_slot, StateSkipConfig::WithStateRoots)
                    .unwrap();
                (state, slots)
            }
        };
        let validators = match attestation_strategy {
            AttestationStrategy::AllValidators => self.get_all_validators(),
            AttestationStrategy::SomeValidators(vals) => vals,
        };
        let state_root = state.update_tree_hash_cache().unwrap();
        let (_, _, last_produced_block_hash, _) =
            self.add_attested_blocks_at_slots(state, state_root, &slots, &validators);
        last_produced_block_hash.into()
    }

    /// Deprecated: Use add_attested_blocks_at_slots() instead
    ///
    /// Creates two forks:
    ///
    ///  - The "honest" fork: created by the `honest_validators` who have built `honest_fork_blocks`
    /// on the head
    ///  - The "faulty" fork: created by the `faulty_validators` who skipped a slot and
    /// then built `faulty_fork_blocks`.
    ///
    /// Returns `(honest_head, faulty_head)`, the roots of the blocks at the top of each chain.
    pub fn generate_two_forks_by_skipping_a_block(
        &self,
        honest_validators: &[usize],
        faulty_validators: &[usize],
        honest_fork_blocks: usize,
        faulty_fork_blocks: usize,
    ) -> (Hash256, Hash256) {
        let initial_head_slot = self
            .chain
            .head()
            .expect("should get head")
            .beacon_block
            .slot();

        // Move to the next slot so we may produce some more blocks on the head.
        self.advance_slot();

        // Extend the chain with blocks where only honest validators agree.
        let honest_head = self.extend_chain(
            honest_fork_blocks,
            BlockStrategy::OnCanonicalHead,
            AttestationStrategy::SomeValidators(honest_validators.to_vec()),
        );

        // Go back to the last block where all agreed, and build blocks upon it where only faulty nodes
        // agree.
        let faulty_head = self.extend_chain(
            faulty_fork_blocks,
            BlockStrategy::ForkCanonicalChainAt {
                previous_slot: initial_head_slot,
                // `initial_head_slot + 2` means one slot is skipped.
                first_slot: initial_head_slot + 2,
            },
            AttestationStrategy::SomeValidators(faulty_validators.to_vec()),
        );

        assert_ne!(honest_head, faulty_head, "forks should be distinct");

        (honest_head, faulty_head)
    }
}<|MERGE_RESOLUTION|>--- conflicted
+++ resolved
@@ -525,15 +525,11 @@
     }
 
     pub fn get_hot_state(&self, state_hash: BeaconStateHash) -> Option<BeaconState<E>> {
-<<<<<<< HEAD
         self.chain
             .store
-            .load_hot_state(&state_hash.into(), StateRootStrategy::Accurate)
+            .load_hot_state(&state_hash.into())
             .unwrap()
             .map(|(state, _)| state)
-=======
-        self.chain.store.load_hot_state(&state_hash.into()).unwrap()
->>>>>>> 7245161f
     }
 
     pub fn get_cold_state(&self, state_hash: BeaconStateHash) -> Option<BeaconState<E>> {
