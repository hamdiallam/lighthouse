--- conflicted
+++ resolved
@@ -513,12 +513,8 @@
                 log.clone(),
                 5,
             )))
-<<<<<<< HEAD
-            .monitor_validators(true, vec![], log)
+            .monitor_validators(true, vec![], DEFAULT_INDIVIDUAL_TRACKING_THRESHOLD, log)
             .trusted_setup(trusted_setup);
-=======
-            .monitor_validators(true, vec![], DEFAULT_INDIVIDUAL_TRACKING_THRESHOLD, log);
->>>>>>> d0368b04
 
         builder = if let Some(mutator) = self.initial_mutator {
             mutator(builder)
