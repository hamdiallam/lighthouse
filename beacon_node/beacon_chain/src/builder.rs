use crate::beacon_chain::{
    CanonicalHead, LightClientProducerEvent, BEACON_CHAIN_DB_KEY, ETH1_CACHE_DB_KEY, OP_POOL_DB_KEY,
};
use crate::beacon_proposer_cache::BeaconProposerCache;
use crate::data_availability_checker::DataAvailabilityChecker;
use crate::eth1_chain::{CachingEth1Backend, SszEth1};
use crate::eth1_finalization_cache::Eth1FinalizationCache;
use crate::fork_choice_signal::ForkChoiceSignalTx;
use crate::fork_revert::{reset_fork_choice_to_finalization, revert_to_fork_boundary};
use crate::head_tracker::HeadTracker;
use crate::light_client_server_cache::LightClientServerCache;
use crate::migrate::{BackgroundMigrator, MigratorConfig};
use crate::persisted_beacon_chain::PersistedBeaconChain;
use crate::shuffling_cache::{BlockShufflingIds, ShufflingCache};
use crate::timeout_rw_lock::TimeoutRwLock;
use crate::validator_monitor::{ValidatorMonitor, ValidatorMonitorConfig};
use crate::ChainConfig;
use crate::{
    BeaconChain, BeaconChainTypes, BeaconForkChoiceStore, BeaconSnapshot, Eth1Chain,
    Eth1ChainBackend, ServerSentEventHandler,
};
use eth1::Config as Eth1Config;
use execution_layer::ExecutionLayer;
use fork_choice::{ForkChoice, ResetPayloadStatuses};
use futures::channel::mpsc::Sender;
use kzg::{Kzg, TrustedSetup};
use operation_pool::{OperationPool, PersistedOperationPool};
use parking_lot::{Mutex, RwLock};
use promise_cache::PromiseCache;
use proto_array::{DisallowedReOrgOffsets, ReOrgThreshold};
use slasher::Slasher;
use slog::{crit, debug, error, info, o, Logger};
use slot_clock::{SlotClock, TestingSlotClock};
use state_processing::{per_slot_processing, AllCaches};
use std::marker::PhantomData;
use std::sync::Arc;
use std::time::Duration;
use store::{Error as StoreError, HotColdDB, ItemStore, KeyValueStoreOp};
use task_executor::{ShutdownReason, TaskExecutor};
use types::{
    BeaconBlock, BeaconState, BlobSidecarList, ChainSpec, Epoch, EthSpec, Graffiti, Hash256,
    Signature, SignedBeaconBlock, Slot,
};

/// An empty struct used to "witness" all the `BeaconChainTypes` traits. It has no user-facing
/// functionality and only exists to satisfy the type system.
pub struct Witness<TSlotClock, TEth1Backend, E, THotStore, TColdStore>(
    PhantomData<(TSlotClock, TEth1Backend, E, THotStore, TColdStore)>,
);

impl<TSlotClock, TEth1Backend, E, THotStore, TColdStore> BeaconChainTypes
    for Witness<TSlotClock, TEth1Backend, E, THotStore, TColdStore>
where
    THotStore: ItemStore<E> + 'static,
    TColdStore: ItemStore<E> + 'static,
    TSlotClock: SlotClock + 'static,
    TEth1Backend: Eth1ChainBackend<E> + 'static,
    E: EthSpec + 'static,
{
    type HotStore = THotStore;
    type ColdStore = TColdStore;
    type SlotClock = TSlotClock;
    type Eth1Chain = TEth1Backend;
    type EthSpec = E;
}

/// Builds a `BeaconChain` by either creating anew from genesis, or, resuming from an existing chain
/// persisted to `store`.
///
/// Types may be elided and the compiler will infer them if all necessary builder methods have been
/// called. If type inference errors are being raised, it is likely that not all required methods
/// have been called.
///
/// See the tests for an example of a complete working example.
pub struct BeaconChainBuilder<T: BeaconChainTypes> {
    #[allow(clippy::type_complexity)]
    store: Option<Arc<HotColdDB<T::EthSpec, T::HotStore, T::ColdStore>>>,
    store_migrator_config: Option<MigratorConfig>,
    pub genesis_time: Option<u64>,
    genesis_block_root: Option<Hash256>,
    genesis_state_root: Option<Hash256>,
    #[allow(clippy::type_complexity)]
    fork_choice: Option<
        ForkChoice<BeaconForkChoiceStore<T::EthSpec, T::HotStore, T::ColdStore>, T::EthSpec>,
    >,
    op_pool: Option<OperationPool<T::EthSpec>>,
    eth1_chain: Option<Eth1Chain<T::Eth1Chain, T::EthSpec>>,
    execution_layer: Option<ExecutionLayer<T::EthSpec>>,
    event_handler: Option<ServerSentEventHandler<T::EthSpec>>,
    slot_clock: Option<T::SlotClock>,
    shutdown_sender: Option<Sender<ShutdownReason>>,
    light_client_server_tx: Option<Sender<LightClientProducerEvent<T::EthSpec>>>,
    head_tracker: Option<HeadTracker>,
    spec: ChainSpec,
    chain_config: ChainConfig,
    log: Option<Logger>,
    graffiti: Graffiti,
    slasher: Option<Arc<Slasher<T::EthSpec>>>,
    // Pending I/O batch that is constructed during building and should be executed atomically
    // alongside `PersistedBeaconChain` storage when `BeaconChainBuilder::build` is called.
    pending_io_batch: Vec<KeyValueStoreOp>,
    trusted_setup: Option<TrustedSetup>,
    task_executor: Option<TaskExecutor>,
    validator_monitor_config: Option<ValidatorMonitorConfig>,
}

impl<TSlotClock, TEth1Backend, E, THotStore, TColdStore>
    BeaconChainBuilder<Witness<TSlotClock, TEth1Backend, E, THotStore, TColdStore>>
where
    THotStore: ItemStore<E> + 'static,
    TColdStore: ItemStore<E> + 'static,
    TSlotClock: SlotClock + 'static,
    TEth1Backend: Eth1ChainBackend<E> + 'static,
    E: EthSpec + 'static,
{
    /// Returns a new builder.
    ///
    /// The `_eth_spec_instance` parameter is only supplied to make concrete the `E` trait.
    /// This should generally be either the `MinimalEthSpec` or `MainnetEthSpec` types.
    pub fn new(_eth_spec_instance: E) -> Self {
        Self {
            store: None,
            store_migrator_config: None,
            genesis_time: None,
            genesis_block_root: None,
            genesis_state_root: None,
            fork_choice: None,
            op_pool: None,
            eth1_chain: None,
            execution_layer: None,
            event_handler: None,
            slot_clock: None,
            shutdown_sender: None,
            light_client_server_tx: None,
            head_tracker: None,
<<<<<<< HEAD
            spec: TEthSpec::default_spec(),
=======
            validator_pubkey_cache: None,
            spec: E::default_spec(),
>>>>>>> b65daac9
            chain_config: ChainConfig::default(),
            log: None,
            graffiti: Graffiti::default(),
            slasher: None,
            pending_io_batch: vec![],
            trusted_setup: None,
            task_executor: None,
            validator_monitor_config: None,
        }
    }

    /// Override the default spec (as defined by `E`).
    ///
    /// This method should generally be called immediately after `Self::new` to ensure components
    /// are started with a consistent spec.
    pub fn custom_spec(mut self, spec: ChainSpec) -> Self {
        self.spec = spec;
        self
    }

    /// Get a reference to the builder's spec.
    pub fn get_spec(&self) -> &ChainSpec {
        &self.spec
    }

    /// Sets the maximum number of blocks that will be skipped when processing
    /// some consensus messages.
    ///
    /// Set to `None` for no limit.
    pub fn import_max_skip_slots(mut self, n: Option<u64>) -> Self {
        self.chain_config.import_max_skip_slots = n;
        self
    }

    /// Sets the proposer re-org threshold.
    pub fn proposer_re_org_head_threshold(mut self, threshold: Option<ReOrgThreshold>) -> Self {
        self.chain_config.re_org_head_threshold = threshold;
        self
    }

    /// Sets the proposer re-org max epochs since finalization.
    pub fn proposer_re_org_max_epochs_since_finalization(
        mut self,
        epochs_since_finalization: Epoch,
    ) -> Self {
        self.chain_config.re_org_max_epochs_since_finalization = epochs_since_finalization;
        self
    }

    /// Sets the proposer re-org disallowed offsets list.
    pub fn proposer_re_org_disallowed_offsets(
        mut self,
        disallowed_offsets: DisallowedReOrgOffsets,
    ) -> Self {
        self.chain_config.re_org_disallowed_offsets = disallowed_offsets;
        self
    }

    /// Sets the store (database).
    ///
    /// Should generally be called early in the build chain.
    pub fn store(mut self, store: Arc<HotColdDB<E, THotStore, TColdStore>>) -> Self {
        self.store = Some(store);
        self
    }

    /// Sets the store migrator config (optional).
    pub fn store_migrator_config(mut self, config: MigratorConfig) -> Self {
        self.store_migrator_config = Some(config);
        self
    }

    /// Sets the slasher.
    pub fn slasher(mut self, slasher: Arc<Slasher<E>>) -> Self {
        self.slasher = Some(slasher);
        self
    }

    /// Sets the logger.
    ///
    /// Should generally be called early in the build chain.
    pub fn logger(mut self, log: Logger) -> Self {
        self.log = Some(log);
        self
    }

    /// Sets the task executor.
    pub fn task_executor(mut self, task_executor: TaskExecutor) -> Self {
        self.task_executor = Some(task_executor);
        self
    }

    /// Attempt to load an existing eth1 cache from the builder's `Store`.
    pub fn get_persisted_eth1_backend(&self) -> Result<Option<SszEth1>, String> {
        let store = self
            .store
            .clone()
            .ok_or("get_persisted_eth1_backend requires a store.")?;

        store
            .get_item::<SszEth1>(&ETH1_CACHE_DB_KEY)
            .map_err(|e| format!("DB error whilst reading eth1 cache: {:?}", e))
    }

    /// Returns true if `self.store` contains a persisted beacon chain.
    pub fn store_contains_beacon_chain(&self) -> Result<bool, String> {
        let store = self
            .store
            .clone()
            .ok_or("store_contains_beacon_chain requires a store.")?;

        Ok(store
            .get_item::<PersistedBeaconChain>(&BEACON_CHAIN_DB_KEY)
            .map_err(|e| format!("DB error when reading persisted beacon chain: {:?}", e))?
            .is_some())
    }

    /// Attempt to load an existing chain from the builder's `Store`.
    ///
    /// May initialize several components; including the op_pool and finalized checkpoints.
    pub fn resume_from_db(mut self) -> Result<Self, String> {
        let log = self.log.as_ref().ok_or("resume_from_db requires a log")?;

        info!(
            log,
            "Starting beacon chain";
            "method" => "resume"
        );

        let store = self
            .store
            .clone()
            .ok_or("resume_from_db requires a store.")?;

        let chain = store
            .get_item::<PersistedBeaconChain>(&BEACON_CHAIN_DB_KEY)
            .map_err(|e| format!("DB error when reading persisted beacon chain: {:?}", e))?
            .ok_or_else(|| {
                "No persisted beacon chain found in store. Try purging the beacon chain database."
                    .to_string()
            })?;

        let fork_choice =
            BeaconChain::<Witness<TSlotClock, TEth1Backend, _, _, _>>::load_fork_choice(
                store.clone(),
                ResetPayloadStatuses::always_reset_conditionally(
                    self.chain_config.always_reset_payload_statuses,
                ),
                &self.spec,
                log,
            )
            .map_err(|e| format!("Unable to load fork choice from disk: {:?}", e))?
            .ok_or("Fork choice not found in store")?;

        let genesis_block = store
            .get_blinded_block(&chain.genesis_block_root, Some(Slot::new(0)))
            .map_err(|e| descriptive_db_error("genesis block", &e))?
            .ok_or("Genesis block not found in store")?;
        let genesis_state = store
            .get_state(&genesis_block.state_root(), Some(genesis_block.slot()))
            .map_err(|e| descriptive_db_error("genesis state", &e))?
            .ok_or("Genesis state not found in store")?;

        self.genesis_time = Some(genesis_state.genesis_time());

        self.op_pool = Some(
            store
                .get_item::<PersistedOperationPool<E>>(&OP_POOL_DB_KEY)
                .map_err(|e| format!("DB error whilst reading persisted op pool: {:?}", e))?
                .map(PersistedOperationPool::into_operation_pool)
                .transpose()
                .map_err(|e| {
                    format!(
                        "Error while creating the op pool from the persisted op pool: {:?}",
                        e
                    )
                })?
                .unwrap_or_else(OperationPool::new),
        );

        self.genesis_block_root = Some(chain.genesis_block_root);
        self.genesis_state_root = Some(genesis_block.state_root());
        self.head_tracker = Some(
            HeadTracker::from_ssz_container(&chain.ssz_head_tracker)
                .map_err(|e| format!("Failed to decode head tracker for database: {:?}", e))?,
        );
        self.fork_choice = Some(fork_choice);

        Ok(self)
    }

    /// Store the genesis state & block in the DB.
    ///
    /// Do *not* initialize fork choice, or do anything that assumes starting from genesis.
    ///
    /// Return the `BeaconSnapshot` representing genesis as well as the mutated builder.
    fn set_genesis_state(
        mut self,
        mut beacon_state: BeaconState<E>,
    ) -> Result<(BeaconSnapshot<E>, Self), String> {
        let store = self
            .store
            .clone()
            .ok_or("set_genesis_state requires a store")?;

        let beacon_block = genesis_block(&mut beacon_state, &self.spec)?;
        let beacon_state_root = beacon_block.message().state_root();
        let beacon_block_root = beacon_block.canonical_root();
        let (blinded_block, payload) = beacon_block.into();

        beacon_state
            .build_caches(&self.spec)
            .map_err(|e| format!("Failed to build genesis state caches: {:?}", e))?;

        info!(store.log, "Storing genesis state"; "state_root" => ?beacon_state_root);
        store
            .put_state(&beacon_state_root, &beacon_state)
            .map_err(|e| format!("Failed to store genesis state: {:?}", e))?;
        store
            .update_finalized_state(beacon_state_root, beacon_block_root, beacon_state.clone())
            .map_err(|e| format!("Failed to set genesis state as finalized state: {:?}", e))?;

        // Store the genesis block's execution payload (if any) in the hot database.
        if let Some(execution_payload) = &payload {
            store
                .put_execution_payload(&beacon_block_root, execution_payload)
                .map_err(|e| format!("Failed to store genesis execution payload: {e:?}"))?;
            // FIXME(sproul): store it again under the 0x00 root?
        }

        // Store the genesis block in the cold database.
        store
            .put_cold_blinded_block(&beacon_block_root, &blinded_block)
            .map_err(|e| format!("Failed to store genesis block: {:?}", e))?;

        // Store the genesis block under the `ZERO_HASH` key.
        store
            .put_cold_blinded_block(&Hash256::zero(), &blinded_block)
            .map_err(|e| {
                format!(
                    "Failed to store genesis block under 0x00..00 alias: {:?}",
                    e
                )
            })?;

        // Reconstruct full genesis block.
        let beacon_block = blinded_block
            .try_into_full_block(payload)
            .ok_or("Unable to reconstruct genesis block with payload")?;

        self.genesis_state_root = Some(beacon_state_root);
        self.genesis_block_root = Some(beacon_block_root);
        self.genesis_time = Some(beacon_state.genesis_time());

        Ok((
            BeaconSnapshot {
                beacon_block_root,
                beacon_block: Arc::new(beacon_block),
                beacon_state,
            },
            self,
        ))
    }

    /// Starts a new chain from a genesis state.
    pub fn genesis_state(mut self, beacon_state: BeaconState<E>) -> Result<Self, String> {
        let store = self.store.clone().ok_or("genesis_state requires a store")?;

        let (genesis, updated_builder) = self.set_genesis_state(beacon_state)?;
        self = updated_builder;

        // Stage the database's metadata fields for atomic storage when `build` is called.
        // Since v4.4.0 we will set the anchor with a dummy state upper limit in order to prevent
        // historic states from being retained (unless `--reconstruct-historic-states` is set).
        let retain_historic_states = self.chain_config.reconstruct_historic_states;
        self.pending_io_batch.push(
            store
                .init_anchor_info(genesis.beacon_block.message(), retain_historic_states)
                .map_err(|e| format!("Failed to initialize genesis anchor: {:?}", e))?,
        );
        self.pending_io_batch.push(
            store
                .init_blob_info(genesis.beacon_block.slot())
                .map_err(|e| format!("Failed to initialize genesis blob info: {:?}", e))?,
        );

        let fc_store = BeaconForkChoiceStore::get_forkchoice_store(store, &genesis)
            .map_err(|e| format!("Unable to initialize fork choice store: {e:?}"))?;
        let current_slot = None;

        let fork_choice = ForkChoice::from_anchor(
            fc_store,
            genesis.beacon_block_root,
            &genesis.beacon_block,
            &genesis.beacon_state,
            current_slot,
            &self.spec,
        )
        .map_err(|e| format!("Unable to initialize ForkChoice: {:?}", e))?;

        self.fork_choice = Some(fork_choice);

        Ok(self.empty_op_pool())
    }

    /// Start the chain from a weak subjectivity state.
    pub fn weak_subjectivity_state(
        mut self,
        mut weak_subj_state: BeaconState<E>,
        weak_subj_block: SignedBeaconBlock<E>,
        weak_subj_blobs: Option<BlobSidecarList<E>>,
        genesis_state: BeaconState<E>,
    ) -> Result<Self, String> {
        let store = self
            .store
            .clone()
            .ok_or("weak_subjectivity_state requires a store")?;
        let log = self
            .log
            .as_ref()
            .ok_or("weak_subjectivity_state requires a log")?;

        // Ensure the state is advanced to an epoch boundary.
        let slots_per_epoch = E::slots_per_epoch();
        if weak_subj_state.slot() % slots_per_epoch != 0 {
            debug!(
                log,
                "Advancing checkpoint state to boundary";
                "state_slot" => weak_subj_state.slot(),
                "block_slot" => weak_subj_block.slot(),
            );
            while weak_subj_state.slot() % slots_per_epoch != 0 {
                per_slot_processing(&mut weak_subj_state, None, &self.spec)
                    .map_err(|e| format!("Error advancing state: {e:?}"))?;
            }
        }

        // Prime all caches before storing the state in the database and computing the tree hash
        // root.
        weak_subj_state
            .build_all_caches(&self.spec)
            .map_err(|e| format!("Error building caches on checkpoint state: {e:?}"))?;
        let weak_subj_state_root = weak_subj_state
            .update_tree_hash_cache()
            .map_err(|e| format!("Error computing checkpoint state root: {:?}", e))?;

        let weak_subj_slot = weak_subj_state.slot();
        let weak_subj_block_root = weak_subj_block.canonical_root();

        // Validate the state's `latest_block_header` against the checkpoint block.
        let state_latest_block_root = weak_subj_state.get_latest_block_root(weak_subj_state_root);
        if weak_subj_block_root != state_latest_block_root {
            return Err(format!(
                "Snapshot state's most recent block root does not match block, expected: {:?}, got: {:?}",
                weak_subj_block_root, state_latest_block_root
            ));
        }

        // Check that the checkpoint state is for the same network as the genesis state.
        // This check doesn't do much for security but should prevent mistakes.
        if weak_subj_state.genesis_validators_root() != genesis_state.genesis_validators_root() {
            return Err(format!(
                "Snapshot state appears to be from the wrong network. Genesis validators root \
                 is {:?} but should be {:?}",
                weak_subj_state.genesis_validators_root(),
                genesis_state.genesis_validators_root()
            ));
        }

        // Verify that blobs (if provided) match the block.
        if let Some(blobs) = &weak_subj_blobs {
            let commitments = weak_subj_block
                .message()
                .body()
                .blob_kzg_commitments()
                .map_err(|e| format!("Blobs provided but block does not reference them: {e:?}"))?;
            if blobs.len() != commitments.len() {
                return Err(format!(
                    "Wrong number of blobs, expected: {}, got: {}",
                    commitments.len(),
                    blobs.len()
                ));
            }
            if commitments
                .iter()
                .zip(blobs.iter())
                .any(|(commitment, blob)| *commitment != blob.kzg_commitment)
            {
                return Err("Checkpoint blob does not match block commitment".into());
            }
        }

        // Set the store's split point *before* storing genesis so that genesis is stored
        // immediately in the freezer DB.
        store.set_split(weak_subj_slot, weak_subj_state_root, weak_subj_block_root);
        let (_, updated_builder) = self.set_genesis_state(genesis_state)?;
        self = updated_builder;

        // Build the committee caches before storing. The database assumes that states have
        // committee caches built before storing.
        weak_subj_state
            .build_all_committee_caches(&self.spec)
            .map_err(|e| format!("Error building caches on checkpoint state: {:?}", e))?;

        // Fill in the linear block roots between the checkpoint block's slot and the aligned
        // state's slot. All slots less than the block's slot will be handled by block backfill,
        // while states greater or equal to the checkpoint state will be handled by `migrate_db`.
        let block_root_batch = store
            .store_frozen_block_root_at_skip_slots(
                weak_subj_block.slot(),
                weak_subj_state.slot(),
                weak_subj_block_root,
            )
            .map_err(|e| format!("Error writing frozen block roots: {e:?}"))?;
        store
            .cold_db
            .do_atomically(block_root_batch)
            .map_err(|e| format!("Error writing frozen block roots: {e:?}"))?;

        // Write the state, block and blobs non-atomically, it doesn't matter if they're forgotten
        // about on a crash restart.
        store
            .update_finalized_state(
                weak_subj_state_root,
                weak_subj_block_root,
                weak_subj_state.clone(),
            )
            .map_err(|e| format!("Failed to set checkpoint state as finalized state: {:?}", e))?;
        store
            .put_state(&weak_subj_state_root, &weak_subj_state)
            .map_err(|e| format!("Failed to store weak subjectivity state: {e:?}"))?;
        store
            .put_block(&weak_subj_block_root, weak_subj_block.clone())
            .map_err(|e| format!("Failed to store weak subjectivity block: {e:?}"))?;
        if let Some(blobs) = weak_subj_blobs {
            store
                .put_blobs(&weak_subj_block_root, blobs)
                .map_err(|e| format!("Failed to store weak subjectivity blobs: {e:?}"))?;
        }

        // Stage the database's metadata fields for atomic storage when `build` is called.
        // This prevents the database from restarting in an inconsistent state if the anchor
        // info or split point is written before the `PersistedBeaconChain`.
        let retain_historic_states = self.chain_config.reconstruct_historic_states;
        self.pending_io_batch.push(store.store_split_in_batch());
        self.pending_io_batch.push(
            store
                .init_anchor_info(weak_subj_block.message(), retain_historic_states)
                .map_err(|e| format!("Failed to initialize anchor info: {:?}", e))?,
        );
        self.pending_io_batch.push(
            store
                .init_blob_info(weak_subj_block.slot())
                .map_err(|e| format!("Failed to initialize blob info: {:?}", e))?,
        );

<<<<<<< HEAD
=======
        // Store pruning checkpoint to prevent attempting to prune before the anchor state.
        self.pending_io_batch
            .push(store.pruning_checkpoint_store_op(Checkpoint {
                root: weak_subj_block_root,
                epoch: weak_subj_state.slot().epoch(E::slots_per_epoch()),
            }));

>>>>>>> b65daac9
        let snapshot = BeaconSnapshot {
            beacon_block_root: weak_subj_block_root,
            beacon_block: Arc::new(weak_subj_block),
            beacon_state: weak_subj_state,
        };

        let fc_store = BeaconForkChoiceStore::get_forkchoice_store(store, &snapshot)
            .map_err(|e| format!("Unable to initialize fork choice store: {e:?}"))?;

        let fork_choice = ForkChoice::from_anchor(
            fc_store,
            snapshot.beacon_block_root,
            &snapshot.beacon_block,
            &snapshot.beacon_state,
            Some(weak_subj_slot),
            &self.spec,
        )
        .map_err(|e| format!("Unable to initialize ForkChoice: {:?}", e))?;

        self.fork_choice = Some(fork_choice);

        Ok(self.empty_op_pool())
    }

    /// Sets the `BeaconChain` eth1 backend.
    pub fn eth1_backend(mut self, backend: Option<TEth1Backend>) -> Self {
        self.eth1_chain = backend.map(Eth1Chain::new);
        self
    }

    /// Sets the `BeaconChain` execution layer.
    pub fn execution_layer(mut self, execution_layer: Option<ExecutionLayer<E>>) -> Self {
        self.execution_layer = execution_layer;
        self
    }

    /// Sets the `BeaconChain` event handler backend.
    ///
    /// For example, provide `ServerSentEventHandler` as a `handler`.
    pub fn event_handler(mut self, handler: Option<ServerSentEventHandler<E>>) -> Self {
        self.event_handler = handler;
        self
    }

    /// Sets the `BeaconChain` slot clock.
    ///
    /// For example, provide `SystemTimeSlotClock` as a `clock`.
    pub fn slot_clock(mut self, clock: TSlotClock) -> Self {
        self.slot_clock = Some(clock);
        self
    }

    /// Fetch a reference to the slot clock.
    ///
    /// Can be used for mutation during testing due to `SlotClock`'s internal mutability.
    pub fn get_slot_clock(&self) -> Option<&TSlotClock> {
        self.slot_clock.as_ref()
    }

    /// Sets a `Sender` to allow the beacon chain to send shutdown signals.
    pub fn shutdown_sender(mut self, sender: Sender<ShutdownReason>) -> Self {
        self.shutdown_sender = Some(sender);
        self
    }

    /// Sets a `Sender` to allow the beacon chain to trigger light_client update production.
    pub fn light_client_server_tx(mut self, sender: Sender<LightClientProducerEvent<E>>) -> Self {
        self.light_client_server_tx = Some(sender);
        self
    }

    /// Creates a new, empty operation pool.
    fn empty_op_pool(mut self) -> Self {
        self.op_pool = Some(OperationPool::new());
        self
    }

    /// Sets the `graffiti` field.
    pub fn graffiti(mut self, graffiti: Graffiti) -> Self {
        self.graffiti = graffiti;
        self
    }

    /// Sets the `ChainConfig` that determines `BeaconChain` runtime behaviour.
    pub fn chain_config(mut self, config: ChainConfig) -> Self {
        self.chain_config = config;
        self
    }

    /// Register some validators for additional monitoring.
    ///
    /// `validators` is a comma-separated string of 0x-formatted BLS pubkeys.
    pub fn validator_monitor_config(mut self, config: ValidatorMonitorConfig) -> Self {
        self.validator_monitor_config = Some(config);
        self
    }

    pub fn trusted_setup(mut self, trusted_setup: TrustedSetup) -> Self {
        self.trusted_setup = Some(trusted_setup);
        self
    }

    /// Consumes `self`, returning a `BeaconChain` if all required parameters have been supplied.
    ///
    /// An error will be returned at runtime if all required parameters have not been configured.
    ///
    /// Will also raise ambiguous type errors at compile time if some parameters have not been
    /// configured.
    #[allow(clippy::type_complexity)] // I think there's nothing to be gained here from a type alias.
    pub fn build(
        mut self,
    ) -> Result<BeaconChain<Witness<TSlotClock, TEth1Backend, E, THotStore, TColdStore>>, String>
    {
        let log = self.log.ok_or("Cannot build without a logger")?;
        let slot_clock = self
            .slot_clock
            .ok_or("Cannot build without a slot_clock.")?;
        let store = self.store.clone().ok_or("Cannot build without a store.")?;
        let mut fork_choice = self
            .fork_choice
            .ok_or("Cannot build without fork choice.")?;
        let genesis_block_root = self
            .genesis_block_root
            .ok_or("Cannot build without a genesis block root")?;
        let genesis_state_root = self
            .genesis_state_root
            .ok_or("Cannot build without a genesis state root")?;
        let validator_monitor_config = self.validator_monitor_config.unwrap_or_default();
        let head_tracker = Arc::new(self.head_tracker.unwrap_or_default());

        let beacon_proposer_cache: Arc<Mutex<BeaconProposerCache>> = <_>::default();
        let mut validator_monitor = ValidatorMonitor::new(
            validator_monitor_config,
            beacon_proposer_cache.clone(),
            log.new(o!("service" => "val_mon")),
        );

        let current_slot = if slot_clock
            .is_prior_to_genesis()
            .ok_or("Unable to read slot clock")?
        {
            self.spec.genesis_slot
        } else {
            slot_clock.now().ok_or("Unable to read slot")?
        };

        let kzg = if let Some(trusted_setup) = self.trusted_setup {
            let kzg = Kzg::new_from_trusted_setup(trusted_setup)
                .map_err(|e| format!("Failed to load trusted setup: {:?}", e))?;
            let kzg_arc = Arc::new(kzg);
            Some(kzg_arc)
        } else {
            None
        };

        let initial_head_block_root = fork_choice
            .get_head(current_slot, &self.spec)
            .map_err(|e| format!("Unable to get fork choice head: {:?}", e))?;

        // Try to decode the head block according to the current fork, if that fails, try
        // to backtrack to before the most recent fork.
        let (head_block_root, head_block, head_reverted) =
            match store.get_full_block(&initial_head_block_root, None) {
                Ok(Some(block)) => (initial_head_block_root, block, false),
                Ok(None) => return Err("Head block not found in store".into()),
                Err(StoreError::SszDecodeError(_)) => {
                    error!(
                        log,
                        "Error decoding head block";
                        "message" => "This node has likely missed a hard fork. \
                                      It will try to revert the invalid blocks and keep running, \
                                      but any stray blocks and states will not be deleted. \
                                      Long-term you should consider re-syncing this node."
                    );
                    let (block_root, block) = revert_to_fork_boundary(
                        current_slot,
                        initial_head_block_root,
                        store.clone(),
                        &self.spec,
                        &log,
                    )?;

                    // Update head tracker.
                    head_tracker.register_block(block_root, block.parent_root(), block.slot());
                    (block_root, block, true)
                }
                Err(e) => return Err(descriptive_db_error("head block", &e)),
            };

        let (_head_state_root, head_state) = store
            .get_advanced_hot_state(head_block_root, current_slot, head_block.state_root())
            .map_err(|e| descriptive_db_error("head state", &e))?
            .ok_or("Head state not found in store")?;

        // If the head reverted then we need to reset fork choice using the new head's finalized
        // checkpoint.
        if head_reverted {
            fork_choice = reset_fork_choice_to_finalization(
                head_block_root,
                &head_state,
                store.clone(),
                Some(current_slot),
                &self.spec,
            )?;
        }

        let head_shuffling_ids = BlockShufflingIds::try_from_head(head_block_root, &head_state)?;

        let mut head_snapshot = BeaconSnapshot {
            beacon_block_root: head_block_root,
            beacon_block: Arc::new(head_block),
            beacon_state: head_state,
        };

        head_snapshot
            .beacon_state
            .build_caches(&self.spec)
            .map_err(|e| format!("Failed to build state caches: {:?}", e))?;

        // Perform a check to ensure that the finalization points of the head and fork choice are
        // consistent.
        //
        // This is a sanity check to detect database corruption.
        let fc_finalized = fork_choice.finalized_checkpoint();
        let head_finalized = head_snapshot.beacon_state.finalized_checkpoint();
        if fc_finalized.epoch < head_finalized.epoch {
            return Err(format!(
                "Database corrupt: fork choice is finalized at {:?} whilst head is finalized at \
                    {:?}",
                fc_finalized, head_finalized
            ));
        }

        let validator_pubkey_cache = store.immutable_validators.clone();

        // Update pubkey cache on first start in case we have started from genesis.
        let store_ops = validator_pubkey_cache
            .write()
            .import_new_pubkeys(&head_snapshot.beacon_state)
            .map_err(|e| format!("error initializing pubkey cache: {e:?}"))?;
        store
            .do_atomically_with_block_and_blobs_cache(store_ops)
            .map_err(|e| format!("error writing validator store: {e:?}"))?;

        let migrator_config = self.store_migrator_config.unwrap_or_default();
        let store_migrator = BackgroundMigrator::new(
            store.clone(),
            migrator_config,
            genesis_block_root,
            log.clone(),
        );

        if let Some(slot) = slot_clock.now() {
            validator_monitor.process_valid_state(
                slot.epoch(E::slots_per_epoch()),
                &head_snapshot.beacon_state,
                &self.spec,
            );
        }

        // If enabled, set up the fork choice signaller.
        let (fork_choice_signal_tx, fork_choice_signal_rx) =
            if self.chain_config.fork_choice_before_proposal_timeout_ms != 0 {
                let tx = ForkChoiceSignalTx::new();
                let rx = tx.get_receiver();
                (Some(tx), Some(rx))
            } else {
                (None, None)
            };

        // Store the `PersistedBeaconChain` in the database atomically with the metadata so that on
        // restart we can correctly detect the presence of an initialized database.
        //
        // This *must* be stored before constructing the `BeaconChain`, so that its `Drop` instance
        // doesn't write a `PersistedBeaconChain` without the rest of the batch.
        let head_tracker_reader = head_tracker.0.read();
        self.pending_io_batch.push(BeaconChain::<
            Witness<TSlotClock, TEth1Backend, E, THotStore, TColdStore>,
        >::persist_head_in_batch_standalone(
            genesis_block_root, &head_tracker_reader
        ));
        self.pending_io_batch.push(BeaconChain::<
            Witness<TSlotClock, TEth1Backend, E, THotStore, TColdStore>,
        >::persist_fork_choice_in_batch_standalone(
            &fork_choice
        ));
        store
            .hot_db
            .do_atomically(self.pending_io_batch)
            .map_err(|e| format!("Error writing chain & metadata to disk: {:?}", e))?;
        drop(head_tracker_reader);

        let genesis_validators_root = head_snapshot.beacon_state.genesis_validators_root();
        let genesis_time = head_snapshot.beacon_state.genesis_time();
        let canonical_head = CanonicalHead::new(fork_choice, Arc::new(head_snapshot));
        let shuffling_cache_size = self.chain_config.shuffling_cache_size;
        let parallel_state_cache_size = self.chain_config.parallel_state_cache_size;

        // Calculate the weak subjectivity point in which to backfill blocks to.
        let genesis_backfill_slot = if self.chain_config.genesis_backfill {
            Slot::new(0)
        } else {
            let backfill_epoch_range = if cfg!(feature = "test_backfill") {
                3
            } else {
                (self.spec.min_validator_withdrawability_delay + self.spec.churn_limit_quotient)
                    .as_u64()
                    / 2
            };

            match slot_clock.now() {
                Some(current_slot) => {
                    let genesis_backfill_epoch = current_slot
                        .epoch(E::slots_per_epoch())
                        .saturating_sub(backfill_epoch_range);
                    genesis_backfill_epoch.start_slot(E::slots_per_epoch())
                }
                None => {
                    // The slot clock cannot derive the current slot. We therefore assume we are
                    // at or prior to genesis and backfill should sync all the way to genesis.
                    Slot::new(0)
                }
            }
        };

        let beacon_chain = BeaconChain {
            spec: self.spec.clone(),
            config: self.chain_config,
            store: store.clone(),
            task_executor: self
                .task_executor
                .ok_or("Cannot build without task executor")?,
            store_migrator,
            slot_clock: slot_clock.clone(),
            op_pool: self.op_pool.ok_or("Cannot build without op pool")?,
            // TODO: allow for persisting and loading the pool from disk.
            naive_aggregation_pool: <_>::default(),
            // TODO: allow for persisting and loading the pool from disk.
            naive_sync_aggregation_pool: <_>::default(),
            // TODO: allow for persisting and loading the pool from disk.
            observed_attestations: <_>::default(),
            // TODO: allow for persisting and loading the pool from disk.
            observed_sync_contributions: <_>::default(),
            // TODO: allow for persisting and loading the pool from disk.
            observed_gossip_attesters: <_>::default(),
            // TODO: allow for persisting and loading the pool from disk.
            observed_block_attesters: <_>::default(),
            // TODO: allow for persisting and loading the pool from disk.
            observed_sync_contributors: <_>::default(),
            // TODO: allow for persisting and loading the pool from disk.
            observed_aggregators: <_>::default(),
            // TODO: allow for persisting and loading the pool from disk.
            observed_sync_aggregators: <_>::default(),
            // TODO: allow for persisting and loading the pool from disk.
            observed_block_producers: <_>::default(),
            observed_blob_sidecars: <_>::default(),
            observed_slashable: <_>::default(),
            observed_voluntary_exits: <_>::default(),
            observed_proposer_slashings: <_>::default(),
            observed_attester_slashings: <_>::default(),
            observed_bls_to_execution_changes: <_>::default(),
            eth1_chain: self.eth1_chain,
            execution_layer: self.execution_layer,
            genesis_validators_root,
            genesis_time,
            canonical_head,
            genesis_block_root,
            genesis_state_root,
            fork_choice_signal_tx,
            fork_choice_signal_rx,
            event_handler: self.event_handler,
            head_tracker,
            shuffling_cache: TimeoutRwLock::new(ShufflingCache::new(
                shuffling_cache_size,
                head_shuffling_ids,
                log.clone(),
            )),
            eth1_finalization_cache: TimeoutRwLock::new(Eth1FinalizationCache::new(log.clone())),
            beacon_proposer_cache,
            block_times_cache: <_>::default(),
            pre_finalization_block_cache: <_>::default(),
            parallel_state_cache: Arc::new(RwLock::new(PromiseCache::new(
                parallel_state_cache_size,
                Default::default(),
                log.clone(),
            ))),
            validator_pubkey_cache,
            attester_cache: <_>::default(),
            early_attester_cache: <_>::default(),
            light_client_server_cache: LightClientServerCache::new(),
            light_client_server_tx: self.light_client_server_tx,
            shutdown_sender: self
                .shutdown_sender
                .ok_or("Cannot build without a shutdown sender.")?,
            log: log.clone(),
            graffiti: self.graffiti,
            slasher: self.slasher.clone(),
            validator_monitor: RwLock::new(validator_monitor),
            genesis_backfill_slot,
            data_availability_checker: Arc::new(
                DataAvailabilityChecker::new(slot_clock, kzg.clone(), store, &log, self.spec)
                    .map_err(|e| format!("Error initializing DataAvailabiltyChecker: {:?}", e))?,
            ),
            kzg,
        };

        let head = beacon_chain.head_snapshot();

        // Prime the attester cache with the head state.
        beacon_chain
            .attester_cache
            .maybe_cache_state(
                &head.beacon_state,
                head.beacon_block_root,
                &beacon_chain.spec,
            )
            .map_err(|e| format!("Failed to prime attester cache: {:?}", e))?;

        // Only perform the check if it was configured.
        if let Some(wss_checkpoint) = beacon_chain.config.weak_subjectivity_checkpoint {
            if let Err(e) = beacon_chain.verify_weak_subjectivity_checkpoint(
                wss_checkpoint,
                head.beacon_block_root,
                &head.beacon_state,
            ) {
                crit!(
                    log,
                    "Weak subjectivity checkpoint verification failed on startup!";
                    "head_block_root" => format!("{}", head.beacon_block_root),
                    "head_slot" => format!("{}", head.beacon_block.slot()),
                    "finalized_epoch" => format!("{}", head.beacon_state.finalized_checkpoint().epoch),
                    "wss_checkpoint_epoch" => format!("{}", wss_checkpoint.epoch),
                    "error" => format!("{:?}", e),
                );
                crit!(log, "You must use the `--purge-db` flag to clear the database and restart sync. You may be on a hostile network.");
                return Err(format!("Weak subjectivity verification failed: {:?}", e));
            }
        }

        info!(
            log,
            "Beacon chain initialized";
            "head_state" => format!("{}", head.beacon_state_root()),
            "head_block" => format!("{}", head.beacon_block_root),
            "head_slot" => format!("{}", head.beacon_block.slot()),
        );

        // Check for states to reconstruct (in the background).
        if beacon_chain.config.reconstruct_historic_states {
            beacon_chain.store_migrator.process_reconstruction();
        }

        // Prune finalized execution payloads in the background.
        if beacon_chain.store.get_config().prune_payloads {
            let store = beacon_chain.store.clone();
            let log = log.clone();
            beacon_chain.task_executor.spawn_blocking(
                move || {
                    if let Err(e) = store.try_prune_execution_payloads(false) {
                        error!(log, "Error pruning payloads in background"; "error" => ?e);
                    }
                },
                "prune_payloads_background",
            );
        }

        // Prune blobs older than the blob data availability boundary in the background.
        if let Some(data_availability_boundary) = beacon_chain.data_availability_boundary() {
            beacon_chain
                .store_migrator
                .process_prune_blobs(data_availability_boundary);
        }

        Ok(beacon_chain)
    }
}

impl<TSlotClock, E, THotStore, TColdStore>
    BeaconChainBuilder<Witness<TSlotClock, CachingEth1Backend<E>, E, THotStore, TColdStore>>
where
    THotStore: ItemStore<E> + 'static,
    TColdStore: ItemStore<E> + 'static,
    TSlotClock: SlotClock + 'static,
    E: EthSpec + 'static,
{
    /// Do not use any eth1 backend. The client will not be able to produce beacon blocks.
    pub fn no_eth1_backend(self) -> Self {
        self.eth1_backend(None)
    }

    /// Sets the `BeaconChain` eth1 back-end to produce predictably junk data when producing blocks.
    pub fn dummy_eth1_backend(mut self) -> Result<Self, String> {
        let log = self
            .log
            .as_ref()
            .ok_or("dummy_eth1_backend requires a log")?;

        let backend =
            CachingEth1Backend::new(Eth1Config::default(), log.clone(), self.spec.clone())?;

        self.eth1_chain = Some(Eth1Chain::new_dummy(backend));

        Ok(self)
    }
}

impl<TEth1Backend, E, THotStore, TColdStore>
    BeaconChainBuilder<Witness<TestingSlotClock, TEth1Backend, E, THotStore, TColdStore>>
where
    THotStore: ItemStore<E> + 'static,
    TColdStore: ItemStore<E> + 'static,
    TEth1Backend: Eth1ChainBackend<E> + 'static,
    E: EthSpec + 'static,
{
    /// Sets the `BeaconChain` slot clock to `TestingSlotClock`.
    ///
    /// Requires the state to be initialized.
    pub fn testing_slot_clock(self, slot_duration: Duration) -> Result<Self, String> {
        let genesis_time = self
            .genesis_time
            .ok_or("testing_slot_clock requires an initialized state")?;

        let slot_clock = TestingSlotClock::new(
            Slot::new(0),
            Duration::from_secs(genesis_time),
            slot_duration,
        );

        Ok(self.slot_clock(slot_clock))
    }
}

fn genesis_block<E: EthSpec>(
    genesis_state: &mut BeaconState<E>,
    spec: &ChainSpec,
) -> Result<SignedBeaconBlock<E>, String> {
    let mut genesis_block = BeaconBlock::empty(spec);
    *genesis_block.state_root_mut() = genesis_state
        .update_tree_hash_cache()
        .map_err(|e| format!("Error hashing genesis state: {:?}", e))?;

    Ok(SignedBeaconBlock::from_block(
        genesis_block,
        // Empty signature, which should NEVER be read. This isn't to-spec, but makes the genesis
        // block consistent with every other block.
        Signature::empty(),
    ))
}

// Helper function to return more useful errors when reading from the database.
fn descriptive_db_error(item: &str, error: &StoreError) -> String {
    let additional_info = if let StoreError::SszDecodeError(_) = error {
        "Ensure the data directory is not initialized for a different network. The \
        --purge-db flag can be used to permanently delete the existing data directory."
    } else {
        "Database corruption may be present. If the issue persists, use \
        --purge-db to permanently delete the existing data directory."
    };
    format!(
        "DB error when reading {}: {:?}. {}",
        item, error, additional_info
    )
}

#[cfg(not(debug_assertions))]
#[cfg(test)]
mod test {
    use super::*;
    use crate::test_utils::EphemeralHarnessType;
    use ethereum_hashing::hash;
    use genesis::{
        generate_deterministic_keypairs, interop_genesis_state, DEFAULT_ETH1_BLOCK_HASH,
    };
    use sloggers::{null::NullLoggerBuilder, Build};
    use ssz::Encode;
    use std::time::Duration;
    use store::config::StoreConfig;
    use store::{HotColdDB, MemoryStore};
    use task_executor::test_utils::TestRuntime;
    use types::{EthSpec, MinimalEthSpec, Slot};

    type TestEthSpec = MinimalEthSpec;
    type Builder = BeaconChainBuilder<EphemeralHarnessType<TestEthSpec>>;

    fn get_logger() -> Logger {
        let builder = NullLoggerBuilder;
        builder.build().expect("should build logger")
    }

    #[test]
    fn recent_genesis() {
        let validator_count = 1;
        let genesis_time = 13_371_337;

        let log = get_logger();
        let store: HotColdDB<
            MinimalEthSpec,
            MemoryStore<MinimalEthSpec>,
            MemoryStore<MinimalEthSpec>,
        > = HotColdDB::open_ephemeral(StoreConfig::default(), ChainSpec::minimal(), log.clone())
            .unwrap();
        let spec = MinimalEthSpec::default_spec();

        let genesis_state = interop_genesis_state(
            &generate_deterministic_keypairs(validator_count),
            genesis_time,
            Hash256::from_slice(DEFAULT_ETH1_BLOCK_HASH),
            None,
            &spec,
        )
        .expect("should create interop genesis state");

        let (shutdown_tx, _) = futures::channel::mpsc::channel(1);
        let runtime = TestRuntime::default();

        let chain = Builder::new(MinimalEthSpec)
            .logger(log.clone())
            .store(Arc::new(store))
            .task_executor(runtime.task_executor.clone())
            .genesis_state(genesis_state)
            .expect("should build state using recent genesis")
            .dummy_eth1_backend()
            .expect("should build the dummy eth1 backend")
            .testing_slot_clock(Duration::from_secs(1))
            .expect("should configure testing slot clock")
            .shutdown_sender(shutdown_tx)
            .build()
            .expect("should build");

        let head = chain.head_snapshot();

        let state = &head.beacon_state;
        let block = &head.beacon_block;

        assert_eq!(state.slot(), Slot::new(0), "should start from genesis");
        assert_eq!(
            state.genesis_time(),
            13_371_337,
            "should have the correct genesis time"
        );
        assert_eq!(
            block.state_root(),
            state.canonical_root(),
            "block should have correct state root"
        );
        assert_eq!(
            chain
                .store
                .get_blinded_block(&Hash256::zero(), None)
                .expect("should read db")
                .expect("should find genesis block"),
            block.clone_as_blinded(),
            "should store genesis block under zero hash alias"
        );
        assert_eq!(
            state.validators().len(),
            validator_count,
            "should have correct validator count"
        );
        assert_eq!(
            chain.genesis_block_root,
            block.canonical_root(),
            "should have correct genesis block root"
        );
    }

    #[test]
    fn interop_state() {
        let validator_count = 16;
        let genesis_time = 42;
        let spec = &TestEthSpec::default_spec();

        let keypairs = generate_deterministic_keypairs(validator_count);

        let state = interop_genesis_state::<TestEthSpec>(
            &keypairs,
            genesis_time,
            Hash256::from_slice(DEFAULT_ETH1_BLOCK_HASH),
            None,
            spec,
        )
        .expect("should build state");

        assert_eq!(
            state.eth1_data().block_hash,
            Hash256::from_slice(&[0x42; 32]),
            "eth1 block hash should be co-ordinated junk"
        );

        assert_eq!(
            state.genesis_time(),
            genesis_time,
            "genesis time should be as specified"
        );

        for b in state.balances() {
            assert_eq!(
                *b, spec.max_effective_balance,
                "validator balances should be max effective balance"
            );
        }

        for v in state.validators() {
            let creds = v.withdrawal_credentials();
            let creds = creds.as_bytes();
            assert_eq!(
                creds[0], spec.bls_withdrawal_prefix_byte,
                "first byte of withdrawal creds should be bls prefix"
            );
            assert_eq!(
                &creds[1..],
                &hash(&v.pubkey().as_ssz_bytes())[1..],
                "rest of withdrawal creds should be pubkey hash"
            )
        }

        assert_eq!(
            state.balances().len(),
            validator_count,
            "validator balances len should be correct"
        );

        assert_eq!(
            state.validators().len(),
            validator_count,
            "validator count should be correct"
        );
    }
}<|MERGE_RESOLUTION|>--- conflicted
+++ resolved
@@ -133,12 +133,7 @@
             shutdown_sender: None,
             light_client_server_tx: None,
             head_tracker: None,
-<<<<<<< HEAD
-            spec: TEthSpec::default_spec(),
-=======
-            validator_pubkey_cache: None,
             spec: E::default_spec(),
->>>>>>> b65daac9
             chain_config: ChainConfig::default(),
             log: None,
             graffiti: Graffiti::default(),
@@ -595,16 +590,6 @@
                 .map_err(|e| format!("Failed to initialize blob info: {:?}", e))?,
         );
 
-<<<<<<< HEAD
-=======
-        // Store pruning checkpoint to prevent attempting to prune before the anchor state.
-        self.pending_io_batch
-            .push(store.pruning_checkpoint_store_op(Checkpoint {
-                root: weak_subj_block_root,
-                epoch: weak_subj_state.slot().epoch(E::slots_per_epoch()),
-            }));
-
->>>>>>> b65daac9
         let snapshot = BeaconSnapshot {
             beacon_block_root: weak_subj_block_root,
             beacon_block: Arc::new(weak_subj_block),
