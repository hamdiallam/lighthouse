--- conflicted
+++ resolved
@@ -84,36 +84,6 @@
 /// arbitrary number that covers a full slot, but allows recovery if sync get stuck for a few slots.
 const NOTIFIED_UNKNOWN_ROOT_EXPIRY_SECONDS: u64 = 30;
 
-<<<<<<< HEAD
-pub type Id = u32;
-
-#[derive(Debug, Hash, PartialEq, Eq, Clone, Copy)]
-pub struct SingleLookupReqId {
-    pub lookup_id: Id,
-    pub req_id: Id,
-}
-
-/// Id of rpc requests sent by sync to the network.
-#[derive(Debug, Hash, PartialEq, Eq, Clone, Copy)]
-pub enum RequestId {
-    /// Request searching for a block given a hash.
-    SingleBlock { id: SingleLookupReqId },
-    /// Request searching for a set of blobs given a hash.
-    SingleBlob { id: SingleLookupReqId },
-    /// Request searching for a set of data columns given a hash and list of column indices.
-    DataColumnsByRoot(DataColumnsByRootRequestId, DataColumnsByRootRequester),
-    /// Range request that is composed by both a block range request and a blob range request.
-    RangeBlockComponents(Id),
-}
-
-#[derive(Debug, Hash, PartialEq, Eq, Clone, Copy)]
-pub enum DataColumnsByRootRequester {
-    Sampling(SamplingId),
-    Custody(CustodyId),
-}
-
-=======
->>>>>>> 96b00ef6
 #[derive(Debug)]
 /// A message that can be sent to the sync manager thread.
 pub enum SyncMessage<E: EthSpec> {
@@ -411,17 +381,14 @@
             SyncRequestId::SingleBlob { id } => {
                 self.on_single_blob_response(id, peer_id, RpcEvent::RPCError(error))
             }
-<<<<<<< HEAD
-            RequestId::DataColumnsByRoot(req_id, requester) => self.on_single_data_column_response(
-                req_id,
-                requester,
-                peer_id,
-                RpcEvent::RPCError(error),
-            ),
-            RequestId::RangeBlockComponents(id) => {
-=======
-            SyncRequestId::RangeBlockAndBlobs { id } => {
->>>>>>> 96b00ef6
+            SyncRequestId::DataColumnsByRoot(req_id, requester) => self
+                .on_single_data_column_response(
+                    req_id,
+                    requester,
+                    peer_id,
+                    RpcEvent::RPCError(error),
+                ),
+            SyncRequestId::RangeBlockComponents(id) => {
                 if let Some(sender_id) = self.network.range_request_failed(id) {
                     match sender_id {
                         RangeRequestId::RangeSync { chain_id, batch_id } => {
@@ -968,14 +935,7 @@
                     None => RpcEvent::StreamTermination,
                 },
             ),
-<<<<<<< HEAD
             RequestId::RangeBlockComponents(id) => {
-=======
-            SyncRequestId::SingleBlob { .. } => {
-                crit!(self.log, "Block received during blob request"; "peer_id" => %peer_id  );
-            }
-            SyncRequestId::RangeBlockAndBlobs { id } => {
->>>>>>> 96b00ef6
                 self.range_block_and_blobs_response(id, peer_id, block.into())
             }
             other => {
@@ -1010,14 +970,7 @@
         seen_timestamp: Duration,
     ) {
         match request_id {
-<<<<<<< HEAD
             RequestId::SingleBlob { id } => self.on_single_blob_response(
-=======
-            SyncRequestId::SingleBlock { .. } => {
-                crit!(self.log, "Single blob received during block request"; "peer_id" => %peer_id  );
-            }
-            SyncRequestId::SingleBlob { id } => self.on_single_blob_response(
->>>>>>> 96b00ef6
                 id,
                 peer_id,
                 match blob {
@@ -1025,11 +978,7 @@
                     None => RpcEvent::StreamTermination,
                 },
             ),
-<<<<<<< HEAD
             RequestId::RangeBlockComponents(id) => {
-=======
-            SyncRequestId::RangeBlockAndBlobs { id } => {
->>>>>>> 96b00ef6
                 self.range_block_and_blobs_response(id, peer_id, blob.into())
             }
             other => {
@@ -1227,11 +1176,7 @@
                         "sender_id" => ?resp.sender_id,
                         "error" => e.clone()
                     );
-<<<<<<< HEAD
                     let id = RequestId::RangeBlockComponents(id);
-=======
-                    let id = SyncRequestId::RangeBlockAndBlobs { id };
->>>>>>> 96b00ef6
                     self.network.report_peer(
                         peer_id,
                         PeerAction::MidToleranceError,
