--- conflicted
+++ resolved
@@ -2,10 +2,7 @@
 use crate::service::NetworkMessage;
 use crate::status::ToStatusMessage;
 use crate::sync::SyncMessage;
-use beacon_chain::{
-    BeaconChainError, BeaconChainTypes, BlockImportStatus, HistoricalBlockError, WhenSlotSkipped,
-};
-use beacon_processor::work_reprocessing_queue::{QueuedSamplingRequest, ReprocessQueueMessage};
+use beacon_chain::{BeaconChainError, BeaconChainTypes, HistoricalBlockError, WhenSlotSkipped};
 use itertools::process_results;
 use lighthouse_network::rpc::methods::{
     BlobsByRangeRequest, BlobsByRootRequest, DataColumnsByRangeRequest, DataColumnsByRootRequest,
@@ -16,7 +13,6 @@
 use slot_clock::SlotClock;
 use std::collections::{hash_map::Entry, HashMap};
 use std::sync::Arc;
-use tokio::sync::mpsc;
 use tokio_stream::StreamExt;
 use types::blob_sidecar::BlobIdentifier;
 use types::{Epoch, EthSpec, ForkName, Hash256, Slot};
@@ -326,101 +322,6 @@
         peer_id: PeerId,
         request_id: PeerRequestId,
         request: DataColumnsByRootRequest,
-<<<<<<< HEAD
-        reprocess_tx: Option<mpsc::Sender<ReprocessQueueMessage>>,
-    ) {
-        let column_indexes_by_block = request.group_by_ordered_block_root();
-        let mut send_data_column_count = 0;
-
-        for (block_root, column_indices) in column_indexes_by_block.iter() {
-            for index in column_indices {
-                match self
-                    .chain
-                    .get_data_column_checking_all_caches(*block_root, *index)
-                {
-                    Ok(Some(data_column)) => {
-                        send_data_column_count += 1;
-                        self.send_response(
-                            peer_id,
-                            Response::DataColumnsByRoot(Some(data_column)),
-                            request_id,
-                        );
-                    }
-                    Ok(None) => {} // no-op
-                    Err(e) => {
-                        self.send_error_response(
-                            peer_id,
-                            RPCResponseErrorCode::ServerError,
-                            // TODO(das): leak error details to ease debugging
-                            format!("{:?}", e).to_string(),
-                            request_id,
-                        );
-                        error!(self.log, "Error getting data column";
-                            "block_root" => ?block_root,
-                            "peer" => %peer_id,
-                            "error" => ?e
-                        );
-                        return;
-                    }
-                }
-            }
-        }
-
-        let should_reprocess = column_indexes_by_block
-            .first()
-            .filter(|_| column_indexes_by_block.len() == 1 && send_data_column_count == 0)
-            .and_then(
-                |(block_root, _)| match self.chain.get_block_import_status(block_root) {
-                    BlockImportStatus::PendingImport(block) => {
-                        if block.num_expected_blobs() > 0 {
-                            // Known block not yet imported (still have not received columns) but we
-                            // are certain the block has data. Schedule this request for retry once
-                            // the block is imported
-                            // TODO(das): consider only re-processing for some range of slots
-                            Some(*block_root)
-                        } else {
-                            // We know the block has no data, do not retry
-                            None
-                        }
-                    }
-                    BlockImportStatus::Imported => {
-                        // If the block is imported, custody columns should also be imported and be
-                        // returned in the attempts above to retrieve columns. Do not retry
-                        None
-                    }
-                    BlockImportStatus::Unknown => {
-                        // Two options:
-                        // (a) race condition where peer receives a block before than us and has
-                        //     started a sampling request
-                        // (b) peer sent a sampling request for a random root we will never receive
-                        //     to fill our reprocessing queue
-                        //     TODO(das): high tolerance penalty for requests that never resolve
-                        Some(*block_root)
-                    }
-                },
-            );
-
-        if let (Some(beacon_block_root), Some(reprocess_tx)) = (should_reprocess, reprocess_tx) {
-            let processor = self.clone();
-            if reprocess_tx
-                .try_send(ReprocessQueueMessage::UnknownBlockSamplingRequest(
-                    QueuedSamplingRequest {
-                        beacon_block_root,
-                        process_fn: Box::new(move || {
-                            processor.handle_data_columns_by_root_request(
-                                peer_id, request_id, request,
-                                None, // Only allow a single retry
-                            )
-                        }),
-                    },
-                ))
-                .is_err()
-            {
-                error!(
-                    self.log,
-                    "Failed to send UnknownBlockSamplingRequest for re-processing"
-                )
-=======
     ) {
         self.terminate_response_stream(
             peer_id,
@@ -465,7 +366,6 @@
                         "Error getting data column",
                     ));
                 }
->>>>>>> 677f96a3
             }
         }
 
@@ -473,20 +373,11 @@
             self.log,
             "Received DataColumnsByRoot Request";
             "peer" => %peer_id,
-<<<<<<< HEAD
-            "request" => ?column_indexes_by_block,
-            "returned" => send_data_column_count
-        );
-
-        // send stream termination
-        self.send_response(peer_id, Response::DataColumnsByRoot(None), request_id);
-=======
             "request" => ?request.group_by_ordered_block_root(),
             "returned" => send_data_column_count
         );
 
         Ok(())
->>>>>>> 677f96a3
     }
 
     /// Handle a `LightClientBootstrap` request from the peer.
