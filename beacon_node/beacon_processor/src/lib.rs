--- conflicted
+++ resolved
@@ -110,11 +110,8 @@
     rpc_block_queue: usize,
     rpc_blob_queue: usize,
     rpc_custody_column_queue: usize,
-<<<<<<< HEAD
     rpc_verify_data_column_queue: usize,
     sampling_result_queue: usize,
-=======
->>>>>>> 677f96a3
     chain_segment_queue: usize,
     backfill_chain_segment: usize,
     gossip_block_queue: usize,
@@ -171,14 +168,10 @@
             unknown_light_client_update_queue: 128,
             rpc_block_queue: 1024,
             rpc_blob_queue: 1024,
-<<<<<<< HEAD
             // TODO(das): Placeholder values
             rpc_custody_column_queue: 1000,
             rpc_verify_data_column_queue: 1000,
             sampling_result_queue: 1000,
-=======
-            rpc_custody_column_queue: 1024,
->>>>>>> 677f96a3
             chain_segment_queue: 64,
             backfill_chain_segment: 64,
             gossip_block_queue: 1024,
@@ -190,10 +183,7 @@
             bbroots_queue: 1024,
             blbroots_queue: 1024,
             blbrange_queue: 1024,
-<<<<<<< HEAD
-=======
             // TODO(das): pick proper values
->>>>>>> 677f96a3
             dcbroots_queue: 1024,
             dcbrange_queue: 1024,
             gossip_bls_to_execution_change_queue: 16384,
@@ -248,11 +238,8 @@
 pub const IGNORED_RPC_BLOCK: &str = "ignored_rpc_block";
 pub const RPC_BLOBS: &str = "rpc_blob";
 pub const RPC_CUSTODY_COLUMN: &str = "rpc_custody_column";
-<<<<<<< HEAD
 pub const RPC_VERIFY_DATA_COLUMNS: &str = "rpc_verify_data_columns";
 pub const SAMPLING_RESULT: &str = "sampling_result";
-=======
->>>>>>> 677f96a3
 pub const CHAIN_SEGMENT: &str = "chain_segment";
 pub const CHAIN_SEGMENT_BACKFILL: &str = "chain_segment_backfill";
 pub const STATUS_PROCESSING: &str = "status_processing";
@@ -640,11 +627,8 @@
         process_fn: AsyncFn,
     },
     RpcCustodyColumn(AsyncFn),
-<<<<<<< HEAD
     RpcVerifyDataColumn(AsyncFn),
     SamplingResult(AsyncFn),
-=======
->>>>>>> 677f96a3
     IgnoredRpcBlock {
         process_fn: BlockingFn,
     },
@@ -693,11 +677,8 @@
             Work::RpcBlock { .. } => RPC_BLOCK,
             Work::RpcBlobs { .. } => RPC_BLOBS,
             Work::RpcCustodyColumn { .. } => RPC_CUSTODY_COLUMN,
-<<<<<<< HEAD
             Work::RpcVerifyDataColumn(_) => RPC_VERIFY_DATA_COLUMNS,
             Work::SamplingResult(_) => SAMPLING_RESULT,
-=======
->>>>>>> 677f96a3
             Work::IgnoredRpcBlock { .. } => IGNORED_RPC_BLOCK,
             Work::ChainSegment { .. } => CHAIN_SEGMENT,
             Work::ChainSegmentBackfill(_) => CHAIN_SEGMENT_BACKFILL,
@@ -864,12 +845,9 @@
         let mut rpc_block_queue = FifoQueue::new(queue_lengths.rpc_block_queue);
         let mut rpc_blob_queue = FifoQueue::new(queue_lengths.rpc_blob_queue);
         let mut rpc_custody_column_queue = FifoQueue::new(queue_lengths.rpc_custody_column_queue);
-<<<<<<< HEAD
         let mut rpc_verify_data_column_queue =
             FifoQueue::new(queue_lengths.rpc_verify_data_column_queue);
         let mut sampling_result_queue = FifoQueue::new(queue_lengths.sampling_result_queue);
-=======
->>>>>>> 677f96a3
         let mut chain_segment_queue = FifoQueue::new(queue_lengths.chain_segment_queue);
         let mut backfill_chain_segment = FifoQueue::new(queue_lengths.backfill_chain_segment);
         let mut gossip_block_queue = FifoQueue::new(queue_lengths.gossip_block_queue);
@@ -1025,7 +1003,8 @@
                             self.spawn_worker(item, idle_tx);
                         } else if let Some(item) = rpc_blob_queue.pop() {
                             self.spawn_worker(item, idle_tx);
-<<<<<<< HEAD
+                        } else if let Some(item) = rpc_custody_column_queue.pop() {
+                            self.spawn_worker(item, idle_tx);
                         // TODO(das): decide proper prioritization for sampling columns
                         } else if let Some(item) = rpc_custody_column_queue.pop() {
                             self.spawn_worker(item, idle_tx);
@@ -1033,10 +1012,6 @@
                             self.spawn_worker(item, idle_tx);
                         } else if let Some(item) = sampling_result_queue.pop() {
                             self.spawn_worker(item, idle_tx);
-=======
-                        } else if let Some(item) = rpc_custody_column_queue.pop() {
-                            self.spawn_worker(item, idle_tx);
->>>>>>> 677f96a3
                         // Check delayed blocks before gossip blocks, the gossip blocks might rely
                         // on the delayed ones.
                         } else if let Some(item) = delayed_block_queue.pop() {
@@ -1190,27 +1165,21 @@
                         // and BlocksByRoot)
                         } else if let Some(item) = status_queue.pop() {
                             self.spawn_worker(item, idle_tx);
-                        // Prioritize by_root requests over by_range as the former are time
-                        // sensitive for recovery
+                        } else if let Some(item) = bbrange_queue.pop() {
+                            self.spawn_worker(item, idle_tx);
                         } else if let Some(item) = bbroots_queue.pop() {
                             self.spawn_worker(item, idle_tx);
+                        } else if let Some(item) = blbrange_queue.pop() {
+                            self.spawn_worker(item, idle_tx);
                         } else if let Some(item) = blbroots_queue.pop() {
                             self.spawn_worker(item, idle_tx);
                         } else if let Some(item) = dcbroots_queue.pop() {
                             self.spawn_worker(item, idle_tx);
                         } else if let Some(item) = dcbrange_queue.pop() {
                             self.spawn_worker(item, idle_tx);
-<<<<<<< HEAD
                         // Prioritize sampling requests after block syncing requests
                         } else if let Some(item) = unknown_block_sampling_request_queue.pop() {
                             self.spawn_worker(item, idle_tx);
-                        // by_range sync after sampling
-                        } else if let Some(item) = bbrange_queue.pop() {
-                            self.spawn_worker(item, idle_tx);
-                        } else if let Some(item) = blbrange_queue.pop() {
-                            self.spawn_worker(item, idle_tx);
-=======
->>>>>>> 677f96a3
                         // Check slashings after all other consensus messages so we prioritize
                         // following head.
                         //
@@ -1341,15 +1310,12 @@
                             Work::RpcCustodyColumn { .. } => {
                                 rpc_custody_column_queue.push(work, work_id, &self.log)
                             }
-<<<<<<< HEAD
                             Work::RpcVerifyDataColumn(_) => {
                                 rpc_verify_data_column_queue.push(work, work_id, &self.log)
                             }
                             Work::SamplingResult(_) => {
                                 sampling_result_queue.push(work, work_id, &self.log)
                             }
-=======
->>>>>>> 677f96a3
                             Work::ChainSegment { .. } => {
                                 chain_segment_queue.push(work, work_id, &self.log)
                             }
@@ -1602,13 +1568,9 @@
             } => task_spawner.spawn_async(process_fn),
             Work::RpcBlock { process_fn }
             | Work::RpcBlobs { process_fn }
-<<<<<<< HEAD
             | Work::RpcCustodyColumn(process_fn)
             | Work::RpcVerifyDataColumn(process_fn)
             | Work::SamplingResult(process_fn) => task_spawner.spawn_async(process_fn),
-=======
-            | Work::RpcCustodyColumn(process_fn) => task_spawner.spawn_async(process_fn),
->>>>>>> 677f96a3
             Work::IgnoredRpcBlock { process_fn } => task_spawner.spawn_blocking(process_fn),
             Work::GossipBlock(work)
             | Work::GossipBlobSidecar(work)
