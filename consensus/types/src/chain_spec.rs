--- conflicted
+++ resolved
@@ -173,17 +173,16 @@
     pub deneb_fork_epoch: Option<Epoch>,
 
     /*
-<<<<<<< HEAD
-     * DAS params
-     */
-    pub custody_requirement: u64,
-=======
      * Electra hard fork params
      */
     pub electra_fork_version: [u8; 4],
     /// The Electra fork epoch is optional, with `None` representing "Electra never happens".
     pub electra_fork_epoch: Option<Epoch>,
->>>>>>> 32be063f
+
+    /*
+     * DAS params
+     */
+    pub custody_requirement: u64,
 
     /*
      * Networking
@@ -718,16 +717,15 @@
             deneb_fork_epoch: Some(Epoch::new(269568)),
 
             /*
-<<<<<<< HEAD
-             * DAS params
-             */
-            custody_requirement: 1,
-=======
              * Electra hard fork params
              */
             electra_fork_version: [0x05, 00, 00, 00],
             electra_fork_epoch: None,
->>>>>>> 32be063f
+
+            /*
+             * DAS params
+             */
+            custody_requirement: 1,
 
             /*
              * Network specific
@@ -999,16 +997,17 @@
              */
             deneb_fork_version: [0x04, 0x00, 0x00, 0x64],
             deneb_fork_epoch: Some(Epoch::new(889856)),
-            /*
-             * DAS params
-             */
-            custody_requirement: 1,
+
             /*
              * Electra hard fork params
              */
             electra_fork_version: [0x05, 0x00, 0x00, 0x64],
             electra_fork_epoch: None,
 
+            /*
+             * DAS params
+             */
+            custody_requirement: 1,
             /*
              * Network specific
              */
