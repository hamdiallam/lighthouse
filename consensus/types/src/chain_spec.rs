--- conflicted
+++ resolved
@@ -473,7 +473,6 @@
         Hash256::from(domain)
     }
 
-<<<<<<< HEAD
     pub fn compute_activation_exit_epoch(&self, epoch: Epoch) -> Result<Epoch, ArithError> {
         epoch.safe_add(1)?.safe_add(self.max_seed_lookahead)
     }
@@ -482,7 +481,8 @@
     pub const fn attestation_subnet_prefix_bits(&self) -> u32 {
         let attestation_subnet_count_bits = self.attestation_subnet_count.ilog2();
         self.attestation_subnet_extra_bits as u32 + attestation_subnet_count_bits
-=======
+    }
+
     pub fn maximum_gossip_clock_disparity(&self) -> Duration {
         Duration::from_millis(self.maximum_gossip_clock_disparity_millis)
     }
@@ -493,7 +493,6 @@
 
     pub fn resp_timeout(&self) -> Duration {
         Duration::from_secs(self.resp_timeout)
->>>>>>> 35f47f45
     }
 
     /// Returns a `ChainSpec` compatible with the Ethereum Foundation specification.
