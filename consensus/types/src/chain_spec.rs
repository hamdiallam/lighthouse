--- conflicted
+++ resolved
@@ -261,11 +261,10 @@
 
     /// Returns the name of the fork which is active at `epoch`.
     pub fn fork_name_at_epoch(&self, epoch: Epoch) -> ForkName {
-<<<<<<< HEAD
         match self.eip6110_fork_epoch {
             Some(fork_epoch) if epoch >= fork_epoch => ForkName::Eip6110,
-            _ => match self.eip4844_fork_epoch {
-                Some(fork_epoch) if epoch >= fork_epoch => ForkName::Eip4844,
+            _ => match self.deneb_fork_epoch {
+                Some(fork_epoch) if epoch >= fork_epoch => ForkName::Deneb,
                 _ => match self.capella_fork_epoch {
                     Some(fork_epoch) if epoch >= fork_epoch => ForkName::Capella,
                     _ => match self.bellatrix_fork_epoch {
@@ -274,17 +273,6 @@
                             Some(fork_epoch) if epoch >= fork_epoch => ForkName::Altair,
                             _ => ForkName::Base,
                         },
-=======
-        match self.deneb_fork_epoch {
-            Some(fork_epoch) if epoch >= fork_epoch => ForkName::Deneb,
-            _ => match self.capella_fork_epoch {
-                Some(fork_epoch) if epoch >= fork_epoch => ForkName::Capella,
-                _ => match self.bellatrix_fork_epoch {
-                    Some(fork_epoch) if epoch >= fork_epoch => ForkName::Merge,
-                    _ => match self.altair_fork_epoch {
-                        Some(fork_epoch) if epoch >= fork_epoch => ForkName::Altair,
-                        _ => ForkName::Base,
->>>>>>> 9b55d74c
                     },
                 },
             },
@@ -298,12 +286,8 @@
             ForkName::Altair => self.altair_fork_version,
             ForkName::Merge => self.bellatrix_fork_version,
             ForkName::Capella => self.capella_fork_version,
-<<<<<<< HEAD
-            ForkName::Eip4844 => self.eip4844_fork_version,
+            ForkName::Deneb => self.deneb_fork_version,
             ForkName::Eip6110 => self.eip6110_fork_version,
-=======
-            ForkName::Deneb => self.deneb_fork_version,
->>>>>>> 9b55d74c
         }
     }
 
@@ -314,12 +298,8 @@
             ForkName::Altair => self.altair_fork_epoch,
             ForkName::Merge => self.bellatrix_fork_epoch,
             ForkName::Capella => self.capella_fork_epoch,
-<<<<<<< HEAD
-            ForkName::Eip4844 => self.eip4844_fork_epoch,
+            ForkName::Deneb => self.deneb_fork_epoch,
             ForkName::Eip6110 => self.eip6110_fork_epoch,
-=======
-            ForkName::Deneb => self.deneb_fork_epoch,
->>>>>>> 9b55d74c
         }
     }
 
@@ -330,12 +310,8 @@
             BeaconState::Altair(_) => self.inactivity_penalty_quotient_altair,
             BeaconState::Merge(_) => self.inactivity_penalty_quotient_bellatrix,
             BeaconState::Capella(_) => self.inactivity_penalty_quotient_bellatrix,
-<<<<<<< HEAD
-            BeaconState::Eip4844(_) => self.inactivity_penalty_quotient_bellatrix,
+            BeaconState::Deneb(_) => self.inactivity_penalty_quotient_bellatrix,
             BeaconState::Eip6110(_) => self.inactivity_penalty_quotient_bellatrix,
-=======
-            BeaconState::Deneb(_) => self.inactivity_penalty_quotient_bellatrix,
->>>>>>> 9b55d74c
         }
     }
 
@@ -349,12 +325,8 @@
             BeaconState::Altair(_) => self.proportional_slashing_multiplier_altair,
             BeaconState::Merge(_) => self.proportional_slashing_multiplier_bellatrix,
             BeaconState::Capella(_) => self.proportional_slashing_multiplier_bellatrix,
-<<<<<<< HEAD
-            BeaconState::Eip4844(_) => self.proportional_slashing_multiplier_bellatrix,
+            BeaconState::Deneb(_) => self.proportional_slashing_multiplier_bellatrix,
             BeaconState::Eip6110(_) => self.proportional_slashing_multiplier_bellatrix,
-=======
-            BeaconState::Deneb(_) => self.proportional_slashing_multiplier_bellatrix,
->>>>>>> 9b55d74c
         }
     }
 
@@ -368,12 +340,8 @@
             BeaconState::Altair(_) => self.min_slashing_penalty_quotient_altair,
             BeaconState::Merge(_) => self.min_slashing_penalty_quotient_bellatrix,
             BeaconState::Capella(_) => self.min_slashing_penalty_quotient_bellatrix,
-<<<<<<< HEAD
-            BeaconState::Eip4844(_) => self.min_slashing_penalty_quotient_bellatrix,
+            BeaconState::Deneb(_) => self.min_slashing_penalty_quotient_bellatrix,
             BeaconState::Eip6110(_) => self.min_slashing_penalty_quotient_bellatrix,
-=======
-            BeaconState::Deneb(_) => self.min_slashing_penalty_quotient_bellatrix,
->>>>>>> 9b55d74c
         }
     }
 
@@ -761,18 +729,12 @@
             capella_fork_version: [0x03, 0x00, 0x00, 0x01],
             capella_fork_epoch: None,
             max_validators_per_withdrawals_sweep: 16,
-<<<<<<< HEAD
-            // Eip4844
-            eip4844_fork_version: [0x04, 0x00, 0x00, 0x01],
-            eip4844_fork_epoch: None,
+            // Deneb
+            deneb_fork_version: [0x04, 0x00, 0x00, 0x01],
+            deneb_fork_epoch: None,
             // Eip6110
             eip6110_fork_version: [0x05, 0x00, 0x00, 0x01],
             eip6110_fork_epoch: None,
-=======
-            // Deneb
-            deneb_fork_version: [0x04, 0x00, 0x00, 0x01],
-            deneb_fork_epoch: None,
->>>>>>> 9b55d74c
             // Other
             network_id: 2, // lighthouse testnet network id
             deposit_chain_id: 5,
@@ -1260,15 +1222,10 @@
             bellatrix_fork_version,
             capella_fork_epoch,
             capella_fork_version,
-<<<<<<< HEAD
-            eip4844_fork_epoch,
-            eip4844_fork_version,
+            deneb_fork_epoch,
+            deneb_fork_version,
             eip6110_fork_epoch,
             eip6110_fork_version,
-=======
-            deneb_fork_epoch,
-            deneb_fork_version,
->>>>>>> 9b55d74c
             seconds_per_slot,
             seconds_per_eth1_block,
             min_validator_withdrawability_delay,
@@ -1301,15 +1258,10 @@
             bellatrix_fork_version,
             capella_fork_epoch: capella_fork_epoch.map(|q| q.value),
             capella_fork_version,
-<<<<<<< HEAD
-            eip4844_fork_epoch: eip4844_fork_epoch.map(|q| q.value),
-            eip4844_fork_version,
+            deneb_fork_epoch: deneb_fork_epoch.map(|q| q.value),
+            deneb_fork_version,
             eip6110_fork_epoch: eip6110_fork_epoch.map(|q| q.value),
             eip6110_fork_version,
-=======
-            deneb_fork_epoch: deneb_fork_epoch.map(|q| q.value),
-            deneb_fork_version,
->>>>>>> 9b55d74c
             seconds_per_slot,
             seconds_per_eth1_block,
             min_validator_withdrawability_delay,
