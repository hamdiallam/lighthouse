use crate::test_utils::TestRandom;
use crate::*;
use derivative::Derivative;
use merkle_proof::{MerkleTree, MerkleTreeError};
use serde::{Deserialize, Serialize};
use ssz_derive::{Decode, Encode};
use std::marker::PhantomData;
use superstruct::superstruct;
use test_random_derive::TestRandom;
use tree_hash::{TreeHash, BYTES_PER_CHUNK};
use tree_hash_derive::TreeHash;

pub type KzgCommitments<E> =
    VariableList<KzgCommitment, <E as EthSpec>::MaxBlobCommitmentsPerBlock>;
pub type KzgCommitmentOpts<E> =
    FixedVector<Option<KzgCommitment>, <E as EthSpec>::MaxBlobsPerBlock>;

/// The number of leaves (including padding) on the `BeaconBlockBody` Merkle tree.
///
/// ## Note
///
/// This constant is set with the assumption that there are `> 8` and `<= 16` fields on the
/// `BeaconBlockBody`. **Tree hashing will fail if this value is set incorrectly.**
pub const NUM_BEACON_BLOCK_BODY_HASH_TREE_ROOT_LEAVES: usize = 16;
/// Index of the `blob_kzg_commitments` leaf in the `BeaconBlockBody` tree post-deneb.
pub const BLOB_KZG_COMMITMENTS_INDEX: usize = 11;

/// The body of a `BeaconChain` block, containing operations.
///
/// This *superstruct* abstracts over the hard-fork.
#[superstruct(
<<<<<<< HEAD
    variants(Base, Altair, Merge, Capella, Deneb, Eip6110),
=======
    variants(Base, Altair, Merge, Capella, Deneb, Electra),
>>>>>>> b65daac9
    variant_attributes(
        derive(
            Debug,
            Clone,
            Serialize,
            Deserialize,
            Encode,
            Decode,
            TreeHash,
            TestRandom,
            Derivative,
            arbitrary::Arbitrary
        ),
        derivative(PartialEq, Hash(bound = "E: EthSpec, Payload: AbstractExecPayload<E>")),
        serde(
            bound = "E: EthSpec, Payload: AbstractExecPayload<E>",
            deny_unknown_fields
        ),
        arbitrary(bound = "E: EthSpec, Payload: AbstractExecPayload<E>"),
    ),
    cast_error(ty = "Error", expr = "Error::IncorrectStateVariant"),
    partial_getter_error(ty = "Error", expr = "Error::IncorrectStateVariant")
)]
#[derive(Debug, Clone, Serialize, Deserialize, Derivative, arbitrary::Arbitrary)]
#[derivative(PartialEq, Hash(bound = "E: EthSpec"))]
#[serde(untagged)]
#[serde(bound = "E: EthSpec, Payload: AbstractExecPayload<E>")]
#[arbitrary(bound = "E: EthSpec, Payload: AbstractExecPayload<E>")]
pub struct BeaconBlockBody<E: EthSpec, Payload: AbstractExecPayload<E> = FullPayload<E>> {
    pub randao_reveal: Signature,
    pub eth1_data: Eth1Data,
    pub graffiti: Graffiti,
<<<<<<< HEAD
    pub proposer_slashings: VariableList<ProposerSlashing, T::MaxProposerSlashings>,
    pub attester_slashings: VariableList<AttesterSlashing<T>, T::MaxAttesterSlashings>,
    pub attestations: VariableList<Attestation<T>, T::MaxAttestations>,
    pub deposits: VariableList<Deposit, T::MaxDeposits>,
    pub voluntary_exits: VariableList<SignedVoluntaryExit, T::MaxVoluntaryExits>,
    #[superstruct(only(Altair, Merge, Capella, Deneb, Eip6110))]
    pub sync_aggregate: SyncAggregate<T>,
=======
    pub proposer_slashings: VariableList<ProposerSlashing, E::MaxProposerSlashings>,
    pub attester_slashings: VariableList<AttesterSlashing<E>, E::MaxAttesterSlashings>,
    pub attestations: VariableList<Attestation<E>, E::MaxAttestations>,
    pub deposits: VariableList<Deposit, E::MaxDeposits>,
    pub voluntary_exits: VariableList<SignedVoluntaryExit, E::MaxVoluntaryExits>,
    #[superstruct(only(Altair, Merge, Capella, Deneb, Electra))]
    pub sync_aggregate: SyncAggregate<E>,
>>>>>>> b65daac9
    // We flatten the execution payload so that serde can use the name of the inner type,
    // either `execution_payload` for full payloads, or `execution_payload_header` for blinded
    // payloads.
    #[superstruct(only(Merge), partial_getter(rename = "execution_payload_merge"))]
    #[serde(flatten)]
    pub execution_payload: Payload::Merge,
    #[superstruct(only(Capella), partial_getter(rename = "execution_payload_capella"))]
    #[serde(flatten)]
    pub execution_payload: Payload::Capella,
    #[superstruct(only(Deneb), partial_getter(rename = "execution_payload_deneb"))]
    #[serde(flatten)]
    pub execution_payload: Payload::Deneb,
<<<<<<< HEAD
    #[superstruct(only(Eip6110), partial_getter(rename = "execution_payload_eip6110"))]
    #[serde(flatten)]
    pub execution_payload: Payload::Eip6110,
    #[superstruct(only(Capella, Deneb, Eip6110))]
    pub bls_to_execution_changes:
        VariableList<SignedBlsToExecutionChange, T::MaxBlsToExecutionChanges>,
    #[superstruct(only(Deneb, Eip6110))]
    pub blob_kzg_commitments: KzgCommitments<T>,
=======
    #[superstruct(only(Electra), partial_getter(rename = "execution_payload_electra"))]
    #[serde(flatten)]
    pub execution_payload: Payload::Electra,
    #[superstruct(only(Capella, Deneb, Electra))]
    pub bls_to_execution_changes:
        VariableList<SignedBlsToExecutionChange, E::MaxBlsToExecutionChanges>,
    #[superstruct(only(Deneb, Electra))]
    pub blob_kzg_commitments: KzgCommitments<E>,
>>>>>>> b65daac9
    #[superstruct(only(Base, Altair))]
    #[ssz(skip_serializing, skip_deserializing)]
    #[tree_hash(skip_hashing)]
    #[serde(skip)]
    #[arbitrary(default)]
    pub _phantom: PhantomData<Payload>,
}

impl<E: EthSpec, Payload: AbstractExecPayload<E>> BeaconBlockBody<E, Payload> {
    pub fn execution_payload(&self) -> Result<Payload::Ref<'_>, Error> {
        self.to_ref().execution_payload()
    }
}

impl<'a, E: EthSpec, Payload: AbstractExecPayload<E>> BeaconBlockBodyRef<'a, E, Payload> {
    pub fn execution_payload(&self) -> Result<Payload::Ref<'a>, Error> {
        match self {
            Self::Base(_) | Self::Altair(_) => Err(Error::IncorrectStateVariant),
            Self::Merge(body) => Ok(Payload::Ref::from(&body.execution_payload)),
            Self::Capella(body) => Ok(Payload::Ref::from(&body.execution_payload)),
            Self::Deneb(body) => Ok(Payload::Ref::from(&body.execution_payload)),
<<<<<<< HEAD
            Self::Eip6110(body) => Ok(Payload::Ref::from(&body.execution_payload)),
=======
            Self::Electra(body) => Ok(Payload::Ref::from(&body.execution_payload)),
>>>>>>> b65daac9
        }
    }

    /// Produces the proof of inclusion for a `KzgCommitment` in `self.blob_kzg_commitments`
    /// at `index`.
    pub fn kzg_commitment_merkle_proof(
        &self,
        index: usize,
    ) -> Result<FixedVector<Hash256, E::KzgCommitmentInclusionProofDepth>, Error> {
        match self {
            Self::Base(_) | Self::Altair(_) | Self::Merge(_) | Self::Capella(_) => {
                Err(Error::IncorrectStateVariant)
            }
            Self::Deneb(body) => {
                // We compute the branches by generating 2 merkle trees:
                // 1. Merkle tree for the `blob_kzg_commitments` List object
                // 2. Merkle tree for the `BeaconBlockBody` container
                // We then merge the branches for both the trees all the way up to the root.

                // Part1 (Branches for the subtree rooted at `blob_kzg_commitments`)
                //
                // Branches for `blob_kzg_commitments` without length mix-in
                let depth = E::max_blob_commitments_per_block()
                    .next_power_of_two()
                    .ilog2();
                let leaves: Vec<_> = body
                    .blob_kzg_commitments
                    .iter()
                    .map(|commitment| commitment.tree_hash_root())
                    .collect();
                let tree = MerkleTree::create(&leaves, depth as usize);
                let (_, mut proof) = tree
                    .generate_proof(index, depth as usize)
                    .map_err(Error::MerkleTreeError)?;

                // Add the branch corresponding to the length mix-in.
                let length = body.blob_kzg_commitments.len();
                let usize_len = std::mem::size_of::<usize>();
                let mut length_bytes = [0; BYTES_PER_CHUNK];
                length_bytes
                    .get_mut(0..usize_len)
                    .ok_or(Error::MerkleTreeError(MerkleTreeError::PleaseNotifyTheDevs))?
                    .copy_from_slice(&length.to_le_bytes());
                let length_root = Hash256::from_slice(length_bytes.as_slice());
                proof.push(length_root);

                // Part 2
                // Branches for `BeaconBlockBody` container
                let leaves = [
                    body.randao_reveal.tree_hash_root(),
                    body.eth1_data.tree_hash_root(),
                    body.graffiti.tree_hash_root(),
                    body.proposer_slashings.tree_hash_root(),
                    body.attester_slashings.tree_hash_root(),
                    body.attestations.tree_hash_root(),
                    body.deposits.tree_hash_root(),
                    body.voluntary_exits.tree_hash_root(),
                    body.sync_aggregate.tree_hash_root(),
                    body.execution_payload.tree_hash_root(),
                    body.bls_to_execution_changes.tree_hash_root(),
                    body.blob_kzg_commitments.tree_hash_root(),
                ];
                let beacon_block_body_depth = leaves.len().next_power_of_two().ilog2() as usize;
                let tree = MerkleTree::create(&leaves, beacon_block_body_depth);
                let (_, mut proof_body) = tree
                    .generate_proof(BLOB_KZG_COMMITMENTS_INDEX, beacon_block_body_depth)
                    .map_err(Error::MerkleTreeError)?;
                // Join the proofs for the subtree and the main tree
                proof.append(&mut proof_body);

                debug_assert_eq!(proof.len(), E::kzg_proof_inclusion_proof_depth());
                Ok(proof.into())
            }
            // TODO(electra): De-duplicate proof computation.
            Self::Electra(body) => {
                // We compute the branches by generating 2 merkle trees:
                // 1. Merkle tree for the `blob_kzg_commitments` List object
                // 2. Merkle tree for the `BeaconBlockBody` container
                // We then merge the branches for both the trees all the way up to the root.

                // Part1 (Branches for the subtree rooted at `blob_kzg_commitments`)
                //
                // Branches for `blob_kzg_commitments` without length mix-in
                let depth = E::max_blob_commitments_per_block()
                    .next_power_of_two()
                    .ilog2();
                let leaves: Vec<_> = body
                    .blob_kzg_commitments
                    .iter()
                    .map(|commitment| commitment.tree_hash_root())
                    .collect();
                let tree = MerkleTree::create(&leaves, depth as usize);
                let (_, mut proof) = tree
                    .generate_proof(index, depth as usize)
                    .map_err(Error::MerkleTreeError)?;

                // Add the branch corresponding to the length mix-in.
                let length = body.blob_kzg_commitments.len();
                let usize_len = std::mem::size_of::<usize>();
                let mut length_bytes = [0; BYTES_PER_CHUNK];
                length_bytes
                    .get_mut(0..usize_len)
                    .ok_or(Error::MerkleTreeError(MerkleTreeError::PleaseNotifyTheDevs))?
                    .copy_from_slice(&length.to_le_bytes());
                let length_root = Hash256::from_slice(length_bytes.as_slice());
                proof.push(length_root);

                // Part 2
                // Branches for `BeaconBlockBody` container
                let leaves = [
                    body.randao_reveal.tree_hash_root(),
                    body.eth1_data.tree_hash_root(),
                    body.graffiti.tree_hash_root(),
                    body.proposer_slashings.tree_hash_root(),
                    body.attester_slashings.tree_hash_root(),
                    body.attestations.tree_hash_root(),
                    body.deposits.tree_hash_root(),
                    body.voluntary_exits.tree_hash_root(),
                    body.sync_aggregate.tree_hash_root(),
                    body.execution_payload.tree_hash_root(),
                    body.bls_to_execution_changes.tree_hash_root(),
                    body.blob_kzg_commitments.tree_hash_root(),
                ];
                let beacon_block_body_depth = leaves.len().next_power_of_two().ilog2() as usize;
                let tree = MerkleTree::create(&leaves, beacon_block_body_depth);
                let (_, mut proof_body) = tree
                    .generate_proof(BLOB_KZG_COMMITMENTS_INDEX, beacon_block_body_depth)
                    .map_err(Error::MerkleTreeError)?;
                // Join the proofs for the subtree and the main tree
                proof.append(&mut proof_body);

                debug_assert_eq!(proof.len(), E::kzg_proof_inclusion_proof_depth());
                Ok(proof.into())
            }
        }
    }

    /// Return `true` if this block body has a non-zero number of blobs.
    pub fn has_blobs(self) -> bool {
        self.blob_kzg_commitments()
            .map_or(false, |blobs| !blobs.is_empty())
    }
}

impl<'a, E: EthSpec, Payload: AbstractExecPayload<E>> BeaconBlockBodyRef<'a, E, Payload> {
    /// Get the fork_name of this object
    pub fn fork_name(self) -> ForkName {
        match self {
            BeaconBlockBodyRef::Base { .. } => ForkName::Base,
            BeaconBlockBodyRef::Altair { .. } => ForkName::Altair,
            BeaconBlockBodyRef::Merge { .. } => ForkName::Merge,
            BeaconBlockBodyRef::Capella { .. } => ForkName::Capella,
            BeaconBlockBodyRef::Deneb { .. } => ForkName::Deneb,
<<<<<<< HEAD
            BeaconBlockBodyRef::Eip6110 { .. } => ForkName::Eip6110,
=======
            BeaconBlockBodyRef::Electra { .. } => ForkName::Electra,
>>>>>>> b65daac9
        }
    }
}

// We can convert pre-Bellatrix block bodies without payloads into block bodies "with" payloads.
impl<E: EthSpec> From<BeaconBlockBodyBase<E, BlindedPayload<E>>>
    for BeaconBlockBodyBase<E, FullPayload<E>>
{
    fn from(body: BeaconBlockBodyBase<E, BlindedPayload<E>>) -> Self {
        let BeaconBlockBodyBase {
            randao_reveal,
            eth1_data,
            graffiti,
            proposer_slashings,
            attester_slashings,
            attestations,
            deposits,
            voluntary_exits,
            _phantom,
        } = body;

        BeaconBlockBodyBase {
            randao_reveal,
            eth1_data,
            graffiti,
            proposer_slashings,
            attester_slashings,
            attestations,
            deposits,
            voluntary_exits,
            _phantom: PhantomData,
        }
    }
}

impl<E: EthSpec> From<BeaconBlockBodyAltair<E, BlindedPayload<E>>>
    for BeaconBlockBodyAltair<E, FullPayload<E>>
{
    fn from(body: BeaconBlockBodyAltair<E, BlindedPayload<E>>) -> Self {
        let BeaconBlockBodyAltair {
            randao_reveal,
            eth1_data,
            graffiti,
            proposer_slashings,
            attester_slashings,
            attestations,
            deposits,
            voluntary_exits,
            sync_aggregate,
            _phantom,
        } = body;

        BeaconBlockBodyAltair {
            randao_reveal,
            eth1_data,
            graffiti,
            proposer_slashings,
            attester_slashings,
            attestations,
            deposits,
            voluntary_exits,
            sync_aggregate,
            _phantom: PhantomData,
        }
    }
}

// Likewise bodies with payloads can be transformed into bodies without.
impl<E: EthSpec> From<BeaconBlockBodyBase<E, FullPayload<E>>>
    for (
        BeaconBlockBodyBase<E, BlindedPayload<E>>,
        Option<ExecutionPayload<E>>,
    )
{
    fn from(body: BeaconBlockBodyBase<E, FullPayload<E>>) -> Self {
        let BeaconBlockBodyBase {
            randao_reveal,
            eth1_data,
            graffiti,
            proposer_slashings,
            attester_slashings,
            attestations,
            deposits,
            voluntary_exits,
            _phantom,
        } = body;

        (
            BeaconBlockBodyBase {
                randao_reveal,
                eth1_data,
                graffiti,
                proposer_slashings,
                attester_slashings,
                attestations,
                deposits,
                voluntary_exits,
                _phantom: PhantomData,
            },
            None,
        )
    }
}

impl<E: EthSpec> From<BeaconBlockBodyAltair<E, FullPayload<E>>>
    for (
        BeaconBlockBodyAltair<E, BlindedPayload<E>>,
        Option<ExecutionPayload<E>>,
    )
{
    fn from(body: BeaconBlockBodyAltair<E, FullPayload<E>>) -> Self {
        let BeaconBlockBodyAltair {
            randao_reveal,
            eth1_data,
            graffiti,
            proposer_slashings,
            attester_slashings,
            attestations,
            deposits,
            voluntary_exits,
            sync_aggregate,
            _phantom,
        } = body;

        (
            BeaconBlockBodyAltair {
                randao_reveal,
                eth1_data,
                graffiti,
                proposer_slashings,
                attester_slashings,
                attestations,
                deposits,
                voluntary_exits,
                sync_aggregate,
                _phantom: PhantomData,
            },
            None,
        )
    }
}

impl<E: EthSpec> From<BeaconBlockBodyMerge<E, FullPayload<E>>>
    for (
        BeaconBlockBodyMerge<E, BlindedPayload<E>>,
        Option<ExecutionPayloadMerge<E>>,
    )
{
    fn from(body: BeaconBlockBodyMerge<E, FullPayload<E>>) -> Self {
        let BeaconBlockBodyMerge {
            randao_reveal,
            eth1_data,
            graffiti,
            proposer_slashings,
            attester_slashings,
            attestations,
            deposits,
            voluntary_exits,
            sync_aggregate,
            execution_payload: FullPayloadMerge { execution_payload },
        } = body;

        (
            BeaconBlockBodyMerge {
                randao_reveal,
                eth1_data,
                graffiti,
                proposer_slashings,
                attester_slashings,
                attestations,
                deposits,
                voluntary_exits,
                sync_aggregate,
                execution_payload: BlindedPayloadMerge {
                    execution_payload_header: From::from(&execution_payload),
                },
            },
            Some(execution_payload),
        )
    }
}

impl<E: EthSpec> From<BeaconBlockBodyCapella<E, FullPayload<E>>>
    for (
        BeaconBlockBodyCapella<E, BlindedPayload<E>>,
        Option<ExecutionPayloadCapella<E>>,
    )
{
    fn from(body: BeaconBlockBodyCapella<E, FullPayload<E>>) -> Self {
        let BeaconBlockBodyCapella {
            randao_reveal,
            eth1_data,
            graffiti,
            proposer_slashings,
            attester_slashings,
            attestations,
            deposits,
            voluntary_exits,
            sync_aggregate,
            execution_payload: FullPayloadCapella { execution_payload },
            bls_to_execution_changes,
        } = body;

        (
            BeaconBlockBodyCapella {
                randao_reveal,
                eth1_data,
                graffiti,
                proposer_slashings,
                attester_slashings,
                attestations,
                deposits,
                voluntary_exits,
                sync_aggregate,
                execution_payload: BlindedPayloadCapella {
                    execution_payload_header: From::from(&execution_payload),
                },
                bls_to_execution_changes,
            },
            Some(execution_payload),
        )
    }
}

impl<E: EthSpec> From<BeaconBlockBodyDeneb<E, FullPayload<E>>>
    for (
        BeaconBlockBodyDeneb<E, BlindedPayload<E>>,
        Option<ExecutionPayloadDeneb<E>>,
    )
{
    fn from(body: BeaconBlockBodyDeneb<E, FullPayload<E>>) -> Self {
        let BeaconBlockBodyDeneb {
            randao_reveal,
            eth1_data,
            graffiti,
            proposer_slashings,
            attester_slashings,
            attestations,
            deposits,
            voluntary_exits,
            sync_aggregate,
            execution_payload: FullPayloadDeneb { execution_payload },
            bls_to_execution_changes,
            blob_kzg_commitments,
        } = body;

        (
            BeaconBlockBodyDeneb {
                randao_reveal,
                eth1_data,
                graffiti,
                proposer_slashings,
                attester_slashings,
                attestations,
                deposits,
                voluntary_exits,
                sync_aggregate,
                execution_payload: BlindedPayloadDeneb {
                    execution_payload_header: From::from(&execution_payload),
                },
                bls_to_execution_changes,
                blob_kzg_commitments,
            },
            Some(execution_payload),
        )
    }
}

<<<<<<< HEAD
impl<E: EthSpec> From<BeaconBlockBodyEip6110<E, FullPayload<E>>>
    for (
        BeaconBlockBodyEip6110<E, BlindedPayload<E>>,
        Option<ExecutionPayloadEip6110<E>>,
    )
{
    fn from(body: BeaconBlockBodyEip6110<E, FullPayload<E>>) -> Self {
        let BeaconBlockBodyEip6110 {
=======
impl<E: EthSpec> From<BeaconBlockBodyElectra<E, FullPayload<E>>>
    for (
        BeaconBlockBodyElectra<E, BlindedPayload<E>>,
        Option<ExecutionPayloadElectra<E>>,
    )
{
    fn from(body: BeaconBlockBodyElectra<E, FullPayload<E>>) -> Self {
        let BeaconBlockBodyElectra {
>>>>>>> b65daac9
            randao_reveal,
            eth1_data,
            graffiti,
            proposer_slashings,
            attester_slashings,
            attestations,
            deposits,
            voluntary_exits,
            sync_aggregate,
<<<<<<< HEAD
            execution_payload: FullPayloadEip6110 { execution_payload },
=======
            execution_payload: FullPayloadElectra { execution_payload },
>>>>>>> b65daac9
            bls_to_execution_changes,
            blob_kzg_commitments,
        } = body;

        (
<<<<<<< HEAD
            BeaconBlockBodyEip6110 {
=======
            BeaconBlockBodyElectra {
>>>>>>> b65daac9
                randao_reveal,
                eth1_data,
                graffiti,
                proposer_slashings,
                attester_slashings,
                attestations,
                deposits,
                voluntary_exits,
                sync_aggregate,
<<<<<<< HEAD
                execution_payload: BlindedPayloadEip6110 {
                    execution_payload_header: From::from(&execution_payload),
                },
                bls_to_execution_changes,
                blob_kzg_commitments,
=======
                execution_payload: BlindedPayloadElectra {
                    execution_payload_header: From::from(&execution_payload),
                },
                bls_to_execution_changes,
                blob_kzg_commitments: blob_kzg_commitments.clone(),
>>>>>>> b65daac9
            },
            Some(execution_payload),
        )
    }
}

// We can clone a full block into a blinded block, without cloning the payload.
impl<E: EthSpec> BeaconBlockBodyBase<E, FullPayload<E>> {
    pub fn clone_as_blinded(&self) -> BeaconBlockBodyBase<E, BlindedPayload<E>> {
        let (block_body, _payload) = self.clone().into();
        block_body
    }
}

impl<E: EthSpec> BeaconBlockBodyAltair<E, FullPayload<E>> {
    pub fn clone_as_blinded(&self) -> BeaconBlockBodyAltair<E, BlindedPayload<E>> {
        let (block_body, _payload) = self.clone().into();
        block_body
    }
}

impl<E: EthSpec> BeaconBlockBodyMerge<E, FullPayload<E>> {
    pub fn clone_as_blinded(&self) -> BeaconBlockBodyMerge<E, BlindedPayload<E>> {
        let BeaconBlockBodyMerge {
            randao_reveal,
            eth1_data,
            graffiti,
            proposer_slashings,
            attester_slashings,
            attestations,
            deposits,
            voluntary_exits,
            sync_aggregate,
            execution_payload: FullPayloadMerge { execution_payload },
        } = self;

        BeaconBlockBodyMerge {
            randao_reveal: randao_reveal.clone(),
            eth1_data: eth1_data.clone(),
            graffiti: *graffiti,
            proposer_slashings: proposer_slashings.clone(),
            attester_slashings: attester_slashings.clone(),
            attestations: attestations.clone(),
            deposits: deposits.clone(),
            voluntary_exits: voluntary_exits.clone(),
            sync_aggregate: sync_aggregate.clone(),
            execution_payload: BlindedPayloadMerge {
                execution_payload_header: execution_payload.into(),
            },
        }
    }
}

impl<E: EthSpec> BeaconBlockBodyCapella<E, FullPayload<E>> {
    pub fn clone_as_blinded(&self) -> BeaconBlockBodyCapella<E, BlindedPayload<E>> {
        let BeaconBlockBodyCapella {
            randao_reveal,
            eth1_data,
            graffiti,
            proposer_slashings,
            attester_slashings,
            attestations,
            deposits,
            voluntary_exits,
            sync_aggregate,
            execution_payload: FullPayloadCapella { execution_payload },
            bls_to_execution_changes,
        } = self;

        BeaconBlockBodyCapella {
            randao_reveal: randao_reveal.clone(),
            eth1_data: eth1_data.clone(),
            graffiti: *graffiti,
            proposer_slashings: proposer_slashings.clone(),
            attester_slashings: attester_slashings.clone(),
            attestations: attestations.clone(),
            deposits: deposits.clone(),
            voluntary_exits: voluntary_exits.clone(),
            sync_aggregate: sync_aggregate.clone(),
            execution_payload: BlindedPayloadCapella {
                execution_payload_header: execution_payload.into(),
            },
            bls_to_execution_changes: bls_to_execution_changes.clone(),
        }
    }
}

impl<E: EthSpec> BeaconBlockBodyDeneb<E, FullPayload<E>> {
    pub fn clone_as_blinded(&self) -> BeaconBlockBodyDeneb<E, BlindedPayload<E>> {
        let BeaconBlockBodyDeneb {
            randao_reveal,
            eth1_data,
            graffiti,
            proposer_slashings,
            attester_slashings,
            attestations,
            deposits,
            voluntary_exits,
            sync_aggregate,
            execution_payload: FullPayloadDeneb { execution_payload },
            bls_to_execution_changes,
            blob_kzg_commitments,
        } = self;

        BeaconBlockBodyDeneb {
            randao_reveal: randao_reveal.clone(),
            eth1_data: eth1_data.clone(),
            graffiti: *graffiti,
            proposer_slashings: proposer_slashings.clone(),
            attester_slashings: attester_slashings.clone(),
            attestations: attestations.clone(),
            deposits: deposits.clone(),
            voluntary_exits: voluntary_exits.clone(),
            sync_aggregate: sync_aggregate.clone(),
            execution_payload: BlindedPayloadDeneb {
                execution_payload_header: execution_payload.into(),
            },
            bls_to_execution_changes: bls_to_execution_changes.clone(),
            blob_kzg_commitments: blob_kzg_commitments.clone(),
        }
    }
}

<<<<<<< HEAD
impl<E: EthSpec> BeaconBlockBodyEip6110<E, FullPayload<E>> {
    pub fn clone_as_blinded(&self) -> BeaconBlockBodyEip6110<E, BlindedPayload<E>> {
        let BeaconBlockBodyEip6110 {
=======
impl<E: EthSpec> BeaconBlockBodyElectra<E, FullPayload<E>> {
    pub fn clone_as_blinded(&self) -> BeaconBlockBodyElectra<E, BlindedPayload<E>> {
        let BeaconBlockBodyElectra {
>>>>>>> b65daac9
            randao_reveal,
            eth1_data,
            graffiti,
            proposer_slashings,
            attester_slashings,
            attestations,
            deposits,
            voluntary_exits,
            sync_aggregate,
<<<<<<< HEAD
            execution_payload: FullPayloadEip6110 { execution_payload },
=======
            execution_payload: FullPayloadElectra { execution_payload },
>>>>>>> b65daac9
            bls_to_execution_changes,
            blob_kzg_commitments,
        } = self;

<<<<<<< HEAD
        BeaconBlockBodyEip6110 {
=======
        BeaconBlockBodyElectra {
>>>>>>> b65daac9
            randao_reveal: randao_reveal.clone(),
            eth1_data: eth1_data.clone(),
            graffiti: *graffiti,
            proposer_slashings: proposer_slashings.clone(),
            attester_slashings: attester_slashings.clone(),
            attestations: attestations.clone(),
            deposits: deposits.clone(),
            voluntary_exits: voluntary_exits.clone(),
            sync_aggregate: sync_aggregate.clone(),
<<<<<<< HEAD
            execution_payload: BlindedPayloadEip6110 {
=======
            execution_payload: BlindedPayloadElectra {
>>>>>>> b65daac9
                execution_payload_header: execution_payload.into(),
            },
            bls_to_execution_changes: bls_to_execution_changes.clone(),
            blob_kzg_commitments: blob_kzg_commitments.clone(),
        }
    }
}

impl<E: EthSpec> From<BeaconBlockBody<E, FullPayload<E>>>
    for (
        BeaconBlockBody<E, BlindedPayload<E>>,
        Option<ExecutionPayload<E>>,
    )
{
    fn from(body: BeaconBlockBody<E, FullPayload<E>>) -> Self {
        map_beacon_block_body!(body, |inner, cons| {
            let (block, payload) = inner.into();
            (cons(block), payload.map(Into::into))
        })
    }
}

impl<E: EthSpec> BeaconBlockBody<E> {
    pub fn block_body_merkle_proof(&self, generalized_index: usize) -> Result<Vec<Hash256>, Error> {
        let field_index = match generalized_index {
            light_client_update::EXECUTION_PAYLOAD_INDEX => {
                // Execution payload is a top-level field, subtract off the generalized indices
                // for the internal nodes. Result should be 9, the field offset of the execution
                // payload in the `BeaconBlockBody`:
                // https://github.com/ethereum/consensus-specs/blob/dev/specs/deneb/beacon-chain.md#beaconblockbody
                generalized_index
                    .checked_sub(NUM_BEACON_BLOCK_BODY_HASH_TREE_ROOT_LEAVES)
                    .ok_or(Error::IndexNotSupported(generalized_index))?
            }
            _ => return Err(Error::IndexNotSupported(generalized_index)),
        };

        let mut leaves = vec![
            self.randao_reveal().tree_hash_root(),
            self.eth1_data().tree_hash_root(),
            self.graffiti().tree_hash_root(),
            self.proposer_slashings().tree_hash_root(),
            self.attester_slashings().tree_hash_root(),
            self.attestations().tree_hash_root(),
            self.deposits().tree_hash_root(),
            self.voluntary_exits().tree_hash_root(),
        ];

        if let Ok(sync_aggregate) = self.sync_aggregate() {
            leaves.push(sync_aggregate.tree_hash_root())
        }

        if let Ok(execution_payload) = self.execution_payload() {
            leaves.push(execution_payload.tree_hash_root())
        }

        if let Ok(bls_to_execution_changes) = self.bls_to_execution_changes() {
            leaves.push(bls_to_execution_changes.tree_hash_root())
        }

        if let Ok(blob_kzg_commitments) = self.blob_kzg_commitments() {
            leaves.push(blob_kzg_commitments.tree_hash_root())
        }

        let depth = light_client_update::EXECUTION_PAYLOAD_PROOF_LEN;
        let tree = merkle_proof::MerkleTree::create(&leaves, depth);
        let (_, proof) = tree.generate_proof(field_index, depth)?;

        Ok(proof)
    }
}

/// Util method helpful for logging.
pub fn format_kzg_commitments(commitments: &[KzgCommitment]) -> String {
    let commitment_strings: Vec<String> = commitments.iter().map(|x| x.to_string()).collect();
    let commitments_joined = commitment_strings.join(", ");
    let surrounded_commitments = format!("[{}]", commitments_joined);
    surrounded_commitments
}

#[cfg(test)]
mod tests {
    mod base {
        use super::super::*;
        ssz_and_tree_hash_tests!(BeaconBlockBodyBase<MainnetEthSpec>);
    }
    mod altair {
        use super::super::*;
        ssz_and_tree_hash_tests!(BeaconBlockBodyAltair<MainnetEthSpec>);
    }
}<|MERGE_RESOLUTION|>--- conflicted
+++ resolved
@@ -29,11 +29,7 @@
 ///
 /// This *superstruct* abstracts over the hard-fork.
 #[superstruct(
-<<<<<<< HEAD
-    variants(Base, Altair, Merge, Capella, Deneb, Eip6110),
-=======
     variants(Base, Altair, Merge, Capella, Deneb, Electra),
->>>>>>> b65daac9
     variant_attributes(
         derive(
             Debug,
@@ -66,15 +62,6 @@
     pub randao_reveal: Signature,
     pub eth1_data: Eth1Data,
     pub graffiti: Graffiti,
-<<<<<<< HEAD
-    pub proposer_slashings: VariableList<ProposerSlashing, T::MaxProposerSlashings>,
-    pub attester_slashings: VariableList<AttesterSlashing<T>, T::MaxAttesterSlashings>,
-    pub attestations: VariableList<Attestation<T>, T::MaxAttestations>,
-    pub deposits: VariableList<Deposit, T::MaxDeposits>,
-    pub voluntary_exits: VariableList<SignedVoluntaryExit, T::MaxVoluntaryExits>,
-    #[superstruct(only(Altair, Merge, Capella, Deneb, Eip6110))]
-    pub sync_aggregate: SyncAggregate<T>,
-=======
     pub proposer_slashings: VariableList<ProposerSlashing, E::MaxProposerSlashings>,
     pub attester_slashings: VariableList<AttesterSlashing<E>, E::MaxAttesterSlashings>,
     pub attestations: VariableList<Attestation<E>, E::MaxAttestations>,
@@ -82,7 +69,6 @@
     pub voluntary_exits: VariableList<SignedVoluntaryExit, E::MaxVoluntaryExits>,
     #[superstruct(only(Altair, Merge, Capella, Deneb, Electra))]
     pub sync_aggregate: SyncAggregate<E>,
->>>>>>> b65daac9
     // We flatten the execution payload so that serde can use the name of the inner type,
     // either `execution_payload` for full payloads, or `execution_payload_header` for blinded
     // payloads.
@@ -95,16 +81,6 @@
     #[superstruct(only(Deneb), partial_getter(rename = "execution_payload_deneb"))]
     #[serde(flatten)]
     pub execution_payload: Payload::Deneb,
-<<<<<<< HEAD
-    #[superstruct(only(Eip6110), partial_getter(rename = "execution_payload_eip6110"))]
-    #[serde(flatten)]
-    pub execution_payload: Payload::Eip6110,
-    #[superstruct(only(Capella, Deneb, Eip6110))]
-    pub bls_to_execution_changes:
-        VariableList<SignedBlsToExecutionChange, T::MaxBlsToExecutionChanges>,
-    #[superstruct(only(Deneb, Eip6110))]
-    pub blob_kzg_commitments: KzgCommitments<T>,
-=======
     #[superstruct(only(Electra), partial_getter(rename = "execution_payload_electra"))]
     #[serde(flatten)]
     pub execution_payload: Payload::Electra,
@@ -113,7 +89,6 @@
         VariableList<SignedBlsToExecutionChange, E::MaxBlsToExecutionChanges>,
     #[superstruct(only(Deneb, Electra))]
     pub blob_kzg_commitments: KzgCommitments<E>,
->>>>>>> b65daac9
     #[superstruct(only(Base, Altair))]
     #[ssz(skip_serializing, skip_deserializing)]
     #[tree_hash(skip_hashing)]
@@ -135,11 +110,7 @@
             Self::Merge(body) => Ok(Payload::Ref::from(&body.execution_payload)),
             Self::Capella(body) => Ok(Payload::Ref::from(&body.execution_payload)),
             Self::Deneb(body) => Ok(Payload::Ref::from(&body.execution_payload)),
-<<<<<<< HEAD
-            Self::Eip6110(body) => Ok(Payload::Ref::from(&body.execution_payload)),
-=======
             Self::Electra(body) => Ok(Payload::Ref::from(&body.execution_payload)),
->>>>>>> b65daac9
         }
     }
 
@@ -293,11 +264,7 @@
             BeaconBlockBodyRef::Merge { .. } => ForkName::Merge,
             BeaconBlockBodyRef::Capella { .. } => ForkName::Capella,
             BeaconBlockBodyRef::Deneb { .. } => ForkName::Deneb,
-<<<<<<< HEAD
-            BeaconBlockBodyRef::Eip6110 { .. } => ForkName::Eip6110,
-=======
             BeaconBlockBodyRef::Electra { .. } => ForkName::Electra,
->>>>>>> b65daac9
         }
     }
 }
@@ -566,16 +533,6 @@
     }
 }
 
-<<<<<<< HEAD
-impl<E: EthSpec> From<BeaconBlockBodyEip6110<E, FullPayload<E>>>
-    for (
-        BeaconBlockBodyEip6110<E, BlindedPayload<E>>,
-        Option<ExecutionPayloadEip6110<E>>,
-    )
-{
-    fn from(body: BeaconBlockBodyEip6110<E, FullPayload<E>>) -> Self {
-        let BeaconBlockBodyEip6110 {
-=======
 impl<E: EthSpec> From<BeaconBlockBodyElectra<E, FullPayload<E>>>
     for (
         BeaconBlockBodyElectra<E, BlindedPayload<E>>,
@@ -584,31 +541,22 @@
 {
     fn from(body: BeaconBlockBodyElectra<E, FullPayload<E>>) -> Self {
         let BeaconBlockBodyElectra {
->>>>>>> b65daac9
-            randao_reveal,
-            eth1_data,
-            graffiti,
-            proposer_slashings,
-            attester_slashings,
-            attestations,
-            deposits,
-            voluntary_exits,
-            sync_aggregate,
-<<<<<<< HEAD
-            execution_payload: FullPayloadEip6110 { execution_payload },
-=======
+            randao_reveal,
+            eth1_data,
+            graffiti,
+            proposer_slashings,
+            attester_slashings,
+            attestations,
+            deposits,
+            voluntary_exits,
+            sync_aggregate,
             execution_payload: FullPayloadElectra { execution_payload },
->>>>>>> b65daac9
             bls_to_execution_changes,
             blob_kzg_commitments,
         } = body;
 
         (
-<<<<<<< HEAD
-            BeaconBlockBodyEip6110 {
-=======
             BeaconBlockBodyElectra {
->>>>>>> b65daac9
                 randao_reveal,
                 eth1_data,
                 graffiti,
@@ -618,19 +566,11 @@
                 deposits,
                 voluntary_exits,
                 sync_aggregate,
-<<<<<<< HEAD
-                execution_payload: BlindedPayloadEip6110 {
-                    execution_payload_header: From::from(&execution_payload),
-                },
-                bls_to_execution_changes,
-                blob_kzg_commitments,
-=======
                 execution_payload: BlindedPayloadElectra {
                     execution_payload_header: From::from(&execution_payload),
                 },
                 bls_to_execution_changes,
                 blob_kzg_commitments: blob_kzg_commitments.clone(),
->>>>>>> b65daac9
             },
             Some(execution_payload),
         )
@@ -754,38 +694,24 @@
     }
 }
 
-<<<<<<< HEAD
-impl<E: EthSpec> BeaconBlockBodyEip6110<E, FullPayload<E>> {
-    pub fn clone_as_blinded(&self) -> BeaconBlockBodyEip6110<E, BlindedPayload<E>> {
-        let BeaconBlockBodyEip6110 {
-=======
 impl<E: EthSpec> BeaconBlockBodyElectra<E, FullPayload<E>> {
     pub fn clone_as_blinded(&self) -> BeaconBlockBodyElectra<E, BlindedPayload<E>> {
         let BeaconBlockBodyElectra {
->>>>>>> b65daac9
-            randao_reveal,
-            eth1_data,
-            graffiti,
-            proposer_slashings,
-            attester_slashings,
-            attestations,
-            deposits,
-            voluntary_exits,
-            sync_aggregate,
-<<<<<<< HEAD
-            execution_payload: FullPayloadEip6110 { execution_payload },
-=======
+            randao_reveal,
+            eth1_data,
+            graffiti,
+            proposer_slashings,
+            attester_slashings,
+            attestations,
+            deposits,
+            voluntary_exits,
+            sync_aggregate,
             execution_payload: FullPayloadElectra { execution_payload },
->>>>>>> b65daac9
             bls_to_execution_changes,
             blob_kzg_commitments,
         } = self;
 
-<<<<<<< HEAD
-        BeaconBlockBodyEip6110 {
-=======
         BeaconBlockBodyElectra {
->>>>>>> b65daac9
             randao_reveal: randao_reveal.clone(),
             eth1_data: eth1_data.clone(),
             graffiti: *graffiti,
@@ -795,11 +721,7 @@
             deposits: deposits.clone(),
             voluntary_exits: voluntary_exits.clone(),
             sync_aggregate: sync_aggregate.clone(),
-<<<<<<< HEAD
-            execution_payload: BlindedPayloadEip6110 {
-=======
             execution_payload: BlindedPayloadElectra {
->>>>>>> b65daac9
                 execution_payload_header: execution_payload.into(),
             },
             bls_to_execution_changes: bls_to_execution_changes.clone(),
