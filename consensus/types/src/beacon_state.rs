--- conflicted
+++ resolved
@@ -305,19 +305,11 @@
     pub latest_execution_payload_header: ExecutionPayloadHeaderEip6110<T>,
 
     // Capella
-<<<<<<< HEAD
     #[superstruct(only(Capella, Deneb, Eip6110), partial_getter(copy))]
-    #[serde(with = "eth2_serde_utils::quoted_u64")]
+    #[serde(with = "serde_utils::quoted_u64")]
     pub next_withdrawal_index: u64,
     #[superstruct(only(Capella, Deneb, Eip6110), partial_getter(copy))]
-    #[serde(with = "eth2_serde_utils::quoted_u64")]
-=======
-    #[superstruct(only(Capella, Deneb), partial_getter(copy))]
     #[serde(with = "serde_utils::quoted_u64")]
-    pub next_withdrawal_index: u64,
-    #[superstruct(only(Capella, Deneb), partial_getter(copy))]
-    #[serde(with = "serde_utils::quoted_u64")]
->>>>>>> 7a4be598
     pub next_withdrawal_validator_index: u64,
     // Deep history valid from Capella onwards.
     #[superstruct(only(Capella, Deneb, Eip6110))]
