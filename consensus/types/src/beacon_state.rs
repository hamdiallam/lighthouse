--- conflicted
+++ resolved
@@ -127,7 +127,6 @@
         current_epoch: Epoch,
         epoch: Epoch,
     },
-<<<<<<< HEAD
     MilhouseError(milhouse::Error),
     CommitteeCacheDiffInvalidEpoch {
         prev_current_epoch: Epoch,
@@ -142,10 +141,8 @@
     },
     TotalActiveBalanceDiffUninitialized,
     MissingImmutableValidator(usize),
-=======
     IndexNotSupported(usize),
     MerkleTreeError(merkle_proof::MerkleTreeError),
->>>>>>> 3534c85e
 }
 
 /// Control whether an epoch-indexed field can be indexed at the next epoch or not.
@@ -452,6 +449,21 @@
         Ok(self.pubkey_cache().get(pubkey))
     }
 
+    /// Immutable variant of `get_validator_index` which errors if the cache is not up to date.
+    pub fn get_validator_index_read_only(
+        &self,
+        pubkey: &PublicKeyBytes,
+    ) -> Result<Option<usize>, Error> {
+        let pubkey_cache = self.pubkey_cache();
+        if pubkey_cache.len() != self.validators().len() {
+            return Err(Error::PubkeyCacheIncomplete {
+                cache_len: pubkey_cache.len(),
+                registry_len: self.validators().len(),
+            });
+        }
+        Ok(pubkey_cache.get(pubkey))
+    }
+
     /// The epoch corresponding to `self.slot()`.
     pub fn current_epoch(&self) -> Epoch {
         self.slot().epoch(T::slots_per_epoch())
@@ -1655,6 +1667,7 @@
         &mut self,
         generalized_index: usize,
     ) -> Result<Vec<Hash256>, Error> {
+        /* FIXME(sproul): re-enable merkle proofs
         // 1. Convert generalized index to field index.
         let field_index = match generalized_index {
             light_client_update::CURRENT_SYNC_COMMITTEE_INDEX
@@ -1700,6 +1713,8 @@
         }
 
         Ok(proof)
+        */
+        unimplemented!()
     }
 }
 
