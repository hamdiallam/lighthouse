#![cfg(test)]
use crate::test_utils::*;
use beacon_chain::test_utils::{BeaconChainHarness, EphemeralHarnessType};
use beacon_chain::types::*;
use swap_or_not_shuffle::shuffle_list;

pub const VALIDATOR_COUNT: usize = 16;

lazy_static! {
    /// A cached set of keys.
    static ref KEYPAIRS: Vec<Keypair> = generate_deterministic_keypairs(VALIDATOR_COUNT);
}

fn get_harness<E: EthSpec>(validator_count: usize) -> BeaconChainHarness<EphemeralHarnessType<E>> {
    let harness = BeaconChainHarness::builder(E::default())
        .default_spec()
        .keypairs(KEYPAIRS[0..validator_count].to_vec())
        .fresh_ephemeral_store()
        .build();
    harness.advance_slot();
    harness
}

#[test]
fn default_values() {
    let cache = CommitteeCache::default();

    assert!(!cache.is_initialized_at(Epoch::new(0)));
    assert!(&cache.active_validator_indices().is_empty());
    assert_eq!(cache.get_beacon_committee(Slot::new(0), 0), None);
    assert_eq!(cache.get_attestation_duties(0), None);
    assert_eq!(cache.active_validator_count(), 0);
    assert_eq!(cache.epoch_committee_count(), 0);
    assert!(cache.get_beacon_committees_at_slot(Slot::new(0)).is_err());
}

async fn new_state<T: EthSpec>(validator_count: usize, slot: Slot) -> BeaconState<T> {
    let harness = get_harness(validator_count);
    let head_state = harness.get_current_state();
    if slot > Slot::new(0) {
        harness
            .add_attested_blocks_at_slots(
                head_state,
                Hash256::zero(),
                (1..=slot.as_u64())
                    .map(Slot::new)
                    .collect::<Vec<_>>()
                    .as_slice(),
                (0..validator_count).collect::<Vec<_>>().as_slice(),
            )
            .await;
    }
    harness.get_current_state()
}

#[tokio::test]
#[should_panic]
async fn fails_without_validators() {
    new_state::<MinimalEthSpec>(0, Slot::new(0)).await;
}

#[tokio::test]
async fn initializes_with_the_right_epoch() {
    let state = new_state::<MinimalEthSpec>(16, Slot::new(0)).await;
    let spec = &MinimalEthSpec::default_spec();

    let cache = CommitteeCache::default();
    assert!(!cache.is_initialized_at(state.current_epoch()));

    let cache = CommitteeCache::initialized(&state, state.current_epoch(), spec).unwrap();
    assert!(cache.is_initialized_at(state.current_epoch()));

    let cache = CommitteeCache::initialized(&state, state.previous_epoch(), spec).unwrap();
    assert!(cache.is_initialized_at(state.previous_epoch()));

    let cache = CommitteeCache::initialized(&state, state.next_epoch().unwrap(), spec).unwrap();
    assert!(cache.is_initialized_at(state.next_epoch().unwrap()));
}

#[tokio::test]
async fn shuffles_for_the_right_epoch() {
    let num_validators = MinimalEthSpec::minimum_validator_count() * 2;
    let epoch = Epoch::new(6);
    let slot = epoch.start_slot(MinimalEthSpec::slots_per_epoch());

    let mut state = new_state::<MinimalEthSpec>(num_validators, slot).await;
    let spec = &MinimalEthSpec::default_spec();

<<<<<<< HEAD
    let distinct_hashes = (0..MinimalEthSpec::epochs_per_historical_vector())
        .map(|i| Hash256::from_low_u64_be(i as u64));
=======
    assert_eq!(state.current_epoch(), epoch);

    let distinct_hashes: Vec<Hash256> = (0..MinimalEthSpec::epochs_per_historical_vector())
        .map(|i| Hash256::from_low_u64_be(i as u64))
        .collect();
>>>>>>> 7d3948c8

    *state.randao_mixes_mut() = FixedVector::try_from_iter(distinct_hashes).unwrap();

    let previous_seed = state
        .get_seed(state.previous_epoch(), Domain::BeaconAttester, spec)
        .unwrap();
    let current_seed = state
        .get_seed(state.current_epoch(), Domain::BeaconAttester, spec)
        .unwrap();
    let next_seed = state
        .get_seed(state.next_epoch().unwrap(), Domain::BeaconAttester, spec)
        .unwrap();

    assert!((previous_seed != current_seed) && (current_seed != next_seed));

    let shuffling_with_seed = |seed: Hash256| {
        shuffle_list(
            (0..num_validators).collect(),
            spec.shuffle_round_count,
            &seed[..],
            false,
        )
        .unwrap()
    };

    let assert_shuffling_positions_accurate = |cache: &CommitteeCache| {
        for (i, v) in cache.shuffling().iter().enumerate() {
            assert_eq!(
                cache.shuffled_position(*v).unwrap(),
                i,
                "Shuffling position inaccurate"
            );
        }
    };

    // We can initialize the committee cache at recent epochs in the past, and one epoch into the
    // future.
    for e in (0..=epoch.as_u64() + 1).map(Epoch::new) {
        let seed = state.get_seed(e, Domain::BeaconAttester, spec).unwrap();
        let cache = CommitteeCache::initialized(&state, e, spec)
            .unwrap_or_else(|_| panic!("failed at epoch {}", e));
        assert_eq!(cache.shuffling(), shuffling_with_seed(seed));
        assert_shuffling_positions_accurate(&cache);
    }

    // We should *not* be able to build a committee cache for the epoch after the next epoch.
    assert_eq!(
        CommitteeCache::initialized(&state, epoch + 2, spec),
        Err(BeaconStateError::EpochOutOfBounds)
    );
}

#[tokio::test]
async fn min_randao_epoch_correct() {
    let num_validators = MinimalEthSpec::minimum_validator_count() * 2;
    let current_epoch = Epoch::new(MinimalEthSpec::epochs_per_historical_vector() as u64 * 2);

    let mut state = new_state::<MinimalEthSpec>(
        num_validators,
        Epoch::new(1).start_slot(MinimalEthSpec::slots_per_epoch()),
    )
    .await;

    // Override the epoch so that there's some room to move.
    *state.slot_mut() = current_epoch.start_slot(MinimalEthSpec::slots_per_epoch());
    assert_eq!(state.current_epoch(), current_epoch);

    // The min_randao_epoch should be the minimum epoch such that `get_randao_mix` returns `Ok`.
    let min_randao_epoch = state.min_randao_epoch();
    state.get_randao_mix(min_randao_epoch).unwrap();
    state.get_randao_mix(min_randao_epoch - 1).unwrap_err();
    state.get_randao_mix(min_randao_epoch + 1).unwrap();
}<|MERGE_RESOLUTION|>--- conflicted
+++ resolved
@@ -86,16 +86,11 @@
     let mut state = new_state::<MinimalEthSpec>(num_validators, slot).await;
     let spec = &MinimalEthSpec::default_spec();
 
-<<<<<<< HEAD
-    let distinct_hashes = (0..MinimalEthSpec::epochs_per_historical_vector())
-        .map(|i| Hash256::from_low_u64_be(i as u64));
-=======
     assert_eq!(state.current_epoch(), epoch);
 
     let distinct_hashes: Vec<Hash256> = (0..MinimalEthSpec::epochs_per_historical_vector())
         .map(|i| Hash256::from_low_u64_be(i as u64))
         .collect();
->>>>>>> 7d3948c8
 
     *state.randao_mixes_mut() = FixedVector::try_from_iter(distinct_hashes).unwrap();
 
