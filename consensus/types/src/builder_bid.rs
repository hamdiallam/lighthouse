use crate::beacon_block_body::KzgCommitments;
use crate::{
<<<<<<< HEAD
    ChainSpec, EthSpec, ExecutionPayloadHeaderCapella, ExecutionPayloadHeaderDeneb,
    ExecutionPayloadHeaderElectra, ExecutionPayloadHeaderMerge, ExecutionPayloadHeaderRef,
    ExecutionPayloadHeaderRefMut, FeatureName, ForkName, ForkVersionDeserialize, SignedRoot,
    Uint256,
=======
    ChainSpec, EthSpec, ExecutionPayloadHeaderBellatrix, ExecutionPayloadHeaderCapella,
    ExecutionPayloadHeaderDeneb, ExecutionPayloadHeaderElectra, ExecutionPayloadHeaderRef,
    ExecutionPayloadHeaderRefMut, ForkName, ForkVersionDeserialize, SignedRoot, Uint256,
>>>>>>> beaa586d
};
use bls::PublicKeyBytes;
use bls::Signature;
use serde::{Deserialize, Deserializer, Serialize};
use superstruct::superstruct;
use tree_hash_derive::TreeHash;

#[superstruct(
<<<<<<< HEAD
    feature(Merge),
    variants_and_features_from = "FORK_ORDER",
    feature_dependencies = "FEATURE_DEPENDENCIES",
    variant_type(name = "ForkName", getter = "fork_name"),
    feature_type(
        name = "FeatureName",
        list = "list_all_features",
        check = "is_feature_enabled"
    ),
=======
    variants(Bellatrix, Capella, Deneb, Electra),
>>>>>>> beaa586d
    variant_attributes(
        derive(PartialEq, Debug, Serialize, Deserialize, TreeHash, Clone),
        serde(bound = "E: EthSpec", deny_unknown_fields)
    ),
    map_ref_into(ExecutionPayloadHeaderRef),
    map_ref_mut_into(ExecutionPayloadHeaderRefMut)
)]
#[derive(PartialEq, Debug, Serialize, Deserialize, TreeHash, Clone)]
#[serde(bound = "E: EthSpec", deny_unknown_fields, untagged)]
#[tree_hash(enum_behaviour = "transparent")]
pub struct BuilderBid<E: EthSpec> {
    #[superstruct(only(Bellatrix), partial_getter(rename = "header_bellatrix"))]
    pub header: ExecutionPayloadHeaderBellatrix<E>,
    #[superstruct(only(Capella), partial_getter(rename = "header_capella"))]
    pub header: ExecutionPayloadHeaderCapella<E>,
    #[superstruct(only(Deneb), partial_getter(rename = "header_deneb"))]
    pub header: ExecutionPayloadHeaderDeneb<E>,
    #[superstruct(only(Electra), partial_getter(rename = "header_electra"))]
    pub header: ExecutionPayloadHeaderElectra<E>,
    #[superstruct(feature(Deneb))]
    pub blob_kzg_commitments: KzgCommitments<E>,
    #[serde(with = "serde_utils::quoted_u256")]
    pub value: Uint256,
    pub pubkey: PublicKeyBytes,
}

impl<E: EthSpec> BuilderBid<E> {
    pub fn header(&self) -> ExecutionPayloadHeaderRef<'_, E> {
        self.to_ref().header()
    }
}

impl<'a, E: EthSpec> BuilderBidRef<'a, E> {
    pub fn header(&self) -> ExecutionPayloadHeaderRef<'a, E> {
        map_builder_bid_ref_into_execution_payload_header_ref!(&'a _, self, |bid, cons| cons(
            &bid.header
        ))
    }
}

impl<'a, E: EthSpec> BuilderBidRefMut<'a, E> {
    pub fn header_mut(self) -> ExecutionPayloadHeaderRefMut<'a, E> {
        map_builder_bid_ref_mut_into_execution_payload_header_ref_mut!(&'a _, self, |bid, cons| {
            cons(&mut bid.header)
        })
    }
}

impl<E: EthSpec> SignedRoot for BuilderBid<E> {}

/// Validator registration, for use in interacting with servers implementing the builder API.
#[derive(PartialEq, Debug, Serialize, Deserialize, Clone)]
#[serde(bound = "E: EthSpec")]
pub struct SignedBuilderBid<E: EthSpec> {
    pub message: BuilderBid<E>,
    pub signature: Signature,
}

impl<E: EthSpec> ForkVersionDeserialize for BuilderBid<E> {
    fn deserialize_by_fork<'de, D: Deserializer<'de>>(
        value: serde_json::value::Value,
        fork_name: ForkName,
    ) -> Result<Self, D::Error> {
        let convert_err =
            |e| serde::de::Error::custom(format!("BuilderBid failed to deserialize: {:?}", e));

        Ok(match fork_name {
            ForkName::Bellatrix => {
                Self::Bellatrix(serde_json::from_value(value).map_err(convert_err)?)
            }
            ForkName::Capella => Self::Capella(serde_json::from_value(value).map_err(convert_err)?),
            ForkName::Deneb => Self::Deneb(serde_json::from_value(value).map_err(convert_err)?),
            ForkName::Electra => Self::Electra(serde_json::from_value(value).map_err(convert_err)?),
            ForkName::Base | ForkName::Altair => {
                return Err(serde::de::Error::custom(format!(
                    "BuilderBid failed to deserialize: unsupported fork '{}'",
                    fork_name
                )));
            }
        })
    }
}

impl<E: EthSpec> ForkVersionDeserialize for SignedBuilderBid<E> {
    fn deserialize_by_fork<'de, D: Deserializer<'de>>(
        value: serde_json::value::Value,
        fork_name: ForkName,
    ) -> Result<Self, D::Error> {
        #[derive(Deserialize)]
        struct Helper {
            pub message: serde_json::Value,
            pub signature: Signature,
        }
        let helper: Helper = serde_json::from_value(value).map_err(serde::de::Error::custom)?;

        Ok(Self {
            message: BuilderBid::deserialize_by_fork::<'de, D>(helper.message, fork_name)?,
            signature: helper.signature,
        })
    }
}

impl<E: EthSpec> SignedBuilderBid<E> {
    pub fn verify_signature(&self, spec: &ChainSpec) -> bool {
        self.message
            .pubkey()
            .decompress()
            .map(|pubkey| {
                let domain = spec.get_builder_domain();
                let message = self.message.signing_root(domain);
                self.signature.verify(&pubkey, message)
            })
            .unwrap_or(false)
    }
}<|MERGE_RESOLUTION|>--- conflicted
+++ resolved
@@ -1,15 +1,8 @@
 use crate::beacon_block_body::KzgCommitments;
 use crate::{
-<<<<<<< HEAD
-    ChainSpec, EthSpec, ExecutionPayloadHeaderCapella, ExecutionPayloadHeaderDeneb,
-    ExecutionPayloadHeaderElectra, ExecutionPayloadHeaderMerge, ExecutionPayloadHeaderRef,
-    ExecutionPayloadHeaderRefMut, FeatureName, ForkName, ForkVersionDeserialize, SignedRoot,
-    Uint256,
-=======
     ChainSpec, EthSpec, ExecutionPayloadHeaderBellatrix, ExecutionPayloadHeaderCapella,
     ExecutionPayloadHeaderDeneb, ExecutionPayloadHeaderElectra, ExecutionPayloadHeaderRef,
-    ExecutionPayloadHeaderRefMut, ForkName, ForkVersionDeserialize, SignedRoot, Uint256,
->>>>>>> beaa586d
+    ExecutionPayloadHeaderRefMut, FeatureName, ForkName, ForkVersionDeserialize, SignedRoot, Uint256,
 };
 use bls::PublicKeyBytes;
 use bls::Signature;
@@ -18,8 +11,7 @@
 use tree_hash_derive::TreeHash;
 
 #[superstruct(
-<<<<<<< HEAD
-    feature(Merge),
+    feature(Bellatrix),
     variants_and_features_from = "FORK_ORDER",
     feature_dependencies = "FEATURE_DEPENDENCIES",
     variant_type(name = "ForkName", getter = "fork_name"),
@@ -28,9 +20,6 @@
         list = "list_all_features",
         check = "is_feature_enabled"
     ),
-=======
-    variants(Bellatrix, Capella, Deneb, Electra),
->>>>>>> beaa586d
     variant_attributes(
         derive(PartialEq, Debug, Serialize, Deserialize, TreeHash, Clone),
         serde(bound = "E: EthSpec", deny_unknown_fields)
