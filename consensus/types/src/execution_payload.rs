--- conflicted
+++ resolved
@@ -18,11 +18,7 @@
     VariableList<DepositReceipt, <T as EthSpec>::MaxDepositReceiptsPerPayload>;
 
 #[superstruct(
-<<<<<<< HEAD
-    variants(Merge, Capella, Deneb, Eip6110),
-=======
     variants(Merge, Capella, Deneb, Electra),
->>>>>>> b65daac9
     variant_attributes(
         derive(
             Default,
@@ -87,17 +83,6 @@
     #[superstruct(getter(copy))]
     pub block_hash: ExecutionBlockHash,
     #[serde(with = "ssz_types::serde_utils::list_of_hex_var_list")]
-<<<<<<< HEAD
-    pub transactions: Transactions<T>,
-    #[superstruct(only(Capella, Deneb, Eip6110))]
-    pub withdrawals: Withdrawals<T>,
-    #[superstruct(only(Deneb, Eip6110))]
-    #[serde(with = "serde_utils::quoted_u256")]
-    #[superstruct(getter(copy))]
-    pub excess_data_gas: Uint256,
-    #[superstruct(only(Eip6110))]
-    pub deposit_receipts: DepositReceipts<T>,
-=======
     pub transactions: Transactions<E>,
     #[superstruct(only(Capella, Deneb, Electra))]
     pub withdrawals: Withdrawals<E>,
@@ -107,7 +92,8 @@
     #[superstruct(only(Deneb, Electra), partial_getter(copy))]
     #[serde(with = "serde_utils::quoted_u64")]
     pub excess_blob_gas: u64,
->>>>>>> b65daac9
+    #[superstruct(only(Electra))]
+    pub deposit_receipts: DepositReceipts<T>,
 }
 
 impl<'a, E: EthSpec> ExecutionPayloadRef<'a, E> {
@@ -129,11 +115,7 @@
             ForkName::Merge => ExecutionPayloadMerge::from_ssz_bytes(bytes).map(Self::Merge),
             ForkName::Capella => ExecutionPayloadCapella::from_ssz_bytes(bytes).map(Self::Capella),
             ForkName::Deneb => ExecutionPayloadDeneb::from_ssz_bytes(bytes).map(Self::Deneb),
-<<<<<<< HEAD
-            ForkName::Eip6110 => ExecutionPayloadEip6110::from_ssz_bytes(bytes).map(Self::Eip6110),
-=======
             ForkName::Electra => ExecutionPayloadElectra::from_ssz_bytes(bytes).map(Self::Electra),
->>>>>>> b65daac9
         }
     }
 
@@ -214,11 +196,7 @@
             ForkName::Merge => Self::Merge(serde_json::from_value(value).map_err(convert_err)?),
             ForkName::Capella => Self::Capella(serde_json::from_value(value).map_err(convert_err)?),
             ForkName::Deneb => Self::Deneb(serde_json::from_value(value).map_err(convert_err)?),
-<<<<<<< HEAD
-            ForkName::Eip6110 => Self::Eip6110(serde_json::from_value(value).map_err(convert_err)?),
-=======
             ForkName::Electra => Self::Electra(serde_json::from_value(value).map_err(convert_err)?),
->>>>>>> b65daac9
             ForkName::Base | ForkName::Altair => {
                 return Err(serde::de::Error::custom(format!(
                     "ExecutionPayload failed to deserialize: unsupported fork '{}'",
@@ -235,11 +213,7 @@
             ExecutionPayload::Merge(_) => ForkName::Merge,
             ExecutionPayload::Capella(_) => ForkName::Capella,
             ExecutionPayload::Deneb(_) => ForkName::Deneb,
-<<<<<<< HEAD
-            ExecutionPayload::Eip6110(_) => ForkName::Eip6110,
-=======
             ExecutionPayload::Electra(_) => ForkName::Electra,
->>>>>>> b65daac9
         }
     }
 }