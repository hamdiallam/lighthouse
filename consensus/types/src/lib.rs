//! Ethereum 2.0 types
// Clippy lint set up
#![cfg_attr(
    not(test),
    deny(
        clippy::arithmetic_side_effects,
        clippy::disallowed_methods,
        clippy::indexing_slicing
    )
)]

#[macro_use]
extern crate lazy_static;
#[macro_use]
pub mod test_utils;

pub mod aggregate_and_proof;
pub mod application_domain;
pub mod attestation;
pub mod attestation_data;
pub mod attestation_duty;
pub mod attester_slashing;
pub mod beacon_block;
pub mod beacon_block_body;
pub mod beacon_block_header;
pub mod beacon_committee;
pub mod beacon_state;
pub mod bls_to_execution_change;
pub mod builder_bid;
pub mod chain_spec;
pub mod checkpoint;
pub mod consts;
pub mod contribution_and_proof;
pub mod deposit;
pub mod deposit_data;
pub mod deposit_message;
pub mod deposit_tree_snapshot;
pub mod enr_fork_id;
pub mod eth1_data;
pub mod eth_spec;
pub mod execution_block_hash;
pub mod execution_payload;
pub mod execution_payload_header;
pub mod fork;
pub mod fork_data;
pub mod fork_name;
pub mod fork_versioned_response;
pub mod graffiti;
pub mod historical_batch;
pub mod historical_summary;
pub mod indexed_attestation;
pub mod light_client_bootstrap;
pub mod light_client_finality_update;
pub mod light_client_optimistic_update;
pub mod light_client_update;
pub mod pending_attestation;
pub mod proposer_preparation_data;
pub mod proposer_slashing;
pub mod relative_epoch;
pub mod selection_proof;
pub mod shuffling_id;
pub mod signed_aggregate_and_proof;
pub mod signed_beacon_block;
pub mod signed_beacon_block_header;
pub mod signed_bls_to_execution_change;
pub mod signed_contribution_and_proof;
pub mod signed_voluntary_exit;
pub mod signing_data;
pub mod sync_committee_subscription;
pub mod sync_duty;
pub mod validator;
pub mod validator_subscription;
pub mod voluntary_exit;
pub mod withdrawal_credentials;
#[macro_use]
pub mod slot_epoch_macros;
pub mod activation_queue;
pub mod config_and_preset;
pub mod execution_block_header;
pub mod fork_context;
pub mod participation_flags;
pub mod participation_list;
pub mod payload;
pub mod preset;
pub mod slot_epoch;
pub mod subnet_id;
pub mod sync_aggregate;
pub mod sync_aggregator_selection_data;
pub mod sync_committee;
pub mod sync_committee_contribution;
pub mod sync_committee_message;
pub mod sync_selection_proof;
pub mod sync_subnet_id;
pub mod validator_registration_data;
pub mod withdrawal;

pub mod epoch_cache;
pub mod slot_data;
#[cfg(feature = "sqlite")]
pub mod sqlite;

pub mod blob_sidecar;
pub mod light_client_header;
pub mod non_zero_usize;
pub mod runtime_var_list;

use ethereum_types::{H160, H256};

pub use crate::activation_queue::ActivationQueue;
pub use crate::aggregate_and_proof::AggregateAndProof;
pub use crate::attestation::{Attestation, Error as AttestationError};
pub use crate::attestation_data::AttestationData;
pub use crate::attestation_duty::AttestationDuty;
pub use crate::attester_slashing::AttesterSlashing;
pub use crate::beacon_block::{
    BeaconBlock, BeaconBlockAltair, BeaconBlockBase, BeaconBlockCapella, BeaconBlockDeneb,
    BeaconBlockElectra, BeaconBlockMerge, BeaconBlockRef, BeaconBlockRefMut, BlindedBeaconBlock,
    EmptyBlock,
};
pub use crate::beacon_block_body::{
    BeaconBlockBody, BeaconBlockBodyAltair, BeaconBlockBodyBase, BeaconBlockBodyCapella,
    BeaconBlockBodyDeneb, BeaconBlockBodyElectra, BeaconBlockBodyMerge, BeaconBlockBodyRef,
    BeaconBlockBodyRefMut,
};
pub use crate::beacon_block_header::BeaconBlockHeader;
pub use crate::beacon_committee::{BeaconCommittee, OwnedBeaconCommittee};
pub use crate::beacon_state::{compact_state::CompactBeaconState, Error as BeaconStateError, *};
pub use crate::blob_sidecar::{BlobSidecar, BlobSidecarList, BlobsList};
pub use crate::bls_to_execution_change::BlsToExecutionChange;
pub use crate::chain_spec::{ChainSpec, Config, Domain};
pub use crate::checkpoint::Checkpoint;
pub use crate::config_and_preset::{
    ConfigAndPreset, ConfigAndPresetCapella, ConfigAndPresetDeneb, ConfigAndPresetElectra,
};
pub use crate::contribution_and_proof::ContributionAndProof;
pub use crate::deposit::{Deposit, DEPOSIT_TREE_DEPTH};
pub use crate::deposit_data::DepositData;
pub use crate::deposit_message::DepositMessage;
pub use crate::deposit_tree_snapshot::{DepositTreeSnapshot, FinalizedExecutionBlock};
pub use crate::enr_fork_id::EnrForkId;
pub use crate::epoch_cache::{EpochCache, EpochCacheError, EpochCacheKey};
pub use crate::eth1_data::Eth1Data;
pub use crate::eth_spec::EthSpecId;
pub use crate::execution_block_hash::ExecutionBlockHash;
pub use crate::execution_block_header::ExecutionBlockHeader;
pub use crate::execution_payload::{
    ExecutionPayload, ExecutionPayloadCapella, ExecutionPayloadDeneb, ExecutionPayloadElectra,
    ExecutionPayloadMerge, ExecutionPayloadRef, Transaction, Transactions, Withdrawals,
};
pub use crate::execution_payload_header::{
    ExecutionPayloadHeader, ExecutionPayloadHeaderCapella, ExecutionPayloadHeaderDeneb,
    ExecutionPayloadHeaderElectra, ExecutionPayloadHeaderMerge, ExecutionPayloadHeaderRef,
    ExecutionPayloadHeaderRefMut,
};
pub use crate::fork::Fork;
pub use crate::fork_context::ForkContext;
pub use crate::fork_data::ForkData;
pub use crate::fork_name::{ForkName, InconsistentFork};
pub use crate::fork_versioned_response::{ForkVersionDeserialize, ForkVersionedResponse};
pub use crate::graffiti::{Graffiti, GRAFFITI_BYTES_LEN};
pub use crate::historical_batch::HistoricalBatch;
pub use crate::indexed_attestation::IndexedAttestation;
pub use crate::light_client_bootstrap::{
    LightClientBootstrap, LightClientBootstrapAltair, LightClientBootstrapCapella,
    LightClientBootstrapDeneb,
};
pub use crate::light_client_finality_update::{
    LightClientFinalityUpdate, LightClientFinalityUpdateAltair, LightClientFinalityUpdateCapella,
    LightClientFinalityUpdateDeneb,
};
pub use crate::light_client_header::{
    LightClientHeader, LightClientHeaderAltair, LightClientHeaderCapella, LightClientHeaderDeneb,
};
pub use crate::light_client_optimistic_update::{
    LightClientOptimisticUpdate, LightClientOptimisticUpdateAltair,
    LightClientOptimisticUpdateCapella, LightClientOptimisticUpdateDeneb,
};
pub use crate::light_client_update::{
    Error as LightClientError, LightClientUpdate, LightClientUpdateAltair,
    LightClientUpdateCapella, LightClientUpdateDeneb,
};
pub use crate::participation_flags::ParticipationFlags;
pub use crate::participation_list::ParticipationList;
pub use crate::payload::{
    AbstractExecPayload, BlindedPayload, BlindedPayloadCapella, BlindedPayloadDeneb,
    BlindedPayloadElectra, BlindedPayloadMerge, BlindedPayloadRef, BlockType, ExecPayload,
    FullPayload, FullPayloadCapella, FullPayloadDeneb, FullPayloadElectra, FullPayloadMerge,
    FullPayloadRef, OwnedExecPayload,
};
pub use crate::pending_attestation::PendingAttestation;
pub use crate::preset::{
    AltairPreset, BasePreset, BellatrixPreset, CapellaPreset, DenebPreset, ElectraPreset,
};
pub use crate::proposer_preparation_data::ProposerPreparationData;
pub use crate::proposer_slashing::ProposerSlashing;
pub use crate::relative_epoch::{Error as RelativeEpochError, RelativeEpoch};
pub use crate::runtime_var_list::RuntimeVariableList;
pub use crate::selection_proof::SelectionProof;
pub use crate::shuffling_id::AttestationShufflingId;
pub use crate::signed_aggregate_and_proof::SignedAggregateAndProof;
pub use crate::signed_beacon_block::{
    ssz_tagged_signed_beacon_block, ssz_tagged_signed_beacon_block_arc, SignedBeaconBlock,
    SignedBeaconBlockAltair, SignedBeaconBlockBase, SignedBeaconBlockCapella,
    SignedBeaconBlockDeneb, SignedBeaconBlockElectra, SignedBeaconBlockHash,
    SignedBeaconBlockMerge, SignedBlindedBeaconBlock,
};
pub use crate::signed_beacon_block_header::SignedBeaconBlockHeader;
pub use crate::signed_bls_to_execution_change::SignedBlsToExecutionChange;
pub use crate::signed_contribution_and_proof::SignedContributionAndProof;
pub use crate::signed_voluntary_exit::SignedVoluntaryExit;
pub use crate::signing_data::{SignedRoot, SigningData};
pub use crate::slot_epoch::{Epoch, Slot};
pub use crate::subnet_id::SubnetId;
pub use crate::sync_aggregate::SyncAggregate;
pub use crate::sync_aggregator_selection_data::SyncAggregatorSelectionData;
pub use crate::sync_committee::SyncCommittee;
pub use crate::sync_committee_contribution::{SyncCommitteeContribution, SyncContributionData};
pub use crate::sync_committee_message::SyncCommitteeMessage;
pub use crate::sync_committee_subscription::SyncCommitteeSubscription;
pub use crate::sync_duty::SyncDuty;
pub use crate::sync_selection_proof::SyncSelectionProof;
pub use crate::sync_subnet_id::SyncSubnetId;
pub use crate::validator::{Validator, ValidatorMutable};
pub use crate::validator_registration_data::*;
pub use crate::validator_subscription::ValidatorSubscription;
pub use crate::voluntary_exit::VoluntaryExit;
pub use crate::withdrawal::Withdrawal;
pub use crate::withdrawal_credentials::WithdrawalCredentials;

pub type CommitteeIndex = u64;
pub type Hash256 = H256;
pub type Uint256 = ethereum_types::U256;
pub type Address = H160;
pub type ForkVersion = [u8; 4];
pub type BLSFieldElement = Uint256;
<<<<<<< HEAD
pub type Blob<T> = ssz_types::FixedVector<u8, <T as EthSpec>::BytesPerBlob>;
pub type KzgProofs<T> = VariableList<KzgProof, <T as EthSpec>::MaxBlobCommitmentsPerBlock>;
=======
pub type Blob<E> = FixedVector<u8, <E as EthSpec>::BytesPerBlob>;
pub type KzgProofs<E> = VariableList<KzgProof, <E as EthSpec>::MaxBlobCommitmentsPerBlock>;
>>>>>>> b65daac9
pub type VersionedHash = Hash256;
pub type Hash64 = ethereum_types::H64;

pub use bls::{
    AggregatePublicKey, AggregateSignature, Keypair, PublicKey, PublicKeyBytes, SecretKey,
    Signature, SignatureBytes,
};
pub use kzg::{KzgCommitment, KzgProof, VERSIONED_HASH_VERSION_KZG};
pub use milhouse::{self, List, Vector};
pub use ssz_types::{typenum, typenum::Unsigned, BitList, BitVector, FixedVector, VariableList};
pub use superstruct::superstruct;<|MERGE_RESOLUTION|>--- conflicted
+++ resolved
@@ -233,13 +233,8 @@
 pub type Address = H160;
 pub type ForkVersion = [u8; 4];
 pub type BLSFieldElement = Uint256;
-<<<<<<< HEAD
-pub type Blob<T> = ssz_types::FixedVector<u8, <T as EthSpec>::BytesPerBlob>;
-pub type KzgProofs<T> = VariableList<KzgProof, <T as EthSpec>::MaxBlobCommitmentsPerBlock>;
-=======
 pub type Blob<E> = FixedVector<u8, <E as EthSpec>::BytesPerBlob>;
 pub type KzgProofs<E> = VariableList<KzgProof, <E as EthSpec>::MaxBlobCommitmentsPerBlock>;
->>>>>>> b65daac9
 pub type VersionedHash = Hash256;
 pub type Hash64 = ethereum_types::H64;
 
