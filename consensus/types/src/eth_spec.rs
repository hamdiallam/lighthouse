--- conflicted
+++ resolved
@@ -96,18 +96,10 @@
     type MinGasLimit: Unsigned + Clone + Sync + Send + Debug + PartialEq;
     type MaxExtraDataBytes: Unsigned + Clone + Sync + Send + Debug + PartialEq;
     /*
-<<<<<<< HEAD
-     * New in Capella
+     * New in Eip4844
      */
     type MaxBlobsPerBlock: Unsigned + Clone + Sync + Send + Debug + PartialEq;
     type FieldElementsPerBlob: Unsigned + Clone + Sync + Send + Debug + PartialEq;
-=======
-     * New in Eip4844
-     */
-    type MaxBlobsPerBlock: Unsigned + Clone + Sync + Send + Debug + PartialEq;
-    type FieldElementsPerBlob: Unsigned + Clone + Sync + Send + Debug + PartialEq;
-    type MaxRequestBlobsSidecars: Unsigned + Clone + Sync + Send + Debug + PartialEq;
->>>>>>> 6f7d21c5
     /*
      * Derived values (set these CAREFULLY)
      */
@@ -236,7 +228,6 @@
         Self::BytesPerLogsBloom::to_usize()
     }
 
-<<<<<<< HEAD
     fn max_object_list_size() -> usize {
         Self::MaxBlobsPerBlock::to_usize()
     }
@@ -244,12 +235,6 @@
     fn chunks_per_blob() -> usize {
         Self::FieldElementsPerBlob::to_usize()
     }
-=======
-    /// Returns the `MAX_BLOBS_PER_BLOCK` constant for this specification.
-    fn max_blobs_per_block() -> usize {
-        Self::MaxBlobsPerBlock::to_usize()
-    }
->>>>>>> 6f7d21c5
 }
 
 /// Macro to inherit some type values from another EthSpec.
@@ -270,7 +255,7 @@
     type SubnetBitfieldLength = U64;
     type MaxValidatorsPerCommittee = U2048;
     type GenesisEpoch = U0;
-    type SlotsPerEpoch = U8;
+    type SlotsPerEpoch = U32;
     type EpochsPerEth1VotingPeriod = U64;
     type SlotsPerHistoricalRoot = U8192;
     type EpochsPerHistoricalVector = U65536;
@@ -295,9 +280,6 @@
     type SyncSubcommitteeSize = U128; // 512 committee size / 4 sync committee subnet count
     type MaxPendingAttestations = U4096; // 128 max attestations * 32 slots per epoch
     type SlotsPerEth1VotingPeriod = U2048; // 64 epochs * 32 slots per epoch
-    type MaxBlobsPerBlock = U16;
-    type FieldElementsPerBlob = U4096;
-    type MaxRequestBlobsSidecars = U128;
 
     fn default_spec() -> ChainSpec {
         ChainSpec::mainnet()
@@ -344,12 +326,7 @@
         MinGasLimit,
         MaxExtraDataBytes,
         MaxBlobsPerBlock,
-<<<<<<< HEAD
         FieldElementsPerBlob
-=======
-        FieldElementsPerBlob,
-        MaxRequestBlobsSidecars
->>>>>>> 6f7d21c5
     });
 
     fn default_spec() -> ChainSpec {
@@ -394,14 +371,8 @@
     type SyncSubcommitteeSize = U128; // 512 committee size / 4 sync committee subnet count
     type MaxPendingAttestations = U2048; // 128 max attestations * 16 slots per epoch
     type SlotsPerEth1VotingPeriod = U1024; // 64 epochs * 16 slots per epoch
-<<<<<<< HEAD
     type MaxBlobsPerBlock = U16777216; // 2**24
     type FieldElementsPerBlob = U4096;
-=======
-    type MaxBlobsPerBlock = U16;
-    type FieldElementsPerBlob = U4096;
-    type MaxRequestBlobsSidecars = U128;
->>>>>>> 6f7d21c5
 
     fn default_spec() -> ChainSpec {
         ChainSpec::gnosis()
