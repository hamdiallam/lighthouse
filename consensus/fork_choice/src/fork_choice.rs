use crate::{ForkChoiceStore, InvalidationOperation};
use proto_array::{
    Block as ProtoBlock, DisallowedReOrgOffsets, ExecutionStatus, ProposerHeadError,
    ProposerHeadInfo, ProtoArrayForkChoice, ReOrgThreshold,
};
use slog::{crit, debug, warn, Logger};
use ssz_derive::{Decode, Encode};
use state_processing::{
    per_block_processing::errors::AttesterSlashingValidationError, per_epoch_processing,
};
use std::cmp::Ordering;
use std::collections::BTreeSet;
use std::marker::PhantomData;
use std::time::Duration;
use types::{
    consts::merge::INTERVALS_PER_SLOT, AbstractExecPayload, AttestationShufflingId,
    AttesterSlashing, BeaconBlockRef, BeaconState, BeaconStateError, ChainSpec, Checkpoint, Epoch,
    EthSpec, ExecPayload, ExecutionBlockHash, Hash256, IndexedAttestation, RelativeEpoch,
    SignedBeaconBlock, Slot,
};

#[derive(Debug)]
pub enum Error<T> {
    InvalidAttestation(InvalidAttestation),
    InvalidAttesterSlashing(AttesterSlashingValidationError),
    InvalidBlock(InvalidBlock),
    ProtoArrayStringError(String),
    ProtoArrayError(proto_array::Error),
    InvalidProtoArrayBytes(String),
    InvalidLegacyProtoArrayBytes(String),
    FailedToProcessInvalidExecutionPayload(String),
    FailedToProcessValidExecutionPayload(String),
    MissingProtoArrayBlock(Hash256),
    UnknownAncestor {
        ancestor_slot: Slot,
        descendant_root: Hash256,
    },
    InconsistentOnTick {
        previous_slot: Slot,
        time: Slot,
    },
    BeaconStateError(BeaconStateError),
    AttemptToRevertJustification {
        store: Slot,
        state: Slot,
    },
    ForkChoiceStoreError(T),
    UnableToSetJustifiedCheckpoint(T),
    AfterBlockFailed(T),
    ProposerHeadError(T),
    InvalidAnchor {
        block_slot: Slot,
        state_slot: Slot,
    },
    InvalidPayloadStatus {
        block_slot: Slot,
        block_root: Hash256,
        payload_verification_status: PayloadVerificationStatus,
    },
    MissingJustifiedBlock {
        justified_checkpoint: Checkpoint,
    },
    MissingFinalizedBlock {
        finalized_checkpoint: Checkpoint,
    },
    WrongSlotForGetProposerHead {
        current_slot: Slot,
        fc_store_slot: Slot,
    },
    ProposerBoostNotExpiredForGetProposerHead {
        proposer_boost_root: Hash256,
    },
    UnrealizedVoteProcessing(state_processing::EpochProcessingError),
    ValidatorStatuses(BeaconStateError),
}

impl<T> From<InvalidAttestation> for Error<T> {
    fn from(e: InvalidAttestation) -> Self {
        Error::InvalidAttestation(e)
    }
}

impl<T> From<AttesterSlashingValidationError> for Error<T> {
    fn from(e: AttesterSlashingValidationError) -> Self {
        Error::InvalidAttesterSlashing(e)
    }
}

impl<T> From<state_processing::EpochProcessingError> for Error<T> {
    fn from(e: state_processing::EpochProcessingError) -> Self {
        Error::UnrealizedVoteProcessing(e)
    }
}

impl<T> From<BeaconStateError> for Error<T> {
    fn from(e: BeaconStateError) -> Self {
        Error::BeaconStateError(e)
    }
}

#[derive(Debug, Clone, Copy)]
/// Controls how fork choice should behave when restoring from a persisted fork choice.
pub enum ResetPayloadStatuses {
    /// Reset all payload statuses back to "optimistic".
    Always,
    /// Only reset all payload statuses back to "optimistic" when an "invalid" block is present.
    OnlyWithInvalidPayload,
}

impl ResetPayloadStatuses {
    /// When `should_always_reset == True`, return `ResetPayloadStatuses::Always`.
    pub fn always_reset_conditionally(should_always_reset: bool) -> Self {
        if should_always_reset {
            ResetPayloadStatuses::Always
        } else {
            ResetPayloadStatuses::OnlyWithInvalidPayload
        }
    }
}

#[derive(Debug)]
pub enum InvalidBlock {
    UnknownParent(Hash256),
    FutureSlot {
        current_slot: Slot,
        block_slot: Slot,
    },
    FinalizedSlot {
        finalized_slot: Slot,
        block_slot: Slot,
    },
    NotFinalizedDescendant {
        finalized_root: Hash256,
        block_ancestor: Option<Hash256>,
    },
}

#[derive(Debug)]
pub enum InvalidAttestation {
    /// The attestations aggregation bits were empty when they shouldn't be.
    EmptyAggregationBitfield,
    /// The `attestation.data.beacon_block_root` block is unknown.
    UnknownHeadBlock { beacon_block_root: Hash256 },
    /// The `attestation.data.slot` is not from the same epoch as `data.target.epoch` and therefore
    /// the attestation is invalid.
    BadTargetEpoch { target: Epoch, slot: Slot },
    /// The target root of the attestation points to a block that we have not verified.
    UnknownTargetRoot(Hash256),
    /// The attestation is for an epoch in the future (with respect to the gossip clock disparity).
    FutureEpoch {
        attestation_epoch: Epoch,
        current_epoch: Epoch,
    },
    /// The attestation is for an epoch in the past (with respect to the gossip clock disparity).
    PastEpoch {
        attestation_epoch: Epoch,
        current_epoch: Epoch,
    },
    /// The attestation references a target root that does not match what is stored in our
    /// database.
    InvalidTarget {
        attestation: Hash256,
        local: Hash256,
    },
    /// The attestation is attesting to a state that is later than itself. (Viz., attesting to the
    /// future).
    AttestsToFutureBlock { block: Slot, attestation: Slot },
}

impl<T> From<String> for Error<T> {
    fn from(e: String) -> Self {
        Error::ProtoArrayStringError(e)
    }
}

impl<T> From<proto_array::Error> for Error<T> {
    fn from(e: proto_array::Error) -> Self {
        Error::ProtoArrayError(e)
    }
}

/// Indicates if a block has been verified by an execution payload.
///
/// There is no variant for "invalid", since such a block should never be added to fork choice.
#[derive(Clone, Copy, Debug, PartialEq, Encode, Decode)]
#[ssz(enum_behaviour = "tag")]
pub enum PayloadVerificationStatus {
    /// An EL has declared the execution payload to be valid.
    Verified,
    /// An EL has not yet made a determination about the execution payload.
    Optimistic,
    /// The block is either pre-merge-fork, or prior to the terminal PoW block.
    Irrelevant,
}

impl PayloadVerificationStatus {
    /// Returns `true` if the payload was optimistically imported.
    pub fn is_optimistic(&self) -> bool {
        match self {
            PayloadVerificationStatus::Verified => false,
            PayloadVerificationStatus::Optimistic => true,
            PayloadVerificationStatus::Irrelevant => false,
        }
    }
}

/// Calculate how far `slot` lies from the start of its epoch.
///
/// ## Specification
///
/// Equivalent to:
///
/// https://github.com/ethereum/eth2.0-specs/blob/v0.12.1/specs/phase0/fork-choice.md#compute_slots_since_epoch_start
pub fn compute_slots_since_epoch_start<E: EthSpec>(slot: Slot) -> Slot {
    slot - slot
        .epoch(E::slots_per_epoch())
        .start_slot(E::slots_per_epoch())
}

/// Calculate the first slot in `epoch`.
///
/// ## Specification
///
/// Equivalent to:
///
/// https://github.com/ethereum/eth2.0-specs/blob/v0.12.1/specs/phase0/beacon-chain.md#compute_start_slot_at_epoch
fn compute_start_slot_at_epoch<E: EthSpec>(epoch: Epoch) -> Slot {
    epoch.start_slot(E::slots_per_epoch())
}

/// Used for queuing attestations from the current slot. Only contains the minimum necessary
/// information about the attestation.
#[derive(Clone, PartialEq, Encode, Decode)]
pub struct QueuedAttestation {
    slot: Slot,
    attesting_indices: Vec<u64>,
    block_root: Hash256,
    target_epoch: Epoch,
}

impl<E: EthSpec> From<&IndexedAttestation<E>> for QueuedAttestation {
    fn from(a: &IndexedAttestation<E>) -> Self {
        Self {
            slot: a.data.slot,
            attesting_indices: a.attesting_indices[..].to_vec(),
            block_root: a.data.beacon_block_root,
            target_epoch: a.data.target.epoch,
        }
    }
}

/// Returns all values in `self.queued_attestations` that have a slot that is earlier than the
/// current slot. Also removes those values from `self.queued_attestations`.
fn dequeue_attestations(
    current_slot: Slot,
    queued_attestations: &mut Vec<QueuedAttestation>,
) -> Vec<QueuedAttestation> {
    let remaining = queued_attestations.split_off(
        queued_attestations
            .iter()
            .position(|a| a.slot >= current_slot)
            .unwrap_or(queued_attestations.len()),
    );

    std::mem::replace(queued_attestations, remaining)
}

/// Denotes whether an attestation we are processing was received from a block or from gossip.
/// Equivalent to the `is_from_block` `bool` in:
///
/// https://github.com/ethereum/consensus-specs/blob/dev/specs/phase0/fork-choice.md#validate_on_attestation
#[derive(Clone, Copy)]
pub enum AttestationFromBlock {
    True,
    False,
}

/// Parameters which are cached between calls to `ForkChoice::get_head`.
#[derive(Debug, Clone, Copy, PartialEq, Eq)]
pub struct ForkchoiceUpdateParameters {
    /// The most recent result of running `ForkChoice::get_head`.
    pub head_root: Hash256,
    pub head_hash: Option<ExecutionBlockHash>,
    pub justified_hash: Option<ExecutionBlockHash>,
    pub finalized_hash: Option<ExecutionBlockHash>,
}

#[derive(Clone, Copy, Debug, PartialEq)]
pub struct ForkChoiceView {
    pub head_block_root: Hash256,
    pub justified_checkpoint: Checkpoint,
    pub finalized_checkpoint: Checkpoint,
}

/// Provides an implementation of "Ethereum 2.0 Phase 0 -- Beacon Chain Fork Choice":
///
/// https://github.com/ethereum/eth2.0-specs/blob/v0.12.1/specs/phase0/fork-choice.md#ethereum-20-phase-0----beacon-chain-fork-choice
///
/// ## Detail
///
/// This struct wraps `ProtoArrayForkChoice` and provides:
///
/// - Management of the justified state and caching of balances.
/// - Queuing of attestations from the current slot.
pub struct ForkChoice<T, E> {
    /// Storage for `ForkChoice`, modelled off the spec `Store` object.
    fc_store: T,
    /// The underlying representation of the block DAG.
    proto_array: ProtoArrayForkChoice,
    /// Attestations that arrived at the current slot and must be queued for later processing.
    queued_attestations: Vec<QueuedAttestation>,
    /// Stores a cache of the values required to be sent to the execution layer.
    forkchoice_update_parameters: ForkchoiceUpdateParameters,
    _phantom: PhantomData<E>,
}

impl<T, E> PartialEq for ForkChoice<T, E>
where
    T: ForkChoiceStore<E> + PartialEq,
    E: EthSpec,
{
    fn eq(&self, other: &Self) -> bool {
        self.fc_store == other.fc_store
            && self.proto_array == other.proto_array
            && self.queued_attestations == other.queued_attestations
    }
}

impl<T, E> ForkChoice<T, E>
where
    T: ForkChoiceStore<E>,
    E: EthSpec,
{
    /// Instantiates `Self` from an anchor (genesis or another finalized checkpoint).
    pub fn from_anchor(
        fc_store: T,
        anchor_block_root: Hash256,
        anchor_block: &SignedBeaconBlock<E>,
        anchor_state: &BeaconState<E>,
        current_slot: Option<Slot>,
        spec: &ChainSpec,
    ) -> Result<Self, Error<T::Error>> {
        // Sanity check: the anchor must lie on an epoch boundary.
        if anchor_state.slot() % E::slots_per_epoch() != 0 {
            return Err(Error::InvalidAnchor {
                block_slot: anchor_block.slot(),
                state_slot: anchor_state.slot(),
            });
        }

        let finalized_block_slot = anchor_block.slot();
        let finalized_block_state_root = anchor_block.state_root();
        let current_epoch_shuffling_id =
            AttestationShufflingId::new(anchor_block_root, anchor_state, RelativeEpoch::Current)
                .map_err(Error::BeaconStateError)?;
        let next_epoch_shuffling_id =
            AttestationShufflingId::new(anchor_block_root, anchor_state, RelativeEpoch::Next)
                .map_err(Error::BeaconStateError)?;

        let execution_status = anchor_block.message().execution_payload().map_or_else(
            // If the block doesn't have an execution payload then it can't have
            // execution enabled.
            |_| ExecutionStatus::irrelevant(),
            |execution_payload| {
                if execution_payload.is_default_with_empty_roots() {
                    // A default payload does not have execution enabled.
                    ExecutionStatus::irrelevant()
                } else {
                    // Assume that this payload is valid, since the anchor should be a trusted block and
                    // state.
                    ExecutionStatus::Valid(execution_payload.block_hash())
                }
            },
        );

        // If the current slot is not provided, use the value that was last provided to the store.
        let current_slot = current_slot.unwrap_or_else(|| fc_store.get_current_slot());

        let proto_array = ProtoArrayForkChoice::new::<E>(
            current_slot,
            finalized_block_slot,
            finalized_block_state_root,
            *fc_store.justified_checkpoint(),
            *fc_store.finalized_checkpoint(),
            current_epoch_shuffling_id,
            next_epoch_shuffling_id,
            execution_status,
        )?;

        let mut fork_choice = Self {
            fc_store,
            proto_array,
            queued_attestations: vec![],
            // This will be updated during the next call to `Self::get_head`.
            forkchoice_update_parameters: ForkchoiceUpdateParameters {
                head_hash: None,
                justified_hash: None,
                finalized_hash: None,
                // This will be updated during the next call to `Self::get_head`.
                head_root: Hash256::zero(),
            },
            _phantom: PhantomData,
        };

        // Ensure that `fork_choice.forkchoice_update_parameters.head_root` is updated.
        fork_choice.get_head(current_slot, spec)?;

        Ok(fork_choice)
    }

    /// Returns cached information that can be used to issue a `forkchoiceUpdated` message to an
    /// execution engine.
    ///
    /// These values are updated each time `Self::get_head` is called.
    pub fn get_forkchoice_update_parameters(&self) -> ForkchoiceUpdateParameters {
        self.forkchoice_update_parameters
    }

    /// Returns the block root of an ancestor of `block_root` at the given `slot`. (Note: `slot` refers
    /// to the block that is *returned*, not the one that is supplied.)
    ///
    /// The result may be `Ok(None)` if the block does not descend from the finalized block. This
    /// is an artifact of proto-array, sometimes it contains descendants of blocks that have been
    /// pruned.
    ///
    /// ## Specification
    ///
    /// Equivalent to:
    ///
    /// https://github.com/ethereum/eth2.0-specs/blob/v0.12.1/specs/phase0/fork-choice.md#get_ancestor
    fn get_ancestor(
        &self,
        block_root: Hash256,
        ancestor_slot: Slot,
    ) -> Result<Option<Hash256>, Error<T::Error>>
    where
        T: ForkChoiceStore<E>,
        E: EthSpec,
    {
        let block = self
            .proto_array
            .get_block(&block_root)
            .ok_or(Error::MissingProtoArrayBlock(block_root))?;

        match block.slot.cmp(&ancestor_slot) {
            Ordering::Greater => Ok(self
                .proto_array
                .core_proto_array()
                .iter_block_roots(&block_root)
                // Search for a slot that is **less than or equal to** the target slot. We check
                // for lower slots to account for skip slots.
                .find(|(_, slot)| *slot <= ancestor_slot)
                .map(|(root, _)| root)),
            // Root is older than queried slot, thus a skip slot. Return most recent root prior
            // to slot.
            Ordering::Less => Ok(Some(block_root)),
            Ordering::Equal => Ok(Some(block_root)),
        }
    }

    /// Run the fork choice rule to determine the head.
    ///
    /// ## Specification
    ///
    /// Is equivalent to:
    ///
    /// https://github.com/ethereum/eth2.0-specs/blob/v0.12.1/specs/phase0/fork-choice.md#get_head
    pub fn get_head(
        &mut self,
        system_time_current_slot: Slot,
        spec: &ChainSpec,
    ) -> Result<Hash256, Error<T::Error>> {
        // Provide the slot (as per the system clock) to the `fc_store` and then return its view of
        // the current slot. The `fc_store` will ensure that the `current_slot` is never
        // decreasing, a property which we must maintain.
        let current_slot = self.update_time(system_time_current_slot)?;

        let store = &mut self.fc_store;

        let head_root = self.proto_array.find_head::<E>(
            *store.justified_checkpoint(),
            *store.finalized_checkpoint(),
            store.justified_balances(),
            store.proposer_boost_root(),
            store.equivocating_indices(),
            current_slot,
            spec,
        )?;

        // Cache some values for the next forkchoiceUpdate call to the execution layer.
        let head_hash = self
            .get_block(&head_root)
            .and_then(|b| b.execution_status.block_hash());
        let justified_root = self.justified_checkpoint().root;
        let finalized_root = self.finalized_checkpoint().root;
        let justified_hash = self
            .get_block(&justified_root)
            .and_then(|b| b.execution_status.block_hash());
        let finalized_hash = self
            .get_block(&finalized_root)
            .and_then(|b| b.execution_status.block_hash());
        self.forkchoice_update_parameters = ForkchoiceUpdateParameters {
            head_root,
            head_hash,
            justified_hash,
            finalized_hash,
        };

        Ok(head_root)
    }

    /// Get the block to build on as proposer, taking into account proposer re-orgs.
    ///
    /// You *must* call `get_head` for the proposal slot prior to calling this function and pass
    /// in the result of `get_head` as `canonical_head`.
    pub fn get_proposer_head(
        &self,
        current_slot: Slot,
        canonical_head: Hash256,
        re_org_head_threshold: ReOrgThreshold,
        re_org_parent_threshold: ReOrgThreshold,
        disallowed_offsets: &DisallowedReOrgOffsets,
        max_epochs_since_finalization: Epoch,
    ) -> Result<ProposerHeadInfo, ProposerHeadError<Error<proto_array::Error>>> {
        // Ensure that fork choice has already been updated for the current slot. This prevents
        // us from having to take a write lock or do any dequeueing of attestations in this
        // function.
        let fc_store_slot = self.fc_store.get_current_slot();
        if current_slot != fc_store_slot {
            return Err(ProposerHeadError::Error(
                Error::WrongSlotForGetProposerHead {
                    current_slot,
                    fc_store_slot,
                },
            ));
        }

        // Similarly, the proposer boost for the previous head should already have expired.
        let proposer_boost_root = self.fc_store.proposer_boost_root();
        if !proposer_boost_root.is_zero() {
            return Err(ProposerHeadError::Error(
                Error::ProposerBoostNotExpiredForGetProposerHead {
                    proposer_boost_root,
                },
            ));
        }

        self.proto_array
            .get_proposer_head::<E>(
                current_slot,
                canonical_head,
                self.fc_store.justified_balances(),
                re_org_head_threshold,
                re_org_parent_threshold,
                disallowed_offsets,
                max_epochs_since_finalization,
            )
            .map_err(ProposerHeadError::convert_inner_error)
    }

    pub fn get_preliminary_proposer_head(
        &self,
        canonical_head: Hash256,
        re_org_head_threshold: ReOrgThreshold,
        re_org_parent_threshold: ReOrgThreshold,
        disallowed_offsets: &DisallowedReOrgOffsets,
        max_epochs_since_finalization: Epoch,
    ) -> Result<ProposerHeadInfo, ProposerHeadError<Error<proto_array::Error>>> {
        let current_slot = self.fc_store.get_current_slot();
        self.proto_array
            .get_proposer_head_info::<E>(
                current_slot,
                canonical_head,
                self.fc_store.justified_balances(),
                re_org_head_threshold,
                re_org_parent_threshold,
                disallowed_offsets,
                max_epochs_since_finalization,
            )
            .map_err(ProposerHeadError::convert_inner_error)
    }

    /// Return information about:
    ///
    /// - The LMD head of the chain.
    /// - The FFG checkpoints.
    ///
    /// The information is "cached" since the last call to `Self::get_head`.
    ///
    /// ## Notes
    ///
    /// The finalized/justified checkpoints are determined from the fork choice store. Therefore,
    /// it's possible that the state corresponding to `get_state(get_block(head_block_root))` will
    /// have *differing* finalized and justified information.
    pub fn cached_fork_choice_view(&self) -> ForkChoiceView {
        ForkChoiceView {
            head_block_root: self.forkchoice_update_parameters.head_root,
            justified_checkpoint: self.justified_checkpoint(),
            finalized_checkpoint: self.finalized_checkpoint(),
        }
    }

    /// See `ProtoArrayForkChoice::process_execution_payload_validation` for documentation.
    pub fn on_valid_execution_payload(
        &mut self,
        block_root: Hash256,
    ) -> Result<(), Error<T::Error>> {
        self.proto_array
            .process_execution_payload_validation(block_root)
            .map_err(Error::FailedToProcessValidExecutionPayload)
    }

    /// See `ProtoArrayForkChoice::process_execution_payload_invalidation` for documentation.
    pub fn on_invalid_execution_payload(
        &mut self,
        op: &InvalidationOperation,
    ) -> Result<(), Error<T::Error>> {
        self.proto_array
            .process_execution_payload_invalidation::<E>(op)
            .map_err(Error::FailedToProcessInvalidExecutionPayload)
    }

    /// Add `block` to the fork choice DAG.
    ///
    /// - `block_root` is the root of `block.
    /// - The root of `state` matches `block.state_root`.
    ///
    /// ## Specification
    ///
    /// Approximates:
    ///
    /// https://github.com/ethereum/eth2.0-specs/blob/v0.12.1/specs/phase0/fork-choice.md#on_block
    ///
    /// It only approximates the specification since it does not run the `state_transition` check.
    /// That should have already been called upstream and it's too expensive to call again.
    ///
    /// ## Notes:
    ///
    /// The supplied block **must** pass the `state_transition` function as it will not be run
    /// here.
    #[allow(clippy::too_many_arguments)]
    pub fn on_block<Payload: AbstractExecPayload<E>>(
        &mut self,
        system_time_current_slot: Slot,
        block: BeaconBlockRef<E, Payload>,
        block_root: Hash256,
        block_delay: Duration,
        state: &BeaconState<E>,
        payload_verification_status: PayloadVerificationStatus,
        spec: &ChainSpec,
    ) -> Result<(), Error<T::Error>> {
        // If this block has already been processed we do not need to reprocess it.
        // We check this immediately in case re-processing the block mutates some property of the
        // global fork choice store, e.g. the justified checkpoints or the proposer boost root.
        if self.proto_array.contains_block(&block_root) {
            return Ok(());
        }

        // Provide the slot (as per the system clock) to the `fc_store` and then return its view of
        // the current slot. The `fc_store` will ensure that the `current_slot` is never
        // decreasing, a property which we must maintain.
        let current_slot = self.update_time(system_time_current_slot)?;

        // Parent block must be known.
        let parent_block = self
            .proto_array
            .get_block(&block.parent_root())
            .ok_or_else(|| Error::InvalidBlock(InvalidBlock::UnknownParent(block.parent_root())))?;

        // Blocks cannot be in the future. If they are, their consideration must be delayed until
        // they are in the past.
        //
        // Note: presently, we do not delay consideration. We just drop the block.
        if block.slot() > current_slot {
            return Err(Error::InvalidBlock(InvalidBlock::FutureSlot {
                current_slot,
                block_slot: block.slot(),
            }));
        }

        // Check that block is later than the finalized epoch slot (optimization to reduce calls to
        // get_ancestor).
        let finalized_slot =
            compute_start_slot_at_epoch::<E>(self.fc_store.finalized_checkpoint().epoch);
        if block.slot() <= finalized_slot {
            return Err(Error::InvalidBlock(InvalidBlock::FinalizedSlot {
                finalized_slot,
                block_slot: block.slot(),
            }));
        }

        // Check block is a descendant of the finalized block at the checkpoint finalized slot.
        //
        // Note: the specification uses `hash_tree_root(block)` instead of `block.parent_root` for
        // the start of this search. I claim that since `block.slot > finalized_slot` it is
        // equivalent to use the parent root for this search. Doing so reduces a single lookup
        // (trivial), but more importantly, it means we don't need to have added `block` to
        // `self.proto_array` to do this search. See:
        //
        // https://github.com/ethereum/eth2.0-specs/pull/1884
        let block_ancestor = self.get_ancestor(block.parent_root(), finalized_slot)?;
        let finalized_root = self.fc_store.finalized_checkpoint().root;
        if block_ancestor != Some(finalized_root) {
            return Err(Error::InvalidBlock(InvalidBlock::NotFinalizedDescendant {
                finalized_root,
                block_ancestor,
            }));
        }

        // Add proposer score boost if the block is timely.
        let is_before_attesting_interval =
            block_delay < Duration::from_secs(spec.seconds_per_slot / INTERVALS_PER_SLOT);

        let is_first_block = self.fc_store.proposer_boost_root().is_zero();
        if current_slot == block.slot() && is_before_attesting_interval && is_first_block {
            self.fc_store.set_proposer_boost_root(block_root);
        }

        // Update store with checkpoints if necessary
        self.update_checkpoints(
            state.current_justified_checkpoint(),
            state.finalized_checkpoint(),
        )?;

        // Update unrealized justified/finalized checkpoints.
        let block_epoch = block.slot().epoch(E::slots_per_epoch());

        // If the parent checkpoints are already at the same epoch as the block being imported,
        // it's impossible for the unrealized checkpoints to differ from the parent's. This
        // holds true because:
        //
        // 1. A child block cannot have lower FFG checkpoints than its parent.
        // 2. A block in epoch `N` cannot contain attestations which would justify an epoch higher than `N`.
        // 3. A block in epoch `N` cannot contain attestations which would finalize an epoch higher than `N - 1`.
        //
        // This is an optimization. It should reduce the amount of times we run
        // `process_justification_and_finalization` by approximately 1/3rd when the chain is
        // performing optimally.
        let parent_checkpoints = parent_block
            .unrealized_justified_checkpoint
            .zip(parent_block.unrealized_finalized_checkpoint)
            .filter(|(parent_justified, parent_finalized)| {
                parent_justified.epoch == block_epoch && parent_finalized.epoch + 1 == block_epoch
            });

        let (unrealized_justified_checkpoint, unrealized_finalized_checkpoint) =
            if let Some((parent_justified, parent_finalized)) = parent_checkpoints {
                (parent_justified, parent_finalized)
            } else {
                let justification_and_finalization_state = match block {
<<<<<<< HEAD
                    BeaconBlockRef::Deneb(_)
=======
                    BeaconBlockRef::Electra(_)
                    | BeaconBlockRef::Deneb(_)
>>>>>>> b65daac9
                    | BeaconBlockRef::Capella(_)
                    | BeaconBlockRef::Merge(_)
                    | BeaconBlockRef::Altair(_) => {
                        // NOTE: Processing justification & finalization requires the progressive
                        // balances cache, but we cannot initialize it here as we only have an
                        // immutable reference. The state *should* have come straight from block
                        // processing, which initialises the cache, but if we add other `on_block`
                        // calls in future it could be worth passing a mutable reference.
                        per_epoch_processing::altair::process_justification_and_finalization(state)?
                    }
                    BeaconBlockRef::Base(_) => {
                        let mut validator_statuses =
                            per_epoch_processing::base::ValidatorStatuses::new(state, spec)
                                .map_err(Error::ValidatorStatuses)?;
                        validator_statuses
                            .process_attestations(state)
                            .map_err(Error::ValidatorStatuses)?;
                        per_epoch_processing::base::process_justification_and_finalization(
                            state,
                            &validator_statuses.total_balances,
                            spec,
                        )?
                    }
                };

                (
                    justification_and_finalization_state.current_justified_checkpoint(),
                    justification_and_finalization_state.finalized_checkpoint(),
                )
            };

        // Update best known unrealized justified & finalized checkpoints
        if unrealized_justified_checkpoint.epoch
            > self.fc_store.unrealized_justified_checkpoint().epoch
        {
            self.fc_store
                .set_unrealized_justified_checkpoint(unrealized_justified_checkpoint);
        }
        if unrealized_finalized_checkpoint.epoch
            > self.fc_store.unrealized_finalized_checkpoint().epoch
        {
            self.fc_store
                .set_unrealized_finalized_checkpoint(unrealized_finalized_checkpoint);
        }

        // If block is from past epochs, try to update store's justified & finalized checkpoints right away
        if block.slot().epoch(E::slots_per_epoch()) < current_slot.epoch(E::slots_per_epoch()) {
            self.pull_up_store_checkpoints(
                unrealized_justified_checkpoint,
                unrealized_finalized_checkpoint,
            )?;
        }

        let target_slot = block
            .slot()
            .epoch(E::slots_per_epoch())
            .start_slot(E::slots_per_epoch());
        let target_root = if block.slot() == target_slot {
            block_root
        } else {
            *state
                .get_block_root(target_slot)
                .map_err(Error::BeaconStateError)?
        };

        self.fc_store
            .on_verified_block(block, block_root, state)
            .map_err(Error::AfterBlockFailed)?;

        let execution_status = if let Ok(execution_payload) = block.body().execution_payload() {
            let block_hash = execution_payload.block_hash();

            if block_hash == ExecutionBlockHash::zero() {
                // The block is post-merge-fork, but pre-terminal-PoW block. We don't need to verify
                // the payload.
                ExecutionStatus::irrelevant()
            } else {
                match payload_verification_status {
                    PayloadVerificationStatus::Verified => ExecutionStatus::Valid(block_hash),
                    PayloadVerificationStatus::Optimistic => {
                        ExecutionStatus::Optimistic(block_hash)
                    }
                    // It would be a logic error to declare a block irrelevant if it has an
                    // execution payload with a non-zero block hash.
                    PayloadVerificationStatus::Irrelevant => {
                        return Err(Error::InvalidPayloadStatus {
                            block_slot: block.slot(),
                            block_root,
                            payload_verification_status,
                        })
                    }
                }
            }
        } else {
            // There is no payload to verify.
            ExecutionStatus::irrelevant()
        };

        // This does not apply a vote to the block, it just makes fork choice aware of the block so
        // it can still be identified as the head even if it doesn't have any votes.
        self.proto_array.process_block::<E>(
            ProtoBlock {
                slot: block.slot(),
                root: block_root,
                parent_root: Some(block.parent_root()),
                target_root,
                current_epoch_shuffling_id: AttestationShufflingId::new(
                    block_root,
                    state,
                    RelativeEpoch::Current,
                )
                .map_err(Error::BeaconStateError)?,
                next_epoch_shuffling_id: AttestationShufflingId::new(
                    block_root,
                    state,
                    RelativeEpoch::Next,
                )
                .map_err(Error::BeaconStateError)?,
                state_root: block.state_root(),
                justified_checkpoint: state.current_justified_checkpoint(),
                finalized_checkpoint: state.finalized_checkpoint(),
                execution_status,
                unrealized_justified_checkpoint: Some(unrealized_justified_checkpoint),
                unrealized_finalized_checkpoint: Some(unrealized_finalized_checkpoint),
            },
            current_slot,
        )?;

        Ok(())
    }

    /// Update checkpoints in store if necessary
    fn update_checkpoints(
        &mut self,
        justified_checkpoint: Checkpoint,
        finalized_checkpoint: Checkpoint,
    ) -> Result<(), Error<T::Error>> {
        // Update justified checkpoint.
        if justified_checkpoint.epoch > self.fc_store.justified_checkpoint().epoch {
            self.fc_store
                .set_justified_checkpoint(justified_checkpoint)
                .map_err(Error::UnableToSetJustifiedCheckpoint)?;
        }

        // Update finalized checkpoint.
        if finalized_checkpoint.epoch > self.fc_store.finalized_checkpoint().epoch {
            self.fc_store.set_finalized_checkpoint(finalized_checkpoint);
        }

        Ok(())
    }

    /// Validates the `epoch` against the current time according to the fork choice store.
    ///
    /// ## Specification
    ///
    /// Equivalent to:
    ///
    /// https://github.com/ethereum/consensus-specs/blob/dev/specs/phase0/fork-choice.md#validate_target_epoch_against_current_time
    fn validate_target_epoch_against_current_time(
        &self,
        target_epoch: Epoch,
    ) -> Result<(), InvalidAttestation> {
        let slot_now = self.fc_store.get_current_slot();
        let epoch_now = slot_now.epoch(E::slots_per_epoch());

        // Attestation must be from the current or previous epoch.
        if target_epoch > epoch_now {
            return Err(InvalidAttestation::FutureEpoch {
                attestation_epoch: target_epoch,
                current_epoch: epoch_now,
            });
        } else if target_epoch + 1 < epoch_now {
            return Err(InvalidAttestation::PastEpoch {
                attestation_epoch: target_epoch,
                current_epoch: epoch_now,
            });
        }
        Ok(())
    }

    /// Validates the `indexed_attestation` for application to fork choice.
    ///
    /// ## Specification
    ///
    /// Equivalent to:
    ///
    /// https://github.com/ethereum/eth2.0-specs/blob/v0.12.1/specs/phase0/fork-choice.md#validate_on_attestation
    fn validate_on_attestation(
        &self,
        indexed_attestation: &IndexedAttestation<E>,
        is_from_block: AttestationFromBlock,
    ) -> Result<(), InvalidAttestation> {
        // There is no point in processing an attestation with an empty bitfield. Reject
        // it immediately.
        //
        // This is not in the specification, however it should be transparent to other nodes. We
        // return early here to avoid wasting precious resources verifying the rest of it.
        if indexed_attestation.attesting_indices.is_empty() {
            return Err(InvalidAttestation::EmptyAggregationBitfield);
        }

        let target = indexed_attestation.data.target;

        if matches!(is_from_block, AttestationFromBlock::False) {
            self.validate_target_epoch_against_current_time(target.epoch)?;
        }

        if target.epoch != indexed_attestation.data.slot.epoch(E::slots_per_epoch()) {
            return Err(InvalidAttestation::BadTargetEpoch {
                target: target.epoch,
                slot: indexed_attestation.data.slot,
            });
        }

        // Attestation target must be for a known block.
        //
        // We do not delay the block for later processing to reduce complexity and DoS attack
        // surface.
        if !self.proto_array.contains_block(&target.root) {
            return Err(InvalidAttestation::UnknownTargetRoot(target.root));
        }

        // Load the block for `attestation.data.beacon_block_root`.
        //
        // This indirectly checks to see if the `attestation.data.beacon_block_root` is in our fork
        // choice. Any known, non-finalized block should be in fork choice, so this check
        // immediately filters out attestations that attest to a block that has not been processed.
        //
        // Attestations must be for a known block. If the block is unknown, we simply drop the
        // attestation and do not delay consideration for later.
        let block = self
            .proto_array
            .get_block(&indexed_attestation.data.beacon_block_root)
            .ok_or(InvalidAttestation::UnknownHeadBlock {
                beacon_block_root: indexed_attestation.data.beacon_block_root,
            })?;

        // If an attestation points to a block that is from an earlier slot than the attestation,
        // then all slots between the block and attestation must be skipped. Therefore if the block
        // is from a prior epoch to the attestation, then the target root must be equal to the root
        // of the block that is being attested to.
        let expected_target = if target.epoch > block.slot.epoch(E::slots_per_epoch()) {
            indexed_attestation.data.beacon_block_root
        } else {
            block.target_root
        };

        if expected_target != target.root {
            return Err(InvalidAttestation::InvalidTarget {
                attestation: target.root,
                local: expected_target,
            });
        }

        // Attestations must not be for blocks in the future. If this is the case, the attestation
        // should not be considered.
        if block.slot > indexed_attestation.data.slot {
            return Err(InvalidAttestation::AttestsToFutureBlock {
                block: block.slot,
                attestation: indexed_attestation.data.slot,
            });
        }

        Ok(())
    }

    /// Register `attestation` with the fork choice DAG so that it may influence future calls to
    /// `Self::get_head`.
    ///
    /// ## Specification
    ///
    /// Approximates:
    ///
    /// https://github.com/ethereum/eth2.0-specs/blob/v0.12.1/specs/phase0/fork-choice.md#on_attestation
    ///
    /// It only approximates the specification since it does not perform
    /// `is_valid_indexed_attestation` since that should already have been called upstream and it's
    /// too expensive to call again.
    ///
    /// ## Notes:
    ///
    /// The supplied `attestation` **must** pass the `in_valid_indexed_attestation` function as it
    /// will not be run here.
    pub fn on_attestation(
        &mut self,
        system_time_current_slot: Slot,
        attestation: &IndexedAttestation<E>,
        is_from_block: AttestationFromBlock,
    ) -> Result<(), Error<T::Error>> {
        self.update_time(system_time_current_slot)?;

        // Ignore any attestations to the zero hash.
        //
        // This is an edge case that results from the spec aliasing the zero hash to the genesis
        // block. Attesters may attest to the zero hash if they have never seen a block.
        //
        // We have two options here:
        //
        //  1. Apply all zero-hash attestations to the genesis block.
        //  2. Ignore all attestations to the zero hash.
        //
        // (1) becomes weird once we hit finality and fork choice drops the genesis block. (2) is
        // fine because votes to the genesis block are not useful; all validators implicitly attest
        // to genesis just by being present in the chain.
        if attestation.data.beacon_block_root == Hash256::zero() {
            return Ok(());
        }

        self.validate_on_attestation(attestation, is_from_block)?;

        if attestation.data.slot < self.fc_store.get_current_slot() {
            for validator_index in attestation.attesting_indices.iter() {
                self.proto_array.process_attestation(
                    *validator_index as usize,
                    attestation.data.beacon_block_root,
                    attestation.data.target.epoch,
                )?;
            }
        } else {
            // The spec declares:
            //
            // ```
            // Attestations can only affect the fork choice of subsequent slots.
            // Delay consideration in the fork choice until their slot is in the past.
            // ```
            self.queued_attestations
                .push(QueuedAttestation::from(attestation));
        }

        Ok(())
    }

    /// Apply an attester slashing to fork choice.
    ///
    /// We assume that the attester slashing provided to this function has already been verified.
    pub fn on_attester_slashing(&mut self, slashing: &AttesterSlashing<E>) {
        let attesting_indices_set = |att: &IndexedAttestation<E>| {
            att.attesting_indices
                .iter()
                .copied()
                .collect::<BTreeSet<_>>()
        };
        let att1_indices = attesting_indices_set(&slashing.attestation_1);
        let att2_indices = attesting_indices_set(&slashing.attestation_2);
        self.fc_store
            .extend_equivocating_indices(att1_indices.intersection(&att2_indices).copied());
    }

    /// Call `on_tick` for all slots between `fc_store.get_current_slot()` and the provided
    /// `current_slot`. Returns the value of `self.fc_store.get_current_slot`.
    pub fn update_time(&mut self, current_slot: Slot) -> Result<Slot, Error<T::Error>> {
        while self.fc_store.get_current_slot() < current_slot {
            let previous_slot = self.fc_store.get_current_slot();
            // Note: we are relying upon `on_tick` to update `fc_store.time` to ensure we don't
            // get stuck in a loop.
            self.on_tick(previous_slot + 1)?
        }

        // Process any attestations that might now be eligible.
        self.process_attestation_queue()?;

        Ok(self.fc_store.get_current_slot())
    }

    /// Called whenever the current time increases.
    ///
    /// ## Specification
    ///
    /// Equivalent to:
    ///
    /// https://github.com/ethereum/eth2.0-specs/blob/v0.12.1/specs/phase0/fork-choice.md#on_tick
    fn on_tick(&mut self, time: Slot) -> Result<(), Error<T::Error>> {
        let store = &mut self.fc_store;
        let previous_slot = store.get_current_slot();

        if time > previous_slot + 1 {
            return Err(Error::InconsistentOnTick {
                previous_slot,
                time,
            });
        }

        // Update store time.
        store.set_current_slot(time);

        let current_slot = store.get_current_slot();

        // Reset proposer boost if this is a new slot.
        if current_slot > previous_slot {
            store.set_proposer_boost_root(Hash256::zero());
        }

        // Not a new epoch, return.
        if !(current_slot > previous_slot
            && compute_slots_since_epoch_start::<E>(current_slot) == 0)
        {
            return Ok(());
        }

        // Update the justified/finalized checkpoints based upon the
        // best-observed unrealized justification/finality.
        let unrealized_justified_checkpoint = *self.fc_store.unrealized_justified_checkpoint();
        let unrealized_finalized_checkpoint = *self.fc_store.unrealized_finalized_checkpoint();
        self.pull_up_store_checkpoints(
            unrealized_justified_checkpoint,
            unrealized_finalized_checkpoint,
        )?;

        Ok(())
    }

    fn pull_up_store_checkpoints(
        &mut self,
        unrealized_justified_checkpoint: Checkpoint,
        unrealized_finalized_checkpoint: Checkpoint,
    ) -> Result<(), Error<T::Error>> {
        self.update_checkpoints(
            unrealized_justified_checkpoint,
            unrealized_finalized_checkpoint,
        )
    }

    /// Processes and removes from the queue any queued attestations which may now be eligible for
    /// processing due to the slot clock incrementing.
    fn process_attestation_queue(&mut self) -> Result<(), Error<T::Error>> {
        for attestation in dequeue_attestations(
            self.fc_store.get_current_slot(),
            &mut self.queued_attestations,
        ) {
            for validator_index in attestation.attesting_indices.iter() {
                self.proto_array.process_attestation(
                    *validator_index as usize,
                    attestation.block_root,
                    attestation.target_epoch,
                )?;
            }
        }

        Ok(())
    }

    /// Returns `true` if the block is known **and** a descendant of the finalized root.
    pub fn contains_block(&self, block_root: &Hash256) -> bool {
        self.proto_array.contains_block(block_root)
            && self.is_finalized_checkpoint_or_descendant(*block_root)
    }

    /// Returns a `ProtoBlock` if the block is known **and** a descendant of the finalized root.
    pub fn get_block(&self, block_root: &Hash256) -> Option<ProtoBlock> {
        if self.is_finalized_checkpoint_or_descendant(*block_root) {
            self.proto_array.get_block(block_root)
        } else {
            None
        }
    }

    /// Returns an `ExecutionStatus` if the block is known **and** a descendant of the finalized root.
    pub fn get_block_execution_status(&self, block_root: &Hash256) -> Option<ExecutionStatus> {
        if self.is_finalized_checkpoint_or_descendant(*block_root) {
            self.proto_array.get_block_execution_status(block_root)
        } else {
            None
        }
    }

    /// Returns the weight for the given block root.
    pub fn get_block_weight(&self, block_root: &Hash256) -> Option<u64> {
        self.proto_array.get_weight(block_root)
    }

    /// Returns the `ProtoBlock` for the justified checkpoint.
    ///
    /// ## Notes
    ///
    /// This does *not* return the "best justified checkpoint". It returns the justified checkpoint
    /// that is used for computing balances.
    pub fn get_justified_block(&self) -> Result<ProtoBlock, Error<T::Error>> {
        let justified_checkpoint = self.justified_checkpoint();
        self.get_block(&justified_checkpoint.root)
            .ok_or(Error::MissingJustifiedBlock {
                justified_checkpoint,
            })
    }

    /// Returns the `ProtoBlock` for the finalized checkpoint.
    pub fn get_finalized_block(&self) -> Result<ProtoBlock, Error<T::Error>> {
        let finalized_checkpoint = self.finalized_checkpoint();
        self.get_block(&finalized_checkpoint.root)
            .ok_or(Error::MissingFinalizedBlock {
                finalized_checkpoint,
            })
    }

    /// Return `true` if `block_root` is equal to the finalized checkpoint, or a known descendant of it.
    pub fn is_finalized_checkpoint_or_descendant(&self, block_root: Hash256) -> bool {
        self.proto_array
            .is_finalized_checkpoint_or_descendant::<E>(block_root)
    }

    /// Returns `Ok(true)` if `block_root` has been imported optimistically or deemed invalid.
    ///
    /// Returns `Ok(false)` if `block_root`'s execution payload has been elected as fully VALID, if
    /// it is a pre-Bellatrix block or if it is before the PoW terminal block.
    ///
    /// In the case where the block could not be found in fork-choice, it returns the
    /// `execution_status` of the current finalized block.
    ///
    /// This function assumes the `block_root` exists.
    pub fn is_optimistic_or_invalid_block(
        &self,
        block_root: &Hash256,
    ) -> Result<bool, Error<T::Error>> {
        if let Some(status) = self.get_block_execution_status(block_root) {
            Ok(status.is_optimistic_or_invalid())
        } else {
            Ok(self
                .get_finalized_block()?
                .execution_status
                .is_optimistic_or_invalid())
        }
    }

    /// The same as `is_optimistic_block` but does not fallback to `self.get_finalized_block`
    /// when the block cannot be found.
    ///
    /// Intended to be used when checking if the head has been imported optimistically or is
    /// invalid.
    pub fn is_optimistic_or_invalid_block_no_fallback(
        &self,
        block_root: &Hash256,
    ) -> Result<bool, Error<T::Error>> {
        if let Some(status) = self.get_block_execution_status(block_root) {
            Ok(status.is_optimistic_or_invalid())
        } else {
            Err(Error::MissingProtoArrayBlock(*block_root))
        }
    }

    /// Returns `Ok(false)` if a block is not viable to be imported optimistically.
    ///
    /// ## Notes
    ///
    /// Equivalent to the function with the same name in the optimistic sync specs:
    ///
    /// https://github.com/ethereum/consensus-specs/blob/dev/sync/optimistic.md#helpers
    pub fn is_optimistic_candidate_block(
        &self,
        current_slot: Slot,
        block_slot: Slot,
        block_parent_root: &Hash256,
        spec: &ChainSpec,
    ) -> Result<bool, Error<T::Error>> {
        // If the block is sufficiently old, import it.
        if block_slot + spec.safe_slots_to_import_optimistically <= current_slot {
            return Ok(true);
        }

        // If the parent block has execution enabled, always import the block.
        //
        // See:
        //
        // https://github.com/ethereum/consensus-specs/pull/2844
        if self
            .proto_array
            .get_block(block_parent_root)
            .map_or(false, |parent| {
                parent.execution_status.is_execution_enabled()
            })
        {
            return Ok(true);
        }

        Ok(false)
    }

    /// Return the current finalized checkpoint.
    pub fn finalized_checkpoint(&self) -> Checkpoint {
        *self.fc_store.finalized_checkpoint()
    }

    /// Return the justified checkpoint.
    pub fn justified_checkpoint(&self) -> Checkpoint {
        *self.fc_store.justified_checkpoint()
    }

    pub fn unrealized_justified_checkpoint(&self) -> Checkpoint {
        *self.fc_store.unrealized_justified_checkpoint()
    }

    pub fn unrealized_finalized_checkpoint(&self) -> Checkpoint {
        *self.fc_store.unrealized_finalized_checkpoint()
    }

    /// Returns the latest message for a given validator, if any.
    ///
    /// Returns `(block_root, block_slot)`.
    ///
    /// ## Notes
    ///
    /// It may be prudent to call `Self::update_time` before calling this function,
    /// since some attestations might be queued and awaiting processing.
    pub fn latest_message(&self, validator_index: usize) -> Option<(Hash256, Epoch)> {
        self.proto_array.latest_message(validator_index)
    }

    /// Returns a reference to the underlying fork choice DAG.
    pub fn proto_array(&self) -> &ProtoArrayForkChoice {
        &self.proto_array
    }

    /// Returns a mutable reference to `proto_array`.
    /// Should only be used in testing.
    pub fn proto_array_mut(&mut self) -> &mut ProtoArrayForkChoice {
        &mut self.proto_array
    }

    /// Returns a reference to the underlying `fc_store`.
    pub fn fc_store(&self) -> &T {
        &self.fc_store
    }

    /// Returns a reference to the currently queued attestations.
    pub fn queued_attestations(&self) -> &[QueuedAttestation] {
        &self.queued_attestations
    }

    /// Returns the store's `proposer_boost_root`.
    pub fn proposer_boost_root(&self) -> Hash256 {
        self.fc_store.proposer_boost_root()
    }

    /// Prunes the underlying fork choice DAG.
    pub fn prune(&mut self) -> Result<(), Error<T::Error>> {
        let finalized_root = self.fc_store.finalized_checkpoint().root;

        self.proto_array
            .maybe_prune(finalized_root)
            .map_err(Into::into)
    }

    /// Instantiate `Self` from some `PersistedForkChoice` generated by a earlier call to
    /// `Self::to_persisted`.
    pub fn proto_array_from_persisted(
        persisted: &PersistedForkChoice,
        reset_payload_statuses: ResetPayloadStatuses,
        spec: &ChainSpec,
        log: &Logger,
    ) -> Result<ProtoArrayForkChoice, Error<T::Error>> {
        let mut proto_array = ProtoArrayForkChoice::from_bytes(&persisted.proto_array_bytes)
            .map_err(Error::InvalidProtoArrayBytes)?;
        let contains_invalid_payloads = proto_array.contains_invalid_payloads();

        debug!(
            log,
            "Restoring fork choice from persisted";
            "reset_payload_statuses" => ?reset_payload_statuses,
            "contains_invalid_payloads" => contains_invalid_payloads,
        );

        // Exit early if there are no "invalid" payloads, if requested.
        if matches!(
            reset_payload_statuses,
            ResetPayloadStatuses::OnlyWithInvalidPayload
        ) && !contains_invalid_payloads
        {
            return Ok(proto_array);
        }

        // Reset all blocks back to being "optimistic". This helps recover from an EL consensus
        // fault where an invalid payload becomes valid.
        if let Err(e) = proto_array.set_all_blocks_to_optimistic::<E>(spec) {
            // If there is an error resetting the optimistic status then log loudly and revert
            // back to a proto-array which does not have the reset applied. This indicates a
            // significant error in Lighthouse and warrants detailed investigation.
            crit!(
                log,
                "Failed to reset payload statuses";
                "error" => e,
                "info" => "please report this error",
            );
            ProtoArrayForkChoice::from_bytes(&persisted.proto_array_bytes)
                .map_err(Error::InvalidProtoArrayBytes)
        } else {
            debug!(
                log,
                "Successfully reset all payload statuses";
            );
            Ok(proto_array)
        }
    }

    /// Instantiate `Self` from some `PersistedForkChoice` generated by a earlier call to
    /// `Self::to_persisted`.
    pub fn from_persisted(
        persisted: PersistedForkChoice,
        reset_payload_statuses: ResetPayloadStatuses,
        fc_store: T,
        spec: &ChainSpec,
        log: &Logger,
    ) -> Result<Self, Error<T::Error>> {
        let proto_array =
            Self::proto_array_from_persisted(&persisted, reset_payload_statuses, spec, log)?;

        let current_slot = fc_store.get_current_slot();

        let mut fork_choice = Self {
            fc_store,
            proto_array,
            queued_attestations: persisted.queued_attestations,
            // Will be updated in the following call to `Self::get_head`.
            forkchoice_update_parameters: ForkchoiceUpdateParameters {
                head_hash: None,
                justified_hash: None,
                finalized_hash: None,
                // Will be updated in the following call to `Self::get_head`.
                head_root: Hash256::zero(),
            },
            _phantom: PhantomData,
        };

        // If a call to `get_head` fails, the only known cause is because the only head with viable
        // FFG properties is has an invalid payload. In this scenario, set all the payloads back to
        // an optimistic status so that we can have a head to start from.
        if let Err(e) = fork_choice.get_head(current_slot, spec) {
            warn!(
                log,
                "Could not find head on persisted FC";
                "info" => "resetting all payload statuses and retrying",
                "error" => ?e
            );
            // Although we may have already made this call whilst loading `proto_array`, try it
            // again since we may have mutated the `proto_array` during `get_head` and therefore may
            // get a different result.
            fork_choice
                .proto_array
                .set_all_blocks_to_optimistic::<E>(spec)?;
            // If the second attempt at finding a head fails, return an error since we do not
            // expect this scenario.
            fork_choice.get_head(current_slot, spec)?;
        }

        Ok(fork_choice)
    }

    /// Takes a snapshot of `Self` and stores it in `PersistedForkChoice`, allowing this struct to
    /// be instantiated again later.
    pub fn to_persisted(&self) -> PersistedForkChoice {
        PersistedForkChoice {
            proto_array_bytes: self.proto_array().as_bytes(),
            queued_attestations: self.queued_attestations().to_vec(),
        }
    }
}

/// Helper struct that is used to encode/decode the state of the `ForkChoice` as SSZ bytes.
///
/// This is used when persisting the state of the fork choice to disk.
#[derive(Encode, Decode, Clone)]
pub struct PersistedForkChoice {
    pub proto_array_bytes: Vec<u8>,
    queued_attestations: Vec<QueuedAttestation>,
}

#[cfg(test)]
mod tests {
    use types::MainnetEthSpec;

    use super::*;

    type E = MainnetEthSpec;

    #[test]
    fn slots_since_epoch_start() {
        for epoch in 0..3 {
            for slot in 0..E::slots_per_epoch() {
                let input = epoch * E::slots_per_epoch() + slot;
                assert_eq!(compute_slots_since_epoch_start::<E>(Slot::new(input)), slot)
            }
        }
    }

    #[test]
    fn start_slot_at_epoch() {
        for epoch in 0..3 {
            assert_eq!(
                compute_start_slot_at_epoch::<E>(Epoch::new(epoch)),
                epoch * E::slots_per_epoch()
            )
        }
    }

    fn get_queued_attestations() -> Vec<QueuedAttestation> {
        (1..4)
            .map(|i| QueuedAttestation {
                slot: Slot::new(i),
                attesting_indices: vec![],
                block_root: Hash256::zero(),
                target_epoch: Epoch::new(0),
            })
            .collect()
    }

    fn get_slots(queued_attestations: &[QueuedAttestation]) -> Vec<u64> {
        queued_attestations.iter().map(|a| a.slot.into()).collect()
    }

    fn test_queued_attestations(current_time: Slot) -> (Vec<u64>, Vec<u64>) {
        let mut queued = get_queued_attestations();
        let dequeued = dequeue_attestations(current_time, &mut queued);

        (get_slots(&queued), get_slots(&dequeued))
    }

    #[test]
    fn dequeing_attestations() {
        let (queued, dequeued) = test_queued_attestations(Slot::new(0));
        assert_eq!(queued, vec![1, 2, 3]);
        assert!(dequeued.is_empty());

        let (queued, dequeued) = test_queued_attestations(Slot::new(1));
        assert_eq!(queued, vec![1, 2, 3]);
        assert!(dequeued.is_empty());

        let (queued, dequeued) = test_queued_attestations(Slot::new(2));
        assert_eq!(queued, vec![2, 3]);
        assert_eq!(dequeued, vec![1]);

        let (queued, dequeued) = test_queued_attestations(Slot::new(3));
        assert_eq!(queued, vec![3]);
        assert_eq!(dequeued, vec![1, 2]);

        let (queued, dequeued) = test_queued_attestations(Slot::new(4));
        assert!(queued.is_empty());
        assert_eq!(dequeued, vec![1, 2, 3]);
    }
}<|MERGE_RESOLUTION|>--- conflicted
+++ resolved
@@ -748,12 +748,8 @@
                 (parent_justified, parent_finalized)
             } else {
                 let justification_and_finalization_state = match block {
-<<<<<<< HEAD
-                    BeaconBlockRef::Deneb(_)
-=======
                     BeaconBlockRef::Electra(_)
                     | BeaconBlockRef::Deneb(_)
->>>>>>> b65daac9
                     | BeaconBlockRef::Capella(_)
                     | BeaconBlockRef::Merge(_)
                     | BeaconBlockRef::Altair(_) => {
