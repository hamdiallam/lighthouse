use super::*;
use crate::common::{
    get_attestation_participation_flag_indices, increase_balance, initiate_validator_exit,
    slash_validator,
};
use crate::per_block_processing::errors::{BlockProcessingError, IntoWithIndex};
use crate::VerifySignatures;
<<<<<<< HEAD
use safe_arith::SafeArith;
use std::sync::Arc;
=======
>>>>>>> b65daac9
use types::consts::altair::{PARTICIPATION_FLAG_WEIGHTS, PROPOSER_WEIGHT, WEIGHT_DENOMINATOR};

pub fn process_operations<E: EthSpec, Payload: AbstractExecPayload<E>>(
    state: &mut BeaconState<E>,
    block_body: BeaconBlockBodyRef<E, Payload>,
    verify_signatures: VerifySignatures,
    ctxt: &mut ConsensusContext<E>,
    spec: &ChainSpec,
) -> Result<(), BlockProcessingError> {
    process_proposer_slashings(
        state,
        block_body.proposer_slashings(),
        verify_signatures,
        ctxt,
        spec,
    )?;
    process_attester_slashings(
        state,
        block_body.attester_slashings(),
        verify_signatures,
        ctxt,
        spec,
    )?;
    process_attestations(state, block_body, verify_signatures, ctxt, spec)?;
    process_deposits(state, block_body.deposits(), spec)?;
    process_exits(state, block_body.voluntary_exits(), verify_signatures, spec)?;

    if let Ok(bls_to_execution_changes) = block_body.bls_to_execution_changes() {
        process_bls_to_execution_changes(state, bls_to_execution_changes, verify_signatures, spec)?;
    }

    Ok(())
}

pub mod base {
    use super::*;

    /// Validates each `Attestation` and updates the state, short-circuiting on an invalid object.
    ///
    /// Returns `Ok(())` if the validation and state updates completed successfully, otherwise returns
    /// an `Err` describing the invalid object or cause of failure.
    pub fn process_attestations<E: EthSpec>(
        state: &mut BeaconState<E>,
        attestations: &[Attestation<E>],
        verify_signatures: VerifySignatures,
        ctxt: &mut ConsensusContext<E>,
        spec: &ChainSpec,
    ) -> Result<(), BlockProcessingError> {
        // Ensure required caches are all built. These should be no-ops during regular operation.
        state.build_committee_cache(RelativeEpoch::Current, spec)?;
        state.build_committee_cache(RelativeEpoch::Previous, spec)?;
        initialize_epoch_cache(state, spec)?;
        initialize_progressive_balances_cache(state, spec)?;
        state.build_slashings_cache()?;

        let proposer_index = ctxt.get_proposer_index(state, spec)?;

        // Verify and apply each attestation.
        for (i, attestation) in attestations.iter().enumerate() {
            verify_attestation_for_block_inclusion(
                state,
                attestation,
                ctxt,
                verify_signatures,
                spec,
            )
            .map_err(|e| e.into_with_index(i))?;

            let pending_attestation = PendingAttestation {
                aggregation_bits: attestation.aggregation_bits.clone(),
                data: attestation.data.clone(),
                inclusion_delay: state.slot().safe_sub(attestation.data.slot)?.as_u64(),
                proposer_index,
            };

            if attestation.data.target.epoch == state.current_epoch() {
                state
                    .as_base_mut()?
                    .current_epoch_attestations
                    .push(pending_attestation)?;
            } else {
                state
                    .as_base_mut()?
                    .previous_epoch_attestations
                    .push(pending_attestation)?;
            }
        }

        Ok(())
    }
}

pub mod altair_deneb {
    use super::*;
    use crate::common::update_progressive_balances_cache::update_progressive_balances_on_attestation;

    pub fn process_attestations<E: EthSpec>(
        state: &mut BeaconState<E>,
        attestations: &[Attestation<E>],
        verify_signatures: VerifySignatures,
        ctxt: &mut ConsensusContext<E>,
        spec: &ChainSpec,
    ) -> Result<(), BlockProcessingError> {
        attestations
            .iter()
            .enumerate()
            .try_for_each(|(i, attestation)| {
                process_attestation(state, attestation, i, ctxt, verify_signatures, spec)
            })
    }

<<<<<<< HEAD
    #[allow(clippy::too_many_arguments)]
    pub fn process_attestation<T: EthSpec>(
        state: &mut BeaconState<T>,
        attestation: &Attestation<T>,
=======
    pub fn process_attestation<E: EthSpec>(
        state: &mut BeaconState<E>,
        attestation: &Attestation<E>,
>>>>>>> b65daac9
        att_index: usize,
        ctxt: &mut ConsensusContext<E>,
        verify_signatures: VerifySignatures,
        spec: &ChainSpec,
    ) -> Result<(), BlockProcessingError> {
        let proposer_index = ctxt.get_proposer_index(state, spec)?;
        let previous_epoch = ctxt.previous_epoch;
        let current_epoch = ctxt.current_epoch;

        let attesting_indices = verify_attestation_for_block_inclusion(
            state,
            attestation,
            ctxt,
            verify_signatures,
            spec,
        )
        .map_err(|e| e.into_with_index(att_index))?
        .attesting_indices
        .clone();

        // Matching roots, participation flag indices
        let data = &attestation.data;
        let inclusion_delay = state.slot().safe_sub(data.slot)?.as_u64();
        let participation_flag_indices =
            get_attestation_participation_flag_indices(state, data, inclusion_delay, spec)?;

        // Update epoch participation flags.
        let mut proposer_reward_numerator = 0;
        for index in &attesting_indices {
            let index = *index as usize;

            let validator_effective_balance = state.epoch_cache().get_effective_balance(index)?;
            let validator_slashed = state.slashings_cache().is_slashed(index);

            for (flag_index, &weight) in PARTICIPATION_FLAG_WEIGHTS.iter().enumerate() {
                let epoch_participation = state.get_epoch_participation_mut(
                    data.target.epoch,
<<<<<<< HEAD
                    ctxt.previous_epoch,
                    ctxt.current_epoch,
=======
                    previous_epoch,
                    current_epoch,
>>>>>>> b65daac9
                )?;

                if participation_flag_indices.contains(&flag_index) {
                    let validator_participation = epoch_participation
                        .get_mut(index)
                        .ok_or(BeaconStateError::ParticipationOutOfBounds(index))?;

                    if !validator_participation.has_flag(flag_index)? {
                        validator_participation.add_flag(flag_index)?;
                        proposer_reward_numerator
                            .safe_add_assign(state.get_base_reward(index)?.safe_mul(weight)?)?;

                        update_progressive_balances_on_attestation(
                            state,
                            data.target.epoch,
                            flag_index,
                            validator_effective_balance,
                            validator_slashed,
                        )?;
                    }
                }
            }
        }

        let proposer_reward_denominator = WEIGHT_DENOMINATOR
            .safe_sub(PROPOSER_WEIGHT)?
            .safe_mul(WEIGHT_DENOMINATOR)?
            .safe_div(PROPOSER_WEIGHT)?;
        let proposer_reward = proposer_reward_numerator.safe_div(proposer_reward_denominator)?;
        increase_balance(state, proposer_index as usize, proposer_reward)?;
        Ok(())
    }
}

/// Validates each `ProposerSlashing` and updates the state, short-circuiting on an invalid object.
///
/// Returns `Ok(())` if the validation and state updates completed successfully, otherwise returns
/// an `Err` describing the invalid object or cause of failure.
pub fn process_proposer_slashings<E: EthSpec>(
    state: &mut BeaconState<E>,
    proposer_slashings: &[ProposerSlashing],
    verify_signatures: VerifySignatures,
    ctxt: &mut ConsensusContext<E>,
    spec: &ChainSpec,
) -> Result<(), BlockProcessingError> {
    state.build_slashings_cache()?;

    // Verify and apply proposer slashings in series.
    // We have to verify in series because an invalid block may contain multiple slashings
    // for the same validator, and we need to correctly detect and reject that.
    proposer_slashings
        .iter()
        .enumerate()
        .try_for_each(|(i, proposer_slashing)| {
            verify_proposer_slashing(proposer_slashing, state, verify_signatures, spec)
                .map_err(|e| e.into_with_index(i))?;

            slash_validator(
                state,
                proposer_slashing.signed_header_1.message.proposer_index as usize,
                None,
                ctxt,
                spec,
            )?;

            Ok(())
        })
}

/// Validates each `AttesterSlashing` and updates the state, short-circuiting on an invalid object.
///
/// Returns `Ok(())` if the validation and state updates completed successfully, otherwise returns
/// an `Err` describing the invalid object or cause of failure.
pub fn process_attester_slashings<E: EthSpec>(
    state: &mut BeaconState<E>,
    attester_slashings: &[AttesterSlashing<E>],
    verify_signatures: VerifySignatures,
    ctxt: &mut ConsensusContext<E>,
    spec: &ChainSpec,
) -> Result<(), BlockProcessingError> {
    state.build_slashings_cache()?;
<<<<<<< HEAD

    for (i, attester_slashing) in attester_slashings.iter().enumerate() {
        verify_attester_slashing(state, attester_slashing, verify_signatures, spec)
            .map_err(|e| e.into_with_index(i))?;
=======
>>>>>>> b65daac9

    for (i, attester_slashing) in attester_slashings.iter().enumerate() {
        let slashable_indices =
            verify_attester_slashing(state, attester_slashing, verify_signatures, spec)
                .map_err(|e| e.into_with_index(i))?;

        for i in slashable_indices {
            slash_validator(state, i as usize, None, ctxt, spec)?;
        }
    }

    Ok(())
}

/// Wrapper function to handle calling the correct version of `process_attestations` based on
/// the fork.
pub fn process_attestations<E: EthSpec, Payload: AbstractExecPayload<E>>(
    state: &mut BeaconState<E>,
    block_body: BeaconBlockBodyRef<E, Payload>,
    verify_signatures: VerifySignatures,
    ctxt: &mut ConsensusContext<E>,
    spec: &ChainSpec,
) -> Result<(), BlockProcessingError> {
    match block_body {
        BeaconBlockBodyRef::Base(_) => {
            base::process_attestations(
                state,
                block_body.attestations(),
                verify_signatures,
                ctxt,
                spec,
            )?;
        }
        BeaconBlockBodyRef::Altair(_)
        | BeaconBlockBodyRef::Merge(_)
        | BeaconBlockBodyRef::Capella(_)
        | BeaconBlockBodyRef::Deneb(_)
        | BeaconBlockBodyRef::Electra(_) => {
            altair_deneb::process_attestations(
                state,
                block_body.attestations(),
                verify_signatures,
                ctxt,
                spec,
            )?;
        }
    }
    Ok(())
}

/// Validates each `Exit` and updates the state, short-circuiting on an invalid object.
///
/// Returns `Ok(())` if the validation and state updates completed successfully, otherwise returns
/// an `Err` describing the invalid object or cause of failure.
pub fn process_exits<E: EthSpec>(
    state: &mut BeaconState<E>,
    voluntary_exits: &[SignedVoluntaryExit],
    verify_signatures: VerifySignatures,
    spec: &ChainSpec,
) -> Result<(), BlockProcessingError> {
    // Verify and apply each exit in series. We iterate in series because higher-index exits may
    // become invalid due to the application of lower-index ones.
    for (i, exit) in voluntary_exits.iter().enumerate() {
        verify_exit(state, None, exit, verify_signatures, spec)
            .map_err(|e| e.into_with_index(i))?;

        initiate_validator_exit(state, exit.message.validator_index as usize, spec)?;
    }
    Ok(())
}

/// Validates each `bls_to_execution_change` and updates the state
///
/// Returns `Ok(())` if the validation and state updates completed successfully. Otherwise returns
/// an `Err` describing the invalid object or cause of failure.
pub fn process_bls_to_execution_changes<E: EthSpec>(
    state: &mut BeaconState<E>,
    bls_to_execution_changes: &[SignedBlsToExecutionChange],
    verify_signatures: VerifySignatures,
    spec: &ChainSpec,
) -> Result<(), BlockProcessingError> {
    for (i, signed_address_change) in bls_to_execution_changes.iter().enumerate() {
        verify_bls_to_execution_change(state, signed_address_change, verify_signatures, spec)
            .map_err(|e| e.into_with_index(i))?;

        state
            .get_validator_mut(signed_address_change.message.validator_index as usize)?
            .change_withdrawal_credentials(
                &signed_address_change.message.to_execution_address,
                spec,
            );
    }

    Ok(())
}

/// Validates each `Deposit` and updates the state, short-circuiting on an invalid object.
///
/// Returns `Ok(())` if the validation and state updates completed successfully, otherwise returns
/// an `Err` describing the invalid object or cause of failure.
pub fn process_deposits<E: EthSpec>(
    state: &mut BeaconState<E>,
    deposits: &[Deposit],
    spec: &ChainSpec,
) -> Result<(), BlockProcessingError> {
    let expected_deposit_len = std::cmp::min(
        E::MaxDeposits::to_u64(),
        state.get_outstanding_deposit_len()?,
    );
    block_verify!(
        deposits.len() as u64 == expected_deposit_len,
        BlockProcessingError::DepositCountInvalid {
            expected: expected_deposit_len as usize,
            found: deposits.len(),
        }
    );

    // Verify merkle proofs in parallel.
    deposits
        .par_iter()
        .enumerate()
        .try_for_each(|(i, deposit)| {
            verify_deposit_merkle_proof(
                state,
                deposit,
                state.eth1_deposit_index().safe_add(i as u64)?,
                spec,
            )
            .map_err(|e| e.into_with_index(i))
        })?;

    // Update the state in series.
    for deposit in deposits {
        process_deposit(state, deposit, spec, false)?;
    }

    Ok(())
}

/// Process a single deposit, optionally verifying its merkle proof.
pub fn process_deposit<E: EthSpec>(
    state: &mut BeaconState<E>,
    deposit: &Deposit,
    spec: &ChainSpec,
    verify_merkle_proof: bool,
) -> Result<(), BlockProcessingError> {
    let deposit_index = state.eth1_deposit_index() as usize;
    if verify_merkle_proof {
        verify_deposit_merkle_proof(state, deposit, state.eth1_deposit_index(), spec)
            .map_err(|e| e.into_with_index(deposit_index))?;
    }

    state.eth1_deposit_index_mut().safe_add_assign(1)?;

    // Get an `Option<u64>` where `u64` is the validator index if this deposit public key
    // already exists in the beacon_state.
    let validator_index = get_existing_validator_index(state, &deposit.data.pubkey)
        .map_err(|e| e.into_with_index(deposit_index))?;

    let amount = deposit.data.amount;

    if let Some(index) = validator_index {
        // Update the existing validator balance.
        increase_balance(state, index as usize, amount)?;
    } else {
        // The signature should be checked for new validators. Return early for a bad
        // signature.
        if verify_deposit_signature(&deposit.data, spec).is_err() {
            return Ok(());
        }

        // Create a new validator.
        let validator = Validator {
            pubkey: Arc::new(deposit.data.pubkey),
            mutable: ValidatorMutable {
                withdrawal_credentials: deposit.data.withdrawal_credentials,
                activation_eligibility_epoch: spec.far_future_epoch,
                activation_epoch: spec.far_future_epoch,
                exit_epoch: spec.far_future_epoch,
                withdrawable_epoch: spec.far_future_epoch,
                effective_balance: std::cmp::min(
                    amount.safe_sub(amount.safe_rem(spec.effective_balance_increment)?)?,
                    spec.max_effective_balance,
                ),
                slashed: false,
            },
        };
        state.validators_mut().push(validator)?;
        state.balances_mut().push(deposit.data.amount)?;

        // Altair or later initializations.
        if let Ok(previous_epoch_participation) = state.previous_epoch_participation_mut() {
            previous_epoch_participation.push(ParticipationFlags::default())?;
        }
        if let Ok(current_epoch_participation) = state.current_epoch_participation_mut() {
            current_epoch_participation.push(ParticipationFlags::default())?;
        }
        if let Ok(inactivity_scores) = state.inactivity_scores_mut() {
            inactivity_scores.push(0)?;
        }
    }

    Ok(())
}<|MERGE_RESOLUTION|>--- conflicted
+++ resolved
@@ -5,11 +5,8 @@
 };
 use crate::per_block_processing::errors::{BlockProcessingError, IntoWithIndex};
 use crate::VerifySignatures;
-<<<<<<< HEAD
 use safe_arith::SafeArith;
 use std::sync::Arc;
-=======
->>>>>>> b65daac9
 use types::consts::altair::{PARTICIPATION_FLAG_WEIGHTS, PROPOSER_WEIGHT, WEIGHT_DENOMINATOR};
 
 pub fn process_operations<E: EthSpec, Payload: AbstractExecPayload<E>>(
@@ -121,16 +118,9 @@
             })
     }
 
-<<<<<<< HEAD
-    #[allow(clippy::too_many_arguments)]
-    pub fn process_attestation<T: EthSpec>(
-        state: &mut BeaconState<T>,
-        attestation: &Attestation<T>,
-=======
     pub fn process_attestation<E: EthSpec>(
         state: &mut BeaconState<E>,
         attestation: &Attestation<E>,
->>>>>>> b65daac9
         att_index: usize,
         ctxt: &mut ConsensusContext<E>,
         verify_signatures: VerifySignatures,
@@ -168,13 +158,8 @@
             for (flag_index, &weight) in PARTICIPATION_FLAG_WEIGHTS.iter().enumerate() {
                 let epoch_participation = state.get_epoch_participation_mut(
                     data.target.epoch,
-<<<<<<< HEAD
-                    ctxt.previous_epoch,
-                    ctxt.current_epoch,
-=======
                     previous_epoch,
                     current_epoch,
->>>>>>> b65daac9
                 )?;
 
                 if participation_flag_indices.contains(&flag_index) {
@@ -256,13 +241,6 @@
     spec: &ChainSpec,
 ) -> Result<(), BlockProcessingError> {
     state.build_slashings_cache()?;
-<<<<<<< HEAD
-
-    for (i, attester_slashing) in attester_slashings.iter().enumerate() {
-        verify_attester_slashing(state, attester_slashing, verify_signatures, spec)
-            .map_err(|e| e.into_with_index(i))?;
-=======
->>>>>>> b65daac9
 
     for (i, attester_slashing) in attester_slashings.iter().enumerate() {
         let slashable_indices =
