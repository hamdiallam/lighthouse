use super::*;
use crate::common::{
    get_attestation_participation_flag_indices, increase_balance, initiate_validator_exit,
    slash_validator,
};
use crate::per_block_processing::errors::{BlockProcessingError, IntoWithIndex};
use crate::signature_sets::consolidation_signature_set;
use crate::VerifySignatures;
use types::consts::altair::{PARTICIPATION_FLAG_WEIGHTS, PROPOSER_WEIGHT, WEIGHT_DENOMINATOR};
use types::typenum::U33;
use types::validator::is_compounding_withdrawal_credential;

pub fn process_operations<E: EthSpec, Payload: AbstractExecPayload<E>>(
    state: &mut BeaconState<E>,
    block_body: BeaconBlockBodyRef<E, Payload>,
    verify_signatures: VerifySignatures,
    ctxt: &mut ConsensusContext<E>,
    spec: &ChainSpec,
) -> Result<(), BlockProcessingError> {
    process_proposer_slashings(
        state,
        block_body.proposer_slashings(),
        verify_signatures,
        ctxt,
        spec,
    )?;
    process_attester_slashings(
        state,
        block_body.attester_slashings(),
        verify_signatures,
        ctxt,
        spec,
    )?;
    process_attestations(state, block_body, verify_signatures, ctxt, spec)?;
    process_deposits(state, block_body.deposits(), spec)?;
    process_exits(state, block_body.voluntary_exits(), verify_signatures, spec)?;

    if let Ok(bls_to_execution_changes) = block_body.bls_to_execution_changes() {
        process_bls_to_execution_changes(state, bls_to_execution_changes, verify_signatures, spec)?;
    }

<<<<<<< HEAD
    if state.fork_name_unchecked() >= ForkName::Electra {
=======
    if state.fork_name_unchecked().electra_enabled() {
>>>>>>> 70bcba1e
        let requests = block_body.execution_payload()?.withdrawal_requests()?;
        if let Some(requests) = requests {
            process_execution_layer_withdrawal_requests(state, &requests, spec)?;
        }
<<<<<<< HEAD
        let receipts = block_body.execution_payload()?.deposit_requests()?;
        if let Some(receipts) = receipts {
            process_deposit_requests(state, &receipts, spec)?;
=======
        let receipts = block_body.execution_payload()?.deposit_receipts()?;
        if let Some(receipts) = receipts {
            process_deposit_receipts(state, &receipts, spec)?;
>>>>>>> 70bcba1e
        }
        process_consolidations(state, block_body.consolidations()?, verify_signatures, spec)?;
    }

    Ok(())
}

pub mod base {
    use super::*;

    /// Validates each `Attestation` and updates the state, short-circuiting on an invalid object.
    ///
    /// Returns `Ok(())` if the validation and state updates completed successfully, otherwise returns
    /// an `Err` describing the invalid object or cause of failure.
    pub fn process_attestations<'a, E: EthSpec, I>(
        state: &mut BeaconState<E>,
        attestations: I,
        verify_signatures: VerifySignatures,
        ctxt: &mut ConsensusContext<E>,
        spec: &ChainSpec,
    ) -> Result<(), BlockProcessingError>
    where
        I: Iterator<Item = AttestationRef<'a, E>>,
    {
        // Ensure required caches are all built. These should be no-ops during regular operation.
        state.build_committee_cache(RelativeEpoch::Current, spec)?;
        state.build_committee_cache(RelativeEpoch::Previous, spec)?;
        initialize_epoch_cache(state, spec)?;
        initialize_progressive_balances_cache(state, spec)?;
        state.build_slashings_cache()?;

        let proposer_index = ctxt.get_proposer_index(state, spec)?;

        // Verify and apply each attestation.
        for (i, attestation) in attestations.enumerate() {
            verify_attestation_for_block_inclusion(
                state,
                attestation,
                ctxt,
                verify_signatures,
                spec,
            )
            .map_err(|e| e.into_with_index(i))?;

            let AttestationRef::Base(attestation) = attestation else {
                // Pending attestations have been deprecated in a altair, this branch should
                // never happen
                return Err(BlockProcessingError::PendingAttestationInElectra);
            };

            let pending_attestation = PendingAttestation {
                aggregation_bits: attestation.aggregation_bits.clone(),
                data: attestation.data.clone(),
                inclusion_delay: state.slot().safe_sub(attestation.data.slot)?.as_u64(),
                proposer_index,
            };

            if attestation.data.target.epoch == state.current_epoch() {
                state
                    .as_base_mut()?
                    .current_epoch_attestations
                    .push(pending_attestation)?;
            } else {
                state
                    .as_base_mut()?
                    .previous_epoch_attestations
                    .push(pending_attestation)?;
            }
        }

        Ok(())
    }
}

pub mod altair_deneb {
    use super::*;
    use crate::common::update_progressive_balances_cache::update_progressive_balances_on_attestation;

    pub fn process_attestations<'a, E: EthSpec, I>(
        state: &mut BeaconState<E>,
        attestations: I,
        verify_signatures: VerifySignatures,
        ctxt: &mut ConsensusContext<E>,
        spec: &ChainSpec,
    ) -> Result<(), BlockProcessingError>
    where
        I: Iterator<Item = AttestationRef<'a, E>>,
    {
        attestations.enumerate().try_for_each(|(i, attestation)| {
            process_attestation(state, attestation, i, ctxt, verify_signatures, spec)
        })
    }

    pub fn process_attestation<E: EthSpec>(
        state: &mut BeaconState<E>,
        attestation: AttestationRef<E>,
        att_index: usize,
        ctxt: &mut ConsensusContext<E>,
        verify_signatures: VerifySignatures,
        spec: &ChainSpec,
    ) -> Result<(), BlockProcessingError> {
        let proposer_index = ctxt.get_proposer_index(state, spec)?;
        let previous_epoch = ctxt.previous_epoch;
        let current_epoch = ctxt.current_epoch;

        let indexed_att = verify_attestation_for_block_inclusion(
            state,
            attestation,
            ctxt,
            verify_signatures,
            spec,
        )
        .map_err(|e| e.into_with_index(att_index))?;

        // Matching roots, participation flag indices
        let data = attestation.data();
        let inclusion_delay = state.slot().safe_sub(data.slot)?.as_u64();
        let participation_flag_indices =
            get_attestation_participation_flag_indices(state, data, inclusion_delay, spec)?;

        // Update epoch participation flags.
        let mut proposer_reward_numerator = 0;
        for index in indexed_att.attesting_indices_iter() {
            let index = *index as usize;

            let validator_effective_balance = state.epoch_cache().get_effective_balance(index)?;
            let validator_slashed = state.slashings_cache().is_slashed(index);

            for (flag_index, &weight) in PARTICIPATION_FLAG_WEIGHTS.iter().enumerate() {
                let epoch_participation = state.get_epoch_participation_mut(
                    data.target.epoch,
                    previous_epoch,
                    current_epoch,
                )?;

                if participation_flag_indices.contains(&flag_index) {
                    let validator_participation = epoch_participation
                        .get_mut(index)
                        .ok_or(BeaconStateError::ParticipationOutOfBounds(index))?;

                    if !validator_participation.has_flag(flag_index)? {
                        validator_participation.add_flag(flag_index)?;
                        proposer_reward_numerator
                            .safe_add_assign(state.get_base_reward(index)?.safe_mul(weight)?)?;

                        update_progressive_balances_on_attestation(
                            state,
                            data.target.epoch,
                            flag_index,
                            validator_effective_balance,
                            validator_slashed,
                        )?;
                    }
                }
            }
        }

        let proposer_reward_denominator = WEIGHT_DENOMINATOR
            .safe_sub(PROPOSER_WEIGHT)?
            .safe_mul(WEIGHT_DENOMINATOR)?
            .safe_div(PROPOSER_WEIGHT)?;
        let proposer_reward = proposer_reward_numerator.safe_div(proposer_reward_denominator)?;
        increase_balance(state, proposer_index as usize, proposer_reward)?;
        Ok(())
    }
}

/// Validates each `ProposerSlashing` and updates the state, short-circuiting on an invalid object.
///
/// Returns `Ok(())` if the validation and state updates completed successfully, otherwise returns
/// an `Err` describing the invalid object or cause of failure.
pub fn process_proposer_slashings<E: EthSpec>(
    state: &mut BeaconState<E>,
    proposer_slashings: &[ProposerSlashing],
    verify_signatures: VerifySignatures,
    ctxt: &mut ConsensusContext<E>,
    spec: &ChainSpec,
) -> Result<(), BlockProcessingError> {
    state.build_slashings_cache()?;

    // Verify and apply proposer slashings in series.
    // We have to verify in series because an invalid block may contain multiple slashings
    // for the same validator, and we need to correctly detect and reject that.
    proposer_slashings
        .iter()
        .enumerate()
        .try_for_each(|(i, proposer_slashing)| {
            verify_proposer_slashing(proposer_slashing, state, verify_signatures, spec)
                .map_err(|e| e.into_with_index(i))?;

            slash_validator(
                state,
                proposer_slashing.signed_header_1.message.proposer_index as usize,
                None,
                ctxt,
                spec,
            )?;

            Ok(())
        })
}

/// Validates each `AttesterSlashing` and updates the state, short-circuiting on an invalid object.
///
/// Returns `Ok(())` if the validation and state updates completed successfully, otherwise returns
/// an `Err` describing the invalid object or cause of failure.
pub fn process_attester_slashings<'a, E: EthSpec, I>(
    state: &mut BeaconState<E>,
    attester_slashings: I,
    verify_signatures: VerifySignatures,
    ctxt: &mut ConsensusContext<E>,
    spec: &ChainSpec,
) -> Result<(), BlockProcessingError>
where
    I: Iterator<Item = AttesterSlashingRef<'a, E>>,
{
    state.build_slashings_cache()?;

    for (i, attester_slashing) in attester_slashings.enumerate() {
        let slashable_indices =
            verify_attester_slashing(state, attester_slashing, verify_signatures, spec)
                .map_err(|e| e.into_with_index(i))?;

        for i in slashable_indices {
            slash_validator(state, i as usize, None, ctxt, spec)?;
        }
    }

    Ok(())
}

/// Wrapper function to handle calling the correct version of `process_attestations` based on
/// the fork.
pub fn process_attestations<E: EthSpec, Payload: AbstractExecPayload<E>>(
    state: &mut BeaconState<E>,
    block_body: BeaconBlockBodyRef<E, Payload>,
    verify_signatures: VerifySignatures,
    ctxt: &mut ConsensusContext<E>,
    spec: &ChainSpec,
) -> Result<(), BlockProcessingError> {
    match block_body {
        BeaconBlockBodyRef::Base(_) => {
            base::process_attestations(
                state,
                block_body.attestations(),
                verify_signatures,
                ctxt,
                spec,
            )?;
        }
        BeaconBlockBodyRef::Altair(_)
        | BeaconBlockBodyRef::Bellatrix(_)
        | BeaconBlockBodyRef::Capella(_)
        | BeaconBlockBodyRef::Deneb(_)
        | BeaconBlockBodyRef::Electra(_) => {
            altair_deneb::process_attestations(
                state,
                block_body.attestations(),
                verify_signatures,
                ctxt,
                spec,
            )?;
        }
    }
    Ok(())
}

/// Validates each `Exit` and updates the state, short-circuiting on an invalid object.
///
/// Returns `Ok(())` if the validation and state updates completed successfully, otherwise returns
/// an `Err` describing the invalid object or cause of failure.
pub fn process_exits<E: EthSpec>(
    state: &mut BeaconState<E>,
    voluntary_exits: &[SignedVoluntaryExit],
    verify_signatures: VerifySignatures,
    spec: &ChainSpec,
) -> Result<(), BlockProcessingError> {
    // Verify and apply each exit in series. We iterate in series because higher-index exits may
    // become invalid due to the application of lower-index ones.
    for (i, exit) in voluntary_exits.iter().enumerate() {
        verify_exit(state, None, exit, verify_signatures, spec)
            .map_err(|e| e.into_with_index(i))?;

        initiate_validator_exit(state, exit.message.validator_index as usize, spec)?;
    }
    Ok(())
}

/// Validates each `bls_to_execution_change` and updates the state
///
/// Returns `Ok(())` if the validation and state updates completed successfully. Otherwise returns
/// an `Err` describing the invalid object or cause of failure.
pub fn process_bls_to_execution_changes<E: EthSpec>(
    state: &mut BeaconState<E>,
    bls_to_execution_changes: &[SignedBlsToExecutionChange],
    verify_signatures: VerifySignatures,
    spec: &ChainSpec,
) -> Result<(), BlockProcessingError> {
    for (i, signed_address_change) in bls_to_execution_changes.iter().enumerate() {
        verify_bls_to_execution_change(state, signed_address_change, verify_signatures, spec)
            .map_err(|e| e.into_with_index(i))?;

        state
            .get_validator_mut(signed_address_change.message.validator_index as usize)?
            .change_withdrawal_credentials(
                &signed_address_change.message.to_execution_address,
                spec,
            );
    }

    Ok(())
}

/// Validates each `Deposit` and updates the state, short-circuiting on an invalid object.
///
/// Returns `Ok(())` if the validation and state updates completed successfully, otherwise returns
/// an `Err` describing the invalid object or cause of failure.
pub fn process_deposits<E: EthSpec>(
    state: &mut BeaconState<E>,
    deposits: &[Deposit],
    spec: &ChainSpec,
) -> Result<(), BlockProcessingError> {
    // [Modified in Electra:EIP6110]
    // Disable former deposit mechanism once all prior deposits are processed
    //
<<<<<<< HEAD
    // If `deposit_requests_start_index` does not exist as a field on `state`, electra is disabled
    // which means we always want to use the old check, so this field defaults to `u64::MAX`.
    let eth1_deposit_index_limit = state.deposit_requests_start_index().unwrap_or(u64::MAX);
=======
    // If `deposit_receipts_start_index` does not exist as a field on `state`, electra is disabled
    // which means we always want to use the old check, so this field defaults to `u64::MAX`.
    let eth1_deposit_index_limit = state.deposit_receipts_start_index().unwrap_or(u64::MAX);
>>>>>>> 70bcba1e

    if state.eth1_deposit_index() < eth1_deposit_index_limit {
        let expected_deposit_len = std::cmp::min(
            E::MaxDeposits::to_u64(),
            state.get_outstanding_deposit_len()?,
        );
        block_verify!(
            deposits.len() as u64 == expected_deposit_len,
            BlockProcessingError::DepositCountInvalid {
                expected: expected_deposit_len as usize,
                found: deposits.len(),
            }
        );
    } else {
        block_verify!(
            deposits.len() as u64 == 0,
            BlockProcessingError::DepositCountInvalid {
                expected: 0,
                found: deposits.len(),
            }
        );
    }

    // Verify merkle proofs in parallel.
    deposits
        .par_iter()
        .enumerate()
        .try_for_each(|(i, deposit)| {
            verify_deposit_merkle_proof(
                state,
                deposit,
                state.eth1_deposit_index().safe_add(i as u64)?,
                spec,
            )
            .map_err(|e| e.into_with_index(i))
        })?;

    // Update the state in series.
    for deposit in deposits {
        apply_deposit(state, deposit.data.clone(), None, true, spec)?;
    }

    Ok(())
}

/// Process a single deposit, verifying its merkle proof if provided.
pub fn apply_deposit<E: EthSpec>(
    state: &mut BeaconState<E>,
    deposit_data: DepositData,
    proof: Option<FixedVector<Hash256, U33>>,
    increment_eth1_deposit_index: bool,
    spec: &ChainSpec,
) -> Result<(), BlockProcessingError> {
    let deposit_index = state.eth1_deposit_index() as usize;
    if let Some(proof) = proof {
        let deposit = Deposit {
            proof,
            data: deposit_data.clone(),
        };
        verify_deposit_merkle_proof(state, &deposit, state.eth1_deposit_index(), spec)
            .map_err(|e| e.into_with_index(deposit_index))?;
    }

    if increment_eth1_deposit_index {
        state.eth1_deposit_index_mut().safe_add_assign(1)?;
    }

    // Get an `Option<u64>` where `u64` is the validator index if this deposit public key
    // already exists in the beacon_state.
    let validator_index = get_existing_validator_index(state, &deposit_data.pubkey)
        .map_err(|e| e.into_with_index(deposit_index))?;

    let amount = deposit_data.amount;

    if let Some(index) = validator_index {
        // [Modified in Electra:EIP7251]
        if let Ok(pending_balance_deposits) = state.pending_balance_deposits_mut() {
            pending_balance_deposits.push(PendingBalanceDeposit { index, amount })?;

            let validator = state
                .validators()
                .get(index as usize)
                .ok_or(BeaconStateError::UnknownValidator(index as usize))?;

            if is_compounding_withdrawal_credential(deposit_data.withdrawal_credentials, spec)
                && validator.has_eth1_withdrawal_credential(spec)
                && is_valid_deposit_signature(&deposit_data, spec).is_ok()
            {
                state.switch_to_compounding_validator(index as usize, spec)?;
            }
        } else {
            // Update the existing validator balance.
            increase_balance(state, index as usize, amount)?;
        }
    } else {
        // The signature should be checked for new validators. Return early for a bad
        // signature.
        if is_valid_deposit_signature(&deposit_data, spec).is_err() {
            return Ok(());
        }

        let new_validator_index = state.validators().len();

        // [Modified in Electra:EIP7251]
        let (effective_balance, state_balance) = if state.fork_name_unchecked() >= ForkName::Electra
        {
            (0, 0)
        } else {
            (
                std::cmp::min(
                    amount.safe_sub(amount.safe_rem(spec.effective_balance_increment)?)?,
                    spec.max_effective_balance,
                ),
                amount,
            )
        };
        // Create a new validator.
        let validator = Validator {
            pubkey: deposit_data.pubkey,
            withdrawal_credentials: deposit_data.withdrawal_credentials,
            activation_eligibility_epoch: spec.far_future_epoch,
            activation_epoch: spec.far_future_epoch,
            exit_epoch: spec.far_future_epoch,
            withdrawable_epoch: spec.far_future_epoch,
            effective_balance,
            slashed: false,
        };
        state.validators_mut().push(validator)?;
        state.balances_mut().push(state_balance)?;

        // Altair or later initializations.
        if let Ok(previous_epoch_participation) = state.previous_epoch_participation_mut() {
            previous_epoch_participation.push(ParticipationFlags::default())?;
        }
        if let Ok(current_epoch_participation) = state.current_epoch_participation_mut() {
            current_epoch_participation.push(ParticipationFlags::default())?;
        }
        if let Ok(inactivity_scores) = state.inactivity_scores_mut() {
            inactivity_scores.push(0)?;
        }

        // [New in Electra:EIP7251]
        if let Ok(pending_balance_deposits) = state.pending_balance_deposits_mut() {
            pending_balance_deposits.push(PendingBalanceDeposit {
                index: new_validator_index as u64,
                amount,
            })?;
        }
    }

    Ok(())
}

pub fn process_execution_layer_withdrawal_requests<E: EthSpec>(
    state: &mut BeaconState<E>,
    requests: &[ExecutionLayerWithdrawalRequest],
    spec: &ChainSpec,
) -> Result<(), BlockProcessingError> {
    for request in requests {
        let amount = request.amount;
        let is_full_exit_request = amount == spec.full_exit_request_amount;

        // If partial withdrawal queue is full, only full exits are processed
        if state.pending_partial_withdrawals()?.len() == E::pending_partial_withdrawals_limit()
            && !is_full_exit_request
        {
            continue;
        }

        // Verify pubkey exists
        let index_opt = state.get_validator_index(&request.validator_pubkey)?;
        let Some(index) = index_opt else {
            continue;
        };

        let validator = state.get_validator(index)?;

        // Verify withdrawal credentials
        let has_correct_credential = validator.has_execution_withdrawal_credential(spec);
        let is_correct_source_address = validator
            .get_execution_withdrawal_address(spec)
            .map(|addr| addr == request.source_address)
            .unwrap_or(false);

        if !(has_correct_credential && is_correct_source_address) {
            continue;
        }

        // Verify the validator is active
        if !validator.is_active_at(state.current_epoch()) {
            continue;
        }

        // Verify exit has not been initiated
        if validator.exit_epoch != spec.far_future_epoch {
            continue;
        }

        // Verify the validator has been active long enough
        if state.current_epoch()
            < validator
                .activation_epoch
                .safe_add(spec.shard_committee_period)?
        {
            continue;
        }

        let pending_balance_to_withdraw = state.get_pending_balance_to_withdraw(index)?;
        if is_full_exit_request {
            // Only exit validator if it has no pending withdrawals in the queue
            if pending_balance_to_withdraw == 0 {
                initiate_validator_exit(state, index, spec)?
            }
            continue;
        }

        let balance = state.get_balance(index)?;
        let has_sufficient_effective_balance =
            validator.effective_balance >= spec.min_activation_balance;
        let has_excess_balance = balance
            > spec
                .min_activation_balance
                .safe_add(pending_balance_to_withdraw)?;

        // Only allow partial withdrawals with compounding withdrawal credentials
        if validator.has_compounding_withdrawal_credential(spec)
            && has_sufficient_effective_balance
            && has_excess_balance
        {
            let to_withdraw = std::cmp::min(
                balance
                    .safe_sub(spec.min_activation_balance)?
                    .safe_sub(pending_balance_to_withdraw)?,
                amount,
            );
            let exit_queue_epoch = state.compute_exit_epoch_and_update_churn(to_withdraw, spec)?;
            let withdrawable_epoch =
                exit_queue_epoch.safe_add(spec.min_validator_withdrawability_delay)?;
            state
                .pending_partial_withdrawals_mut()?
                .push(PendingPartialWithdrawal {
                    index: index as u64,
                    amount: to_withdraw,
                    withdrawable_epoch,
                })?;
        }
    }
    Ok(())
}

<<<<<<< HEAD
pub fn process_deposit_requests<E: EthSpec>(
    state: &mut BeaconState<E>,
    receipts: &[DepositRequest],
=======
pub fn process_deposit_receipts<E: EthSpec>(
    state: &mut BeaconState<E>,
    receipts: &[DepositReceipt],
>>>>>>> 70bcba1e
    spec: &ChainSpec,
) -> Result<(), BlockProcessingError> {
    for receipt in receipts {
        // Set deposit receipt start index
<<<<<<< HEAD
        if state.deposit_requests_start_index()? == spec.unset_deposit_requests_start_index {
            *state.deposit_requests_start_index_mut()? = receipt.index
=======
        if state.deposit_receipts_start_index()? == spec.unset_deposit_receipts_start_index {
            *state.deposit_receipts_start_index_mut()? = receipt.index
>>>>>>> 70bcba1e
        }
        let deposit_data = DepositData {
            pubkey: receipt.pubkey,
            withdrawal_credentials: receipt.withdrawal_credentials,
            amount: receipt.amount,
            signature: receipt.signature.clone().into(),
        };
        apply_deposit(state, deposit_data, None, false, spec)?
    }

    Ok(())
}

pub fn process_consolidations<E: EthSpec>(
    state: &mut BeaconState<E>,
    consolidations: &[SignedConsolidation],
    verify_signatures: VerifySignatures,
    spec: &ChainSpec,
) -> Result<(), BlockProcessingError> {
    if consolidations.is_empty() {
        return Ok(());
    }

    // If the pending consolidations queue is full, no consolidations are allowed in the block
    let pending_consolidations = state.pending_consolidations()?.len();
    let pending_consolidations_limit = E::pending_consolidations_limit();
    block_verify! {
        pending_consolidations < pending_consolidations_limit,
        BlockProcessingError::TooManyPendingConsolidations {
            consolidations: pending_consolidations,
            limit: pending_consolidations_limit
        }
    }

    // If there is too little available consolidation churn limit, no consolidations are allowed in the block
    let churn_limit = state.get_consolidation_churn_limit(spec)?;
    block_verify! {
        churn_limit > spec.min_activation_balance,
        BlockProcessingError::ConsolidationChurnLimitTooLow {
            churn_limit,
            minimum: spec.min_activation_balance
        }
    }

    for signed_consolidation in consolidations {
        let consolidation = signed_consolidation.message.clone();

        // Verify that source != target, so a consolidation cannot be used as an exit.
        block_verify! {
            consolidation.source_index != consolidation.target_index,
            BlockProcessingError::MatchingSourceTargetConsolidation  {
                index: consolidation.source_index
            }
        }

        let source_validator = state.get_validator(consolidation.source_index as usize)?;
        let target_validator = state.get_validator(consolidation.target_index as usize)?;

        // Verify the source and the target are active
        let current_epoch = state.current_epoch();
        block_verify! {
            source_validator.is_active_at(current_epoch),
            BlockProcessingError::InactiveConsolidationSource{
                index: consolidation.source_index,
                current_epoch
            }
        }
        block_verify! {
            target_validator.is_active_at(current_epoch),
            BlockProcessingError::InactiveConsolidationTarget{
                index: consolidation.target_index,
                current_epoch
            }
        }

        // Verify exits for source and target have not been initiated
        block_verify! {
            source_validator.exit_epoch == spec.far_future_epoch,
            BlockProcessingError::SourceValidatorExiting{
                index: consolidation.source_index,
            }
        }
        block_verify! {
            target_validator.exit_epoch == spec.far_future_epoch,
            BlockProcessingError::TargetValidatorExiting{
                index: consolidation.target_index,
            }
        }

        // Consolidations must specify an epoch when they become valid; they are not valid before then
        block_verify! {
            current_epoch >= consolidation.epoch,
            BlockProcessingError::FutureConsolidationEpoch {
                current_epoch,
                consolidation_epoch: consolidation.epoch
            }
        }

        // Verify the source and the target have Execution layer withdrawal credentials
        block_verify! {
            source_validator.has_execution_withdrawal_credential(spec),
            BlockProcessingError::NoSourceExecutionWithdrawalCredential {
                index: consolidation.source_index,
            }
        }
        block_verify! {
            target_validator.has_execution_withdrawal_credential(spec),
            BlockProcessingError::NoTargetExecutionWithdrawalCredential {
                index: consolidation.target_index,
            }
        }

        // Verify the same withdrawal address
        let source_address = source_validator
            .get_execution_withdrawal_address(spec)
            .ok_or(BeaconStateError::NonExecutionAddresWithdrawalCredential)?;
        let target_address = target_validator
            .get_execution_withdrawal_address(spec)
            .ok_or(BeaconStateError::NonExecutionAddresWithdrawalCredential)?;
        block_verify! {
            source_address == target_address,
            BlockProcessingError::MismatchedWithdrawalCredentials {
                source_address,
                target_address
            }
        }

        if verify_signatures.is_true() {
            let signature_set = consolidation_signature_set(
                state,
                |i| get_pubkey_from_state(state, i),
                signed_consolidation,
                spec,
            )?;
            block_verify! {
                signature_set.verify(),
                BlockProcessingError::InavlidConsolidationSignature
            }
        }
        let exit_epoch = state.compute_consolidation_epoch_and_update_churn(
            source_validator.effective_balance,
            spec,
        )?;
        let source_validator = state.get_validator_mut(consolidation.source_index as usize)?;
        // Initiate source validator exit and append pending consolidation
        source_validator.exit_epoch = exit_epoch;
        source_validator.withdrawable_epoch = source_validator
            .exit_epoch
            .safe_add(spec.min_validator_withdrawability_delay)?;
        state
            .pending_consolidations_mut()?
            .push(PendingConsolidation {
                source_index: consolidation.source_index,
                target_index: consolidation.target_index,
            })?;
    }

    Ok(())
}<|MERGE_RESOLUTION|>--- conflicted
+++ resolved
@@ -39,24 +39,14 @@
         process_bls_to_execution_changes(state, bls_to_execution_changes, verify_signatures, spec)?;
     }
 
-<<<<<<< HEAD
-    if state.fork_name_unchecked() >= ForkName::Electra {
-=======
     if state.fork_name_unchecked().electra_enabled() {
->>>>>>> 70bcba1e
         let requests = block_body.execution_payload()?.withdrawal_requests()?;
         if let Some(requests) = requests {
             process_execution_layer_withdrawal_requests(state, &requests, spec)?;
         }
-<<<<<<< HEAD
         let receipts = block_body.execution_payload()?.deposit_requests()?;
         if let Some(receipts) = receipts {
             process_deposit_requests(state, &receipts, spec)?;
-=======
-        let receipts = block_body.execution_payload()?.deposit_receipts()?;
-        if let Some(receipts) = receipts {
-            process_deposit_receipts(state, &receipts, spec)?;
->>>>>>> 70bcba1e
         }
         process_consolidations(state, block_body.consolidations()?, verify_signatures, spec)?;
     }
@@ -382,15 +372,9 @@
     // [Modified in Electra:EIP6110]
     // Disable former deposit mechanism once all prior deposits are processed
     //
-<<<<<<< HEAD
     // If `deposit_requests_start_index` does not exist as a field on `state`, electra is disabled
     // which means we always want to use the old check, so this field defaults to `u64::MAX`.
     let eth1_deposit_index_limit = state.deposit_requests_start_index().unwrap_or(u64::MAX);
-=======
-    // If `deposit_receipts_start_index` does not exist as a field on `state`, electra is disabled
-    // which means we always want to use the old check, so this field defaults to `u64::MAX`.
-    let eth1_deposit_index_limit = state.deposit_receipts_start_index().unwrap_or(u64::MAX);
->>>>>>> 70bcba1e
 
     if state.eth1_deposit_index() < eth1_deposit_index_limit {
         let expected_deposit_len = std::cmp::min(
@@ -641,26 +625,15 @@
     Ok(())
 }
 
-<<<<<<< HEAD
 pub fn process_deposit_requests<E: EthSpec>(
     state: &mut BeaconState<E>,
     receipts: &[DepositRequest],
-=======
-pub fn process_deposit_receipts<E: EthSpec>(
-    state: &mut BeaconState<E>,
-    receipts: &[DepositReceipt],
->>>>>>> 70bcba1e
     spec: &ChainSpec,
 ) -> Result<(), BlockProcessingError> {
     for receipt in receipts {
         // Set deposit receipt start index
-<<<<<<< HEAD
         if state.deposit_requests_start_index()? == spec.unset_deposit_requests_start_index {
             *state.deposit_requests_start_index_mut()? = receipt.index
-=======
-        if state.deposit_receipts_start_index()? == spec.unset_deposit_receipts_start_index {
-            *state.deposit_receipts_start_index_mut()? = receipt.index
->>>>>>> 70bcba1e
         }
         let deposit_data = DepositData {
             pubkey: receipt.pubkey,
