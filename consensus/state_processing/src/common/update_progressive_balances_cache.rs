--- conflicted
+++ resolved
@@ -35,11 +35,7 @@
         .zip(state.previous_epoch_participation()?)
     {
         // Exclude slashed validators. We are calculating *unslashed* participating totals.
-<<<<<<< HEAD
         if validator.slashed() {
-=======
-        if validator.slashed {
->>>>>>> b65daac9
             continue;
         }
 
@@ -82,11 +78,7 @@
 ) -> Result<(), BeaconStateError> {
     for (flag, balance) in total_balances.total_flag_balances.iter_mut().enumerate() {
         if participation_flags.has_flag(flag)? {
-<<<<<<< HEAD
             balance.safe_add_assign(validator.effective_balance())?;
-=======
-            balance.safe_add_assign(validator.effective_balance)?;
->>>>>>> b65daac9
         }
     }
     Ok(())
