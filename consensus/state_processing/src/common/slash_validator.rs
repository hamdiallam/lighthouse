--- conflicted
+++ resolved
@@ -25,17 +25,10 @@
     initiate_validator_exit(state, slashed_index, spec)?;
 
     let validator = state.get_validator_mut(slashed_index)?;
-<<<<<<< HEAD
     validator.mutable.slashed = true;
     validator.mutable.withdrawable_epoch = cmp::max(
         validator.withdrawable_epoch(),
-        epoch.safe_add(T::EpochsPerSlashingsVector::to_u64())?,
-=======
-    validator.slashed = true;
-    validator.withdrawable_epoch = cmp::max(
-        validator.withdrawable_epoch,
         epoch.safe_add(E::EpochsPerSlashingsVector::to_u64())?,
->>>>>>> b65daac9
     );
     let validator_effective_balance = validator.effective_balance();
     state.set_slashings(
