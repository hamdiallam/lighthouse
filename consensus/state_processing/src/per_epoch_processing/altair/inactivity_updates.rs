--- conflicted
+++ resolved
@@ -26,7 +26,7 @@
         return Ok(());
     }
 
-    let is_in_inactivity_leak = state.is_in_inactivity_leak(spec);
+    let is_in_inactivity_leak = state.is_in_inactivity_leak(previous_epoch, spec);
 
     let mut inactivity_scores = state.inactivity_scores_mut()?.iter_cow();
 
@@ -53,18 +53,11 @@
         }
 
         // Decrease the score of all validators for forgiveness when not during a leak
-<<<<<<< HEAD
         if !is_in_inactivity_leak {
             inactivity_score_mut.safe_sub_assign(min(
                 spec.inactivity_score_recovery_rate,
                 *inactivity_score_mut,
             ))?;
-=======
-        if !state.is_in_inactivity_leak(previous_epoch, spec) {
-            let inactivity_score = state.get_inactivity_score_mut(index)?;
-            inactivity_score
-                .safe_sub_assign(min(spec.inactivity_score_recovery_rate, *inactivity_score))?;
->>>>>>> 7d3948c8
         }
     }
     Ok(())
