use crate::common::get_attesting_indices;
use safe_arith::SafeArith;
use types::{BeaconState, BeaconStateError, ChainSpec, Epoch, EthSpec, PendingAttestation};

#[cfg(feature = "arbitrary-fuzz")]
use arbitrary::Arbitrary;

/// Sets the boolean `var` on `self` to be true if it is true on `other`. Otherwise leaves `self`
/// as is.
macro_rules! set_self_if_other_is_true {
    ($self_: ident, $other: ident, $var: ident) => {
        if $other.$var {
            $self_.$var = true;
        }
    };
}

/// The information required to reward a block producer for including an attestation in a block.
#[cfg_attr(feature = "arbitrary-fuzz", derive(Arbitrary))]
#[derive(Debug, Clone, Copy, PartialEq)]
pub struct InclusionInfo {
    /// The distance between the attestation slot and the slot that attestation was included in a
    /// block.
    pub delay: u64,
    /// The index of the proposer at the slot where the attestation was included.
    pub proposer_index: usize,
}

impl Default for InclusionInfo {
    /// Defaults to `delay` at its maximum value and `proposer_index` at zero.
    fn default() -> Self {
        Self {
            delay: u64::max_value(),
            proposer_index: 0,
        }
    }
}

impl InclusionInfo {
    /// Tests if some `other` `InclusionInfo` has a lower inclusion slot than `self`. If so,
    /// replaces `self` with `other`.
    pub fn update(&mut self, other: &Self) {
        if other.delay < self.delay {
            self.delay = other.delay;
            self.proposer_index = other.proposer_index;
        }
    }
}

/// Information required to reward some validator during the current and previous epoch.
#[cfg_attr(feature = "arbitrary-fuzz", derive(Arbitrary))]
#[derive(Debug, Default, Clone, PartialEq)]
pub struct ValidatorStatus {
    /// True if the validator has been slashed, ever.
    pub is_slashed: bool,
    /// True if the validator is eligible.
    pub is_eligible: bool,
    /// True if the validator can withdraw in the current epoch.
    pub is_withdrawable_in_current_epoch: bool,
    /// True if the validator was active in the state's _current_ epoch.
    pub is_active_in_current_epoch: bool,
    /// True if the validator was active in the state's _previous_ epoch.
    pub is_active_in_previous_epoch: bool,
    /// The validator's effective balance in the _current_ epoch.
    pub current_epoch_effective_balance: u64,

    /// True if the validator had an attestation included in the _current_ epoch.
    pub is_current_epoch_attester: bool,
    /// True if the validator's beacon block root attestation for the first slot of the _current_
    /// epoch matches the block root known to the state.
    pub is_current_epoch_target_attester: bool,
    /// True if the validator had an attestation included in the _previous_ epoch.
    pub is_previous_epoch_attester: bool,
    /// True if the validator's beacon block root attestation for the first slot of the _previous_
    /// epoch matches the block root known to the state.
    pub is_previous_epoch_target_attester: bool,
    /// True if the validator's beacon block root attestation in the _previous_ epoch at the
    /// attestation's slot (`attestation_data.slot`) matches the block root known to the state.
    pub is_previous_epoch_head_attester: bool,

    /// Information used to reward the block producer of this validators earliest-included
    /// attestation.
    pub inclusion_info: Option<InclusionInfo>,
}

impl ValidatorStatus {
    /// Accepts some `other` `ValidatorStatus` and updates `self` if required.
    ///
    /// Will never set one of the `bool` fields to `false`, it will only set it to `true` if other
    /// contains a `true` field.
    ///
    /// Note: does not update the winning root info, this is done manually.
    pub fn update(&mut self, other: &Self) {
        // Update all the bool fields, only updating `self` if `other` is true (never setting
        // `self` to false).
        set_self_if_other_is_true!(self, other, is_slashed);
        set_self_if_other_is_true!(self, other, is_eligible);
        set_self_if_other_is_true!(self, other, is_withdrawable_in_current_epoch);
        set_self_if_other_is_true!(self, other, is_active_in_current_epoch);
        set_self_if_other_is_true!(self, other, is_active_in_previous_epoch);
        set_self_if_other_is_true!(self, other, is_current_epoch_attester);
        set_self_if_other_is_true!(self, other, is_current_epoch_target_attester);
        set_self_if_other_is_true!(self, other, is_previous_epoch_attester);
        set_self_if_other_is_true!(self, other, is_previous_epoch_target_attester);
        set_self_if_other_is_true!(self, other, is_previous_epoch_head_attester);

        if let Some(other_info) = other.inclusion_info {
            if let Some(self_info) = self.inclusion_info.as_mut() {
                self_info.update(&other_info);
            } else {
                self.inclusion_info = other.inclusion_info;
            }
        }
    }
}

/// The total effective balances for different sets of validators during the previous and current
/// epochs.

#[derive(Clone, Debug, PartialEq)]
#[cfg_attr(feature = "arbitrary-fuzz", derive(Arbitrary))]
pub struct TotalBalances {
    /// The effective balance increment from the spec.
    effective_balance_increment: u64,
    /// The total effective balance of all active validators during the _current_ epoch.
    current_epoch: u64,
    /// The total effective balance of all active validators during the _previous_ epoch.
    previous_epoch: u64,
    /// The total effective balance of all validators who attested during the _current_ epoch.
    current_epoch_attesters: u64,
    /// The total effective balance of all validators who attested during the _current_ epoch and
    /// agreed with the state about the beacon block at the first slot of the _current_ epoch.
    current_epoch_target_attesters: u64,
    /// The total effective balance of all validators who attested during the _previous_ epoch.
    previous_epoch_attesters: u64,
    /// The total effective balance of all validators who attested during the _previous_ epoch and
    /// agreed with the state about the beacon block at the first slot of the _previous_ epoch.
    previous_epoch_target_attesters: u64,
    /// The total effective balance of all validators who attested during the _previous_ epoch and
    /// agreed with the state about the beacon block at the time of attestation.
    previous_epoch_head_attesters: u64,
}

// Generate a safe accessor for a balance in `TotalBalances`, as per spec `get_total_balance`.
macro_rules! balance_accessor {
    ($field_name:ident) => {
        pub fn $field_name(&self) -> u64 {
            std::cmp::max(self.effective_balance_increment, self.$field_name)
        }
    };
}

impl TotalBalances {
    pub fn new(spec: &ChainSpec) -> Self {
        Self {
            effective_balance_increment: spec.effective_balance_increment,
            current_epoch: 0,
            previous_epoch: 0,
            current_epoch_attesters: 0,
            current_epoch_target_attesters: 0,
            previous_epoch_attesters: 0,
            previous_epoch_target_attesters: 0,
            previous_epoch_head_attesters: 0,
        }
    }

    balance_accessor!(current_epoch);
    balance_accessor!(previous_epoch);
    balance_accessor!(current_epoch_attesters);
    balance_accessor!(current_epoch_target_attesters);
    balance_accessor!(previous_epoch_attesters);
    balance_accessor!(previous_epoch_target_attesters);
    balance_accessor!(previous_epoch_head_attesters);
}

/// Summarised information about validator participation in the _previous and _current_ epochs of
/// some `BeaconState`.
#[cfg_attr(feature = "arbitrary-fuzz", derive(Arbitrary))]
#[derive(Debug, Clone)]
pub struct ValidatorStatuses {
    /// Information about each individual validator from the state's validator registry.
    pub statuses: Vec<ValidatorStatus>,
    /// Summed balances for various sets of validators.
    pub total_balances: TotalBalances,
}

impl ValidatorStatuses {
    /// Initializes a new instance, determining:
    ///
    /// - Active validators
    /// - Total balances for the current and previous epochs.
    ///
    /// Spec v0.12.1
    pub fn new<E: EthSpec>(
        state: &BeaconState<E>,
        spec: &ChainSpec,
    ) -> Result<Self, BeaconStateError> {
        let mut statuses = Vec::with_capacity(state.validators().len());
        let mut total_balances = TotalBalances::new(spec);

        let current_epoch = state.current_epoch();
        let previous_epoch = state.previous_epoch();

        for validator in state.validators().iter() {
<<<<<<< HEAD
            let effective_balance = validator.effective_balance();
            let mut status = ValidatorStatus {
                is_slashed: validator.slashed(),
=======
            let effective_balance = validator.effective_balance;
            let mut status = ValidatorStatus {
                is_slashed: validator.slashed,
>>>>>>> b65daac9
                is_eligible: state.is_eligible_validator(previous_epoch, validator)?,
                is_withdrawable_in_current_epoch: validator.is_withdrawable_at(current_epoch),
                current_epoch_effective_balance: effective_balance,
                ..ValidatorStatus::default()
            };

            if validator.is_active_at(current_epoch) {
                status.is_active_in_current_epoch = true;
                total_balances
                    .current_epoch
                    .safe_add_assign(effective_balance)?;
            }

            if validator.is_active_at(previous_epoch) {
                status.is_active_in_previous_epoch = true;
                total_balances
                    .previous_epoch
                    .safe_add_assign(effective_balance)?;
            }

            statuses.push(status);
        }

        Ok(Self {
            statuses,
            total_balances,
        })
    }

    /// Process some attestations from the given `state` updating the `statuses` and
    /// `total_balances` fields.
    ///
    /// Spec v0.12.1
    pub fn process_attestations<E: EthSpec>(
        &mut self,
        state: &BeaconState<E>,
    ) -> Result<(), BeaconStateError> {
        let base_state = state.as_base()?;
        for a in base_state
            .previous_epoch_attestations
            .iter()
            .chain(base_state.current_epoch_attestations.iter())
        {
            let committee = state.get_beacon_committee(a.data.slot, a.data.index)?;
            let attesting_indices =
                get_attesting_indices::<E>(committee.committee, &a.aggregation_bits)?;

            let mut status = ValidatorStatus::default();

            // Profile this attestation, updating the total balances and generating an
            // `ValidatorStatus` object that applies to all participants in the attestation.
            if a.data.target.epoch == state.current_epoch() {
                status.is_current_epoch_attester = true;

                if target_matches_epoch_start_block(a, state, state.current_epoch())? {
                    status.is_current_epoch_target_attester = true;
                }
            } else if a.data.target.epoch == state.previous_epoch() {
                status.is_previous_epoch_attester = true;

                // The inclusion delay and proposer index are only required for previous epoch
                // attesters.
                status.inclusion_info = Some(InclusionInfo {
                    delay: a.inclusion_delay,
                    proposer_index: a.proposer_index as usize,
                });

                if target_matches_epoch_start_block(a, state, state.previous_epoch())? {
                    status.is_previous_epoch_target_attester = true;

                    if has_common_beacon_block_root(a, state)? {
                        status.is_previous_epoch_head_attester = true;
                    }
                }
            }

            // Loop through the participating validator indices and update the status vec.
            for validator_index in attesting_indices {
                self.statuses
                    .get_mut(validator_index as usize)
                    .ok_or(BeaconStateError::UnknownValidator(validator_index as usize))?
                    .update(&status);
            }
        }

        // Compute the total balances
        for v in self.statuses.iter() {
            // According to the spec, we only count unslashed validators towards the totals.
            if !v.is_slashed {
                let validator_balance = v.current_epoch_effective_balance;

                if v.is_current_epoch_attester {
                    self.total_balances
                        .current_epoch_attesters
                        .safe_add_assign(validator_balance)?;
                }
                if v.is_current_epoch_target_attester {
                    self.total_balances
                        .current_epoch_target_attesters
                        .safe_add_assign(validator_balance)?;
                }
                if v.is_previous_epoch_attester {
                    self.total_balances
                        .previous_epoch_attesters
                        .safe_add_assign(validator_balance)?;
                }
                if v.is_previous_epoch_target_attester {
                    self.total_balances
                        .previous_epoch_target_attesters
                        .safe_add_assign(validator_balance)?;
                }
                if v.is_previous_epoch_head_attester {
                    self.total_balances
                        .previous_epoch_head_attesters
                        .safe_add_assign(validator_balance)?;
                }
            }
        }

        Ok(())
    }
}

/// Returns `true` if the attestation's FFG target is equal to the hash of the `state`'s first
/// beacon block in the given `epoch`.
///
/// Spec v0.12.1
fn target_matches_epoch_start_block<E: EthSpec>(
    a: &PendingAttestation<E>,
    state: &BeaconState<E>,
    epoch: Epoch,
) -> Result<bool, BeaconStateError> {
    let slot = epoch.start_slot(E::slots_per_epoch());
    let state_boundary_root = *state.get_block_root(slot)?;

    Ok(a.data.target.root == state_boundary_root)
}

/// Returns `true` if a `PendingAttestation` and `BeaconState` share the same beacon block hash for
/// the current slot of the `PendingAttestation`.
///
/// Spec v0.12.1
fn has_common_beacon_block_root<E: EthSpec>(
    a: &PendingAttestation<E>,
    state: &BeaconState<E>,
) -> Result<bool, BeaconStateError> {
    let state_block_root = *state.get_block_root(a.data.slot)?;

    Ok(a.data.beacon_block_root == state_block_root)
}<|MERGE_RESOLUTION|>--- conflicted
+++ resolved
@@ -202,15 +202,9 @@
         let previous_epoch = state.previous_epoch();
 
         for validator in state.validators().iter() {
-<<<<<<< HEAD
             let effective_balance = validator.effective_balance();
             let mut status = ValidatorStatus {
                 is_slashed: validator.slashed(),
-=======
-            let effective_balance = validator.effective_balance;
-            let mut status = ValidatorStatus {
-                is_slashed: validator.slashed,
->>>>>>> b65daac9
                 is_eligible: state.is_eligible_validator(previous_epoch, validator)?,
                 is_withdrawable_in_current_epoch: validator.is_withdrawable_at(current_epoch),
                 current_epoch_effective_balance: effective_balance,
