--- conflicted
+++ resolved
@@ -41,43 +41,11 @@
     # Use self-hosted runners only on the sigp repo.
     runs-on: ${{ github.repository == 'sigp/lighthouse' && fromJson('["self-hosted", "linux", "CI", "large"]') || 'ubuntu-latest'  }}
     steps:
-<<<<<<< HEAD
-      - uses: actions/checkout@v3
-      - name: Get latest version of stable Rust
-        if: env.SELF_HOSTED_RUNNERS == 'false'
-        uses: moonrepo/setup-rust@v1
-        with:
-=======
-    - uses: actions/checkout@v4
-    - name: Get latest version of stable Rust
-      if: env.SELF_HOSTED_RUNNERS == 'false'
-      uses: moonrepo/setup-rust@v1
-      with:
-          channel: stable
-          cache-target: release
-          bins: cargo-nextest
-      env:
-          GITHUB_TOKEN: ${{ secrets.GITHUB_TOKEN }}
-    - name: Install Foundry (anvil)
-      if: env.SELF_HOSTED_RUNNERS == 'false'
-      uses: foundry-rs/foundry-toolchain@v1
-      with:
-        version: nightly-ca67d15f4abd46394b324c50e21e66f306a1162d
-    - name: Run tests in release
-      run: make nextest-release
-    - name: Show cache stats
-      if: env.SELF_HOSTED_RUNNERS == 'true'
-      run: sccache --show-stats
-  release-tests-windows:
-    name: release-tests-windows
-    runs-on: ${{ github.repository == 'sigp/lighthouse' && fromJson('["self-hosted", "windows", "CI"]') || 'windows-2019'  }}
-    steps:
-    - uses: actions/checkout@v4
-    - name: Get latest version of stable Rust
-      if: env.SELF_HOSTED_RUNNERS == 'false'
-      uses: moonrepo/setup-rust@v1
-      with:
->>>>>>> 2a3c709f
+      - uses: actions/checkout@v4
+      - name: Get latest version of stable Rust
+        if: env.SELF_HOSTED_RUNNERS == 'false'
+        uses: moonrepo/setup-rust@v1
+        with:
           channel: stable
           cache-target: release
           bins: cargo-nextest
@@ -98,7 +66,7 @@
   #    name: release-tests-windows
   #    runs-on: ${{ github.repository == 'sigp/lighthouse' && fromJson('["self-hosted", "windows", "CI"]') || 'windows-2019'  }}
   #    steps:
-  #    - uses: actions/checkout@v3
+  #    - uses: actions/checkout@v4
   #    - name: Get latest version of stable Rust
   #      if: env.SELF_HOSTED_RUNNERS == 'false'
   #      uses: moonrepo/setup-rust@v1
@@ -135,19 +103,11 @@
     env:
       GITHUB_TOKEN: ${{ secrets.GITHUB_TOKEN }}
     steps:
-<<<<<<< HEAD
-      - uses: actions/checkout@v3
-      - name: Get latest version of stable Rust
-        if: env.SELF_HOSTED_RUNNERS == 'false'
-        uses: moonrepo/setup-rust@v1
-        with:
-=======
-    - uses: actions/checkout@v4
-    - name: Get latest version of stable Rust
-      if: env.SELF_HOSTED_RUNNERS == 'false'
-      uses: moonrepo/setup-rust@v1
-      with:
->>>>>>> 2a3c709f
+      - uses: actions/checkout@v4
+      - name: Get latest version of stable Rust
+        if: env.SELF_HOSTED_RUNNERS == 'false'
+        uses: moonrepo/setup-rust@v1
+        with:
           channel: stable
           cache-target: release
           bins: cargo-nextest
@@ -162,17 +122,10 @@
     env:
       GITHUB_TOKEN: ${{ secrets.GITHUB_TOKEN }}
     steps:
-<<<<<<< HEAD
-      - uses: actions/checkout@v3
-      - name: Get latest version of stable Rust
-        uses: moonrepo/setup-rust@v1
-        with:
-=======
-    - uses: actions/checkout@v4
-    - name: Get latest version of stable Rust
-      uses: moonrepo/setup-rust@v1
-      with:
->>>>>>> 2a3c709f
+      - uses: actions/checkout@v4
+      - name: Get latest version of stable Rust
+        uses: moonrepo/setup-rust@v1
+        with:
           channel: stable
           cache-target: release
           bins: cargo-nextest
@@ -184,8 +137,7 @@
     env:
       GITHUB_TOKEN: ${{ secrets.GITHUB_TOKEN }}
     steps:
-<<<<<<< HEAD
-      - uses: actions/checkout@v3
+      - uses: actions/checkout@v4
       - name: Get latest version of stable Rust
         uses: moonrepo/setup-rust@v1
         with:
@@ -194,34 +146,16 @@
           bins: cargo-nextest
       - name: Run network tests for all known forks
         run: make test-network
-=======
-    - uses: actions/checkout@v4
-    - name: Get latest version of stable Rust
-      uses: moonrepo/setup-rust@v1
-      with:
-        channel: stable
-        cache-target: release
-        bins: cargo-nextest
-    - name: Run network tests for all known forks
-      run: make test-network
->>>>>>> 2a3c709f
   slasher-tests:
     name: slasher-tests
     runs-on: ubuntu-latest
     env:
       GITHUB_TOKEN: ${{ secrets.GITHUB_TOKEN }}
     steps:
-<<<<<<< HEAD
-      - uses: actions/checkout@v3
-      - name: Get latest version of stable Rust
-        uses: moonrepo/setup-rust@v1
-        with:
-=======
-    - uses: actions/checkout@v4
-    - name: Get latest version of stable Rust
-      uses: moonrepo/setup-rust@v1
-      with:
->>>>>>> 2a3c709f
+      - uses: actions/checkout@v4
+      - name: Get latest version of stable Rust
+        uses: moonrepo/setup-rust@v1
+        with:
           channel: stable
           cache-target: release
           bins: cargo-nextest
@@ -234,19 +168,11 @@
     env:
       GITHUB_TOKEN: ${{ secrets.GITHUB_TOKEN }}
     steps:
-<<<<<<< HEAD
-      - uses: actions/checkout@v3
-      - name: Get latest version of stable Rust
-        if: env.SELF_HOSTED_RUNNERS == 'false'
-        uses: moonrepo/setup-rust@v1
-        with:
-=======
-    - uses: actions/checkout@v4
-    - name: Get latest version of stable Rust
-      if: env.SELF_HOSTED_RUNNERS == 'false'
-      uses: moonrepo/setup-rust@v1
-      with:
->>>>>>> 2a3c709f
+      - uses: actions/checkout@v4
+      - name: Get latest version of stable Rust
+        if: env.SELF_HOSTED_RUNNERS == 'false'
+        uses: moonrepo/setup-rust@v1
+        with:
           channel: stable
           bins: cargo-nextest
       - name: Install Foundry (anvil)
@@ -263,17 +189,10 @@
     name: state-transition-vectors-ubuntu
     runs-on: ubuntu-latest
     steps:
-<<<<<<< HEAD
-      - uses: actions/checkout@v3
-      - name: Get latest version of stable Rust
-        uses: moonrepo/setup-rust@v1
-        with:
-=======
-    - uses: actions/checkout@v4
-    - name: Get latest version of stable Rust
-      uses: moonrepo/setup-rust@v1
-      with:
->>>>>>> 2a3c709f
+      - uses: actions/checkout@v4
+      - name: Get latest version of stable Rust
+        uses: moonrepo/setup-rust@v1
+        with:
           channel: stable
           cache-target: release
       - name: Run state_transition_vectors in release.
@@ -285,67 +204,36 @@
     env:
       GITHUB_TOKEN: ${{ secrets.GITHUB_TOKEN }}
     steps:
-<<<<<<< HEAD
-      - uses: actions/checkout@v3
-      - name: Get latest version of stable Rust
-        if: env.SELF_HOSTED_RUNNERS == 'false'
-        uses: moonrepo/setup-rust@v1
-        with:
-          channel: stable
-          cache-target: release
-          bins: cargo-nextest
-      - name: Run consensus-spec-tests with blst, milagro and fake_crypto
+      - uses: actions/checkout@v4
+      - name: Get latest version of stable Rust
+        if: env.SELF_HOSTED_RUNNERS == 'false'
+        uses: moonrepo/setup-rust@v1
+        with:
+          channel: stable
+          cache-target: release
+          bins: cargo-nextest
+      - name: Run consensus-spec-tests with blst and fake_crypto
         run: make nextest-ef
       - name: Show cache stats
         if: env.SELF_HOSTED_RUNNERS == 'true'
         run: sccache --show-stats
-=======
-    - uses: actions/checkout@v4
-    - name: Get latest version of stable Rust
-      if: env.SELF_HOSTED_RUNNERS == 'false'
-      uses: moonrepo/setup-rust@v1
-      with:
-          channel: stable
-          cache-target: release
-          bins: cargo-nextest
-    - name: Run consensus-spec-tests with blst and fake_crypto
-      run: make nextest-ef
-    - name: Show cache stats
-      if: env.SELF_HOSTED_RUNNERS == 'true'
-      run: sccache --show-stats
->>>>>>> 2a3c709f
   dockerfile-ubuntu:
     name: dockerfile-ubuntu
     runs-on: ubuntu-latest
     steps:
-<<<<<<< HEAD
-      - uses: actions/checkout@v3
+      - uses: actions/checkout@v4
       - name: Build the root Dockerfile
         run: docker build --build-arg FEATURES=portable -t lighthouse:local .
       - name: Test the built image
         run: docker run -t lighthouse:local lighthouse --version
-=======
-    - uses: actions/checkout@v4
-    - name: Build the root Dockerfile
-      run: docker build --build-arg FEATURES=portable -t lighthouse:local .
-    - name: Test the built image
-      run: docker run -t lighthouse:local lighthouse --version
->>>>>>> 2a3c709f
   eth1-simulator-ubuntu:
     name: eth1-simulator-ubuntu
     runs-on: ubuntu-latest
     steps:
-<<<<<<< HEAD
-      - uses: actions/checkout@v3
-      - name: Get latest version of stable Rust
-        uses: moonrepo/setup-rust@v1
-        with:
-=======
-    - uses: actions/checkout@v4
-    - name: Get latest version of stable Rust
-      uses: moonrepo/setup-rust@v1
-      with:
->>>>>>> 2a3c709f
+      - uses: actions/checkout@v4
+      - name: Get latest version of stable Rust
+        uses: moonrepo/setup-rust@v1
+        with:
           channel: stable
           cache-target: release
       - name: Install Foundry (anvil)
@@ -358,17 +246,10 @@
     name: merge-transition-ubuntu
     runs-on: ubuntu-latest
     steps:
-<<<<<<< HEAD
-      - uses: actions/checkout@v3
-      - name: Get latest version of stable Rust
-        uses: moonrepo/setup-rust@v1
-        with:
-=======
-    - uses: actions/checkout@v4
-    - name: Get latest version of stable Rust
-      uses: moonrepo/setup-rust@v1
-      with:
->>>>>>> 2a3c709f
+      - uses: actions/checkout@v4
+      - name: Get latest version of stable Rust
+        uses: moonrepo/setup-rust@v1
+        with:
           channel: stable
           cache-target: release
       - name: Install Foundry (anvil)
@@ -381,17 +262,10 @@
     name: no-eth1-simulator-ubuntu
     runs-on: ubuntu-latest
     steps:
-<<<<<<< HEAD
-      - uses: actions/checkout@v3
-      - name: Get latest version of stable Rust
-        uses: moonrepo/setup-rust@v1
-        with:
-=======
-    - uses: actions/checkout@v4
-    - name: Get latest version of stable Rust
-      uses: moonrepo/setup-rust@v1
-      with:
->>>>>>> 2a3c709f
+      - uses: actions/checkout@v4
+      - name: Get latest version of stable Rust
+        uses: moonrepo/setup-rust@v1
+        with:
           channel: stable
           cache-target: release
       - name: Run the beacon chain sim without an eth1 connection
@@ -400,17 +274,10 @@
     name: syncing-simulator-ubuntu
     runs-on: ubuntu-latest
     steps:
-<<<<<<< HEAD
-      - uses: actions/checkout@v3
-      - name: Get latest version of stable Rust
-        uses: moonrepo/setup-rust@v1
-        with:
-=======
-    - uses: actions/checkout@v4
-    - name: Get latest version of stable Rust
-      uses: moonrepo/setup-rust@v1
-      with:
->>>>>>> 2a3c709f
+      - uses: actions/checkout@v4
+      - name: Get latest version of stable Rust
+        uses: moonrepo/setup-rust@v1
+        with:
           channel: stable
           cache-target: release
       - name: Install Foundry (anvil)
@@ -426,19 +293,11 @@
       # Enable portable to prevent issues with caching `blst` for the wrong CPU type
       FEATURES: jemalloc,portable
     steps:
-<<<<<<< HEAD
-      - uses: actions/checkout@v3
-      - name: Get latest version of stable Rust
-        if: env.SELF_HOSTED_RUNNERS == 'false'
-        uses: moonrepo/setup-rust@v1
-        with:
-=======
-    - uses: actions/checkout@v4
-    - name: Get latest version of stable Rust
-      if: env.SELF_HOSTED_RUNNERS == 'false'
-      uses: moonrepo/setup-rust@v1
-      with:
->>>>>>> 2a3c709f
+      - uses: actions/checkout@v4
+      - name: Get latest version of stable Rust
+        if: env.SELF_HOSTED_RUNNERS == 'false'
+        uses: moonrepo/setup-rust@v1
+        with:
           channel: stable
           cache-target: release
       - name: Install geth
@@ -467,19 +326,11 @@
     name: execution-engine-integration-ubuntu
     runs-on: ${{ github.repository == 'sigp/lighthouse' && fromJson('["self-hosted", "linux", "CI", "small"]') || 'ubuntu-latest'  }}
     steps:
-<<<<<<< HEAD
-      - uses: actions/checkout@v3
-      - name: Get latest version of stable Rust
-        if: env.SELF_HOSTED_RUNNERS == 'false'
-        uses: moonrepo/setup-rust@v1
-        with:
-=======
-    - uses: actions/checkout@v4
-    - name: Get latest version of stable Rust
-      if: env.SELF_HOSTED_RUNNERS == 'false'
-      uses: moonrepo/setup-rust@v1
-      with:
->>>>>>> 2a3c709f
+      - uses: actions/checkout@v4
+      - name: Get latest version of stable Rust
+        if: env.SELF_HOSTED_RUNNERS == 'false'
+        uses: moonrepo/setup-rust@v1
+        with:
           channel: stable
           cache-target: release
           cache: false
@@ -496,17 +347,10 @@
     env:
       CARGO_INCREMENTAL: 1
     steps:
-<<<<<<< HEAD
-      - uses: actions/checkout@v3
-      - name: Get latest version of stable Rust
-        uses: moonrepo/setup-rust@v1
-        with:
-=======
-    - uses: actions/checkout@v4
-    - name: Get latest version of stable Rust
-      uses: moonrepo/setup-rust@v1
-      with:
->>>>>>> 2a3c709f
+      - uses: actions/checkout@v4
+      - name: Get latest version of stable Rust
+        uses: moonrepo/setup-rust@v1
+        with:
           channel: stable
           cache-target: release
           components: rustfmt,clippy
@@ -529,8 +373,7 @@
     name: check-msrv
     runs-on: ubuntu-latest
     steps:
-<<<<<<< HEAD
-      - uses: actions/checkout@v3
+      - uses: actions/checkout@v4
       - name: Install Rust at Minimum Supported Rust Version (MSRV)
         run: |
           metadata=$(cargo metadata --no-deps --format-version 1)
@@ -538,31 +381,14 @@
           rustup override set $msrv
       - name: Run cargo check
         run: cargo check --workspace
-=======
-    - uses: actions/checkout@v4
-    - name: Install Rust at Minimum Supported Rust Version (MSRV)
-      run: |
-        metadata=$(cargo metadata --no-deps --format-version 1)
-        msrv=$(echo $metadata | jq -r '.packages | map(select(.name == "lighthouse")) | .[0].rust_version')
-        rustup override set $msrv
-    - name: Run cargo check
-      run: cargo check --workspace
->>>>>>> 2a3c709f
   cargo-udeps:
     name: cargo-udeps
     runs-on: ubuntu-latest
     steps:
-<<<<<<< HEAD
-      - uses: actions/checkout@v3
+      - uses: actions/checkout@v4
       - name: Get latest version of nightly Rust
         uses: moonrepo/setup-rust@v1
         with:
-=======
-    - uses: actions/checkout@v4
-    - name: Get latest version of nightly Rust
-      uses: moonrepo/setup-rust@v1
-      with:
->>>>>>> 2a3c709f
           channel: nightly
           bins: cargo-udeps
           cache: false
@@ -581,29 +407,18 @@
     name: compile-with-beta-compiler
     runs-on: ubuntu-latest
     steps:
-<<<<<<< HEAD
-      - uses: actions/checkout@v3
+      - uses: actions/checkout@v4
       - name: Install dependencies
-        run: sudo apt install -y git gcc g++ make cmake pkg-config llvm-dev libclang-dev clang
+        run: sudo apt update && sudo apt install -y git gcc g++ make cmake pkg-config llvm-dev libclang-dev clang
       - name: Use Rust beta
         run: rustup override set beta
       - name: Run make
         run: make
-=======
-    - uses: actions/checkout@v4
-    - name: Install dependencies
-      run: sudo apt update && sudo apt install -y git gcc g++ make cmake pkg-config llvm-dev libclang-dev clang
-    - name: Use Rust beta
-      run: rustup override set beta
-    - name: Run make
-      run: make
->>>>>>> 2a3c709f
   cli-check:
     name: cli-check
     runs-on: ubuntu-latest
     steps:
-<<<<<<< HEAD
-      - uses: actions/checkout@v3
+      - uses: actions/checkout@v4
       - name: Get latest version of stable Rust
         uses: moonrepo/setup-rust@v1
         with:
@@ -611,16 +426,6 @@
           cache-target: release
       - name: Run Makefile to trigger the bash script
         run: make cli
-=======
-    - uses: actions/checkout@v4
-    - name: Get latest version of stable Rust
-      uses: moonrepo/setup-rust@v1
-      with:
-        channel: stable
-        cache-target: release
-    - name: Run Makefile to trigger the bash script
-      run: make cli
->>>>>>> 2a3c709f
   # This job succeeds ONLY IF all others succeed. It is used by the merge queue to determine whether
   # a PR is safe to merge. New jobs should be added here.
   test-suite-success:
