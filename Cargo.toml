[workspace]
members = [
    "account_manager",

    "beacon_node",
    "beacon_node/beacon_chain",
    "beacon_node/builder_client",
    "beacon_node/client",
    "beacon_node/eth1",
    "beacon_node/lighthouse_network",
    "beacon_node/execution_layer",
    "beacon_node/http_api",
    "beacon_node/http_metrics",
    "beacon_node/network",
    "beacon_node/store",
    "beacon_node/timer",

    "boot_node",

    "common/account_utils",
    "common/clap_utils",
    "common/compare_fields",
    "common/compare_fields_derive",
    "common/deposit_contract",
    "common/directory",
    "common/eth2",
    "common/eth2_config",
    "common/eth2_interop_keypairs",
    "common/eth2_network_config",
    "common/eth2_wallet_manager",
    "common/lighthouse_metrics",
    "common/lighthouse_version",
    "common/lockfile",
    "common/logging",
    "common/lru_cache",
    "common/malloc_utils",
    "common/oneshot_broadcast",
    "common/sensitive_url",
    "common/slot_clock",
    "common/task_executor",
    "common/target_check",
    "common/test_random_derive",
    "common/unused_port",
    "common/validator_dir",
    "common/warp_utils",
    "common/monitoring_api",

    "database_manager",

    "consensus/cached_tree_hash",
    "consensus/int_to_bytes",
    "consensus/fork_choice",
    "consensus/proto_array",
    "consensus/safe_arith",
    "consensus/ssz",
    "consensus/ssz_derive",
    "consensus/ssz_types",
    "consensus/serde_utils",
    "consensus/state_processing",
    "consensus/swap_or_not_shuffle",
    "consensus/tree_hash",
    "consensus/tree_hash_derive",

    "crypto/bls",
    "crypto/eth2_hashing",
    "crypto/eth2_key_derivation",
    "crypto/eth2_keystore",
    "crypto/eth2_wallet",

    "lcli",

    "lighthouse",
    "lighthouse/environment",

    "slasher",
    "slasher/service",

    "testing/ef_tests",
    "testing/eth1_test_rig",
    "testing/execution_engine_integration",
    "testing/node_test_rig",
    "testing/simulator",
    "testing/test-test_logger",
    "testing/state_transition_vectors",
    "testing/web3signer_tests",

    "validator_client",
    "validator_client/slashing_protection",
]

[patch]
[patch.crates-io]
fixed-hash = { git = "https://github.com/paritytech/parity-common", rev="df638ab0885293d21d656dc300d39236b69ce57d" }
warp = { git = "https://github.com/macladson/warp", rev="7e75acc368229a46a236a8c991bf251fe7fe50ef" }
eth2_ssz = { path = "consensus/ssz" }
eth2_ssz_derive = { path = "consensus/ssz_derive" }
eth2_ssz_types = { path = "consensus/ssz_types" }
eth2_hashing = { path = "crypto/eth2_hashing" }
tree_hash = { path = "consensus/tree_hash" }
tree_hash_derive = { path = "consensus/tree_hash_derive" }
eth2_serde_utils = { path = "consensus/serde_utils" }

<<<<<<< HEAD
[patch."https://github.com/sigp/milhouse"]
milhouse = { path = "../milhouse" }
=======
[profile.maxperf]
inherits = "release"
lto = "fat"
codegen-units = 1
incremental = false
>>>>>>> c5cd0d9b
<|MERGE_RESOLUTION|>--- conflicted
+++ resolved
@@ -100,13 +100,11 @@
 tree_hash_derive = { path = "consensus/tree_hash_derive" }
 eth2_serde_utils = { path = "consensus/serde_utils" }
 
-<<<<<<< HEAD
 [patch."https://github.com/sigp/milhouse"]
 milhouse = { path = "../milhouse" }
-=======
+
 [profile.maxperf]
 inherits = "release"
 lto = "fat"
 codegen-units = 1
-incremental = false
->>>>>>> c5cd0d9b
+incremental = false