use account_utils::eth2_keystore::keypair_from_secret;
use clap::ArgMatches;
use clap_utils::{parse_optional, parse_required, parse_ssz_optional};
use eth2_network_config::{Eth2NetworkConfig, GenesisStateSource, TRUSTED_SETUP_BYTES};
use eth2_wallet::bip39::Seed;
use eth2_wallet::bip39::{Language, Mnemonic};
use eth2_wallet::{recover_validator_secret_from_mnemonic, KeyType};
use ethereum_hashing::hash;
use ssz::Decode;
use ssz::Encode;
use state_processing::process_activations;
use state_processing::upgrade::{
    upgrade_to_altair, upgrade_to_bellatrix, upgrade_to_capella, upgrade_to_deneb,
<<<<<<< HEAD
    upgrade_to_electra,
=======
>>>>>>> 744c598b
};
use std::fs::File;
use std::io::Read;
use std::path::PathBuf;
use std::str::FromStr;
use std::time::{SystemTime, UNIX_EPOCH};
use types::ExecutionBlockHash;
use types::{
    test_utils::generate_deterministic_keypairs, Address, BeaconState, ChainSpec, Config, Epoch,
    Eth1Data, EthSpec, ExecutionPayloadHeader, ExecutionPayloadHeaderCapella,
<<<<<<< HEAD
    ExecutionPayloadHeaderDeneb, ExecutionPayloadHeaderElectra, ExecutionPayloadHeaderMerge,
    ExecutionPayloadHeaderRefMut, ForkName, Hash256, Keypair, PublicKey, Validator,
=======
    ExecutionPayloadHeaderDeneb, ExecutionPayloadHeaderMerge, ForkName, Hash256, Keypair,
    PublicKey, Validator,
>>>>>>> 744c598b
};

pub fn run<T: EthSpec>(testnet_dir_path: PathBuf, matches: &ArgMatches) -> Result<(), String> {
    let deposit_contract_address: Address = parse_required(matches, "deposit-contract-address")?;
    let deposit_contract_deploy_block = parse_required(matches, "deposit-contract-deploy-block")?;

    let overwrite_files = matches.is_present("force");

    if testnet_dir_path.exists() && !overwrite_files {
        return Err(format!(
            "{:?} already exists, will not overwrite. Use --force to overwrite",
            testnet_dir_path
        ));
    }

    let mut spec = T::default_spec();

    // Update the spec value if the flag was defined. Otherwise, leave it as the default.
    macro_rules! maybe_update {
        ($flag: tt, $var: ident) => {
            if let Some(val) = parse_optional(matches, $flag)? {
                spec.$var = val
            }
        };
    }

    spec.deposit_contract_address = deposit_contract_address;

    maybe_update!("min-genesis-time", min_genesis_time);
    maybe_update!("min-deposit-amount", min_deposit_amount);
    maybe_update!(
        "min-genesis-active-validator-count",
        min_genesis_active_validator_count
    );
    maybe_update!("max-effective-balance", max_effective_balance);
    maybe_update!("effective-balance-increment", effective_balance_increment);
    maybe_update!("ejection-balance", ejection_balance);
    maybe_update!("eth1-follow-distance", eth1_follow_distance);
    maybe_update!("genesis-delay", genesis_delay);
    maybe_update!("eth1-id", deposit_chain_id);
    maybe_update!("eth1-id", deposit_network_id);
    maybe_update!("seconds-per-slot", seconds_per_slot);
    maybe_update!("seconds-per-eth1-block", seconds_per_eth1_block);

    if let Some(v) = parse_ssz_optional(matches, "genesis-fork-version")? {
        spec.genesis_fork_version = v;
    }

    if let Some(proposer_score_boost) = parse_optional(matches, "proposer-score-boost")? {
        spec.proposer_score_boost = Some(proposer_score_boost);
    }

    if let Some(fork_epoch) = parse_optional(matches, "altair-fork-epoch")? {
        spec.altair_fork_epoch = Some(fork_epoch);
    }

    if let Some(fork_epoch) = parse_optional(matches, "bellatrix-fork-epoch")? {
        spec.bellatrix_fork_epoch = Some(fork_epoch);
    }

    if let Some(fork_epoch) = parse_optional(matches, "capella-fork-epoch")? {
        spec.capella_fork_epoch = Some(fork_epoch);
    }

    if let Some(fork_epoch) = parse_optional(matches, "deneb-fork-epoch")? {
        spec.deneb_fork_epoch = Some(fork_epoch);
    }

    if let Some(fork_epoch) = parse_optional(matches, "electra-fork-epoch")? {
        spec.electra_fork_epoch = Some(fork_epoch);
    }

    if let Some(ttd) = parse_optional(matches, "ttd")? {
        spec.terminal_total_difficulty = ttd;
    }

    let validator_count = parse_required(matches, "validator-count")?;
    let execution_payload_header: Option<ExecutionPayloadHeader<T>> =
        parse_optional(matches, "execution-payload-header")?
            .map(|filename: String| {
                let mut bytes = vec![];
                let mut file = File::open(filename.as_str())
                    .map_err(|e| format!("Unable to open {}: {}", filename, e))?;
                file.read_to_end(&mut bytes)
                    .map_err(|e| format!("Unable to read {}: {}", filename, e))?;
                let fork_name = spec.fork_name_at_epoch(Epoch::new(0));
                match fork_name {
                    ForkName::Base | ForkName::Altair => Err(ssz::DecodeError::BytesInvalid(
                        "genesis fork must be post-merge".to_string(),
                    )),
                    ForkName::Merge => {
                        ExecutionPayloadHeaderMerge::<T>::from_ssz_bytes(bytes.as_slice())
                            .map(ExecutionPayloadHeader::Merge)
                    }
                    ForkName::Capella => {
                        ExecutionPayloadHeaderCapella::<T>::from_ssz_bytes(bytes.as_slice())
                            .map(ExecutionPayloadHeader::Capella)
                    }
                    ForkName::Deneb => {
                        ExecutionPayloadHeaderDeneb::<T>::from_ssz_bytes(bytes.as_slice())
                            .map(ExecutionPayloadHeader::Deneb)
                    }
                    ForkName::Electra => {
                        ExecutionPayloadHeaderElectra::<T>::from_ssz_bytes(bytes.as_slice())
                            .map(ExecutionPayloadHeader::Electra)
                    }
                }
                .map_err(|e| format!("SSZ decode failed: {:?}", e))
            })
            .transpose()?;

    let (eth1_block_hash, genesis_time) = if let Some(payload) = execution_payload_header.as_ref() {
        let eth1_block_hash =
            parse_optional(matches, "eth1-block-hash")?.unwrap_or_else(|| payload.block_hash());
        let genesis_time =
            parse_optional(matches, "genesis-time")?.unwrap_or_else(|| payload.timestamp());
        (eth1_block_hash, genesis_time)
    } else {
        let eth1_block_hash = parse_required(matches, "eth1-block-hash").map_err(|_| {
            "One of `--execution-payload-header` or `--eth1-block-hash` must be set".to_string()
        })?;
        let genesis_time = parse_optional(matches, "genesis-time")?.unwrap_or(
            SystemTime::now()
                .duration_since(UNIX_EPOCH)
                .map_err(|e| format!("Unable to get time: {:?}", e))?
                .as_secs(),
        );
        (eth1_block_hash, genesis_time)
    };

    let genesis_state_bytes = if matches.is_present("interop-genesis-state") {
        let keypairs = generate_deterministic_keypairs(validator_count);
        let keypairs: Vec<_> = keypairs.into_iter().map(|kp| (kp.clone(), kp)).collect();

        let genesis_state = initialize_state_with_validators::<T>(
            &keypairs,
            genesis_time,
            eth1_block_hash.into_root(),
            execution_payload_header,
            &spec,
        )?;

        Some(genesis_state.as_ssz_bytes())
    } else if matches.is_present("derived-genesis-state") {
        let mnemonic_phrase: String = clap_utils::parse_required(matches, "mnemonic-phrase")?;
        let mnemonic = Mnemonic::from_phrase(&mnemonic_phrase, Language::English).map_err(|e| {
            format!(
                "Unable to derive mnemonic from string {:?}: {:?}",
                mnemonic_phrase, e
            )
        })?;
        let seed = Seed::new(&mnemonic, "");
        let keypairs = (0..validator_count as u32)
            .map(|index| {
                let (secret, _) =
                    recover_validator_secret_from_mnemonic(seed.as_bytes(), index, KeyType::Voting)
                        .unwrap();

                let voting_keypair = keypair_from_secret(secret.as_bytes()).unwrap();

                let (secret, _) = recover_validator_secret_from_mnemonic(
                    seed.as_bytes(),
                    index,
                    KeyType::Withdrawal,
                )
                .unwrap();
                let withdrawal_keypair = keypair_from_secret(secret.as_bytes()).unwrap();
                (voting_keypair, withdrawal_keypair)
            })
            .collect::<Vec<_>>();
        let genesis_state = initialize_state_with_validators::<T>(
            &keypairs,
            genesis_time,
            eth1_block_hash.into_root(),
            execution_payload_header,
            &spec,
        )?;
        Some(genesis_state.as_ssz_bytes())
    } else {
        None
    };

    let kzg_trusted_setup = if let Some(epoch) = spec.deneb_fork_epoch {
        // Only load the trusted setup if the deneb fork epoch is set
        if epoch != Epoch::max_value() {
            Some(TRUSTED_SETUP_BYTES.to_vec())
        } else {
            None
        }
    } else {
        None
    };
    let testnet = Eth2NetworkConfig {
        deposit_contract_deploy_block,
        boot_enr: Some(vec![]),
        genesis_state_bytes: genesis_state_bytes.map(Into::into),
        genesis_state_source: GenesisStateSource::IncludedBytes,
        config: Config::from_chain_spec::<T>(&spec),
        kzg_trusted_setup,
    };

    testnet.write_to_file(testnet_dir_path, overwrite_files)
}

/// Returns a `BeaconState` with the given validator keypairs embedded into the
/// genesis state. This allows us to start testnets without having to deposit validators
/// manually.
///
/// The optional `execution_payload_header` allows us to start a network from the bellatrix
/// fork without the need to transition to altair and bellatrix.
///
/// We need to ensure that `eth1_block_hash` is equal to the genesis block hash that is
/// generated from the execution side `genesis.json`.
fn initialize_state_with_validators<T: EthSpec>(
    keypairs: &[(Keypair, Keypair)], // Voting and Withdrawal keypairs
    genesis_time: u64,
    eth1_block_hash: Hash256,
    execution_payload_header: Option<ExecutionPayloadHeader<T>>,
    spec: &ChainSpec,
) -> Result<BeaconState<T>, String> {
    // If no header is provided, then start from a default state.
    let default_header = if spec.electra_fork_epoch == Some(T::genesis_epoch()) {
        ExecutionPayloadHeader::Electra(ExecutionPayloadHeaderElectra {
            block_hash: ExecutionBlockHash::from_root(eth1_block_hash),
            parent_hash: ExecutionBlockHash::zero(),
            ..ExecutionPayloadHeaderElectra::default()
        })
    } else if spec.deneb_fork_epoch == Some(T::genesis_epoch()) {
        ExecutionPayloadHeader::Deneb(ExecutionPayloadHeaderDeneb {
            block_hash: ExecutionBlockHash::from_root(eth1_block_hash),
            parent_hash: ExecutionBlockHash::zero(),
            ..ExecutionPayloadHeaderDeneb::default()
        })
    } else if spec.capella_fork_epoch == Some(T::genesis_epoch()) {
        ExecutionPayloadHeader::Capella(ExecutionPayloadHeaderCapella {
            block_hash: ExecutionBlockHash::from_root(eth1_block_hash),
            parent_hash: ExecutionBlockHash::zero(),
            ..ExecutionPayloadHeaderCapella::default()
        })
    } else {
        ExecutionPayloadHeader::Merge(ExecutionPayloadHeaderMerge {
            block_hash: ExecutionBlockHash::from_root(eth1_block_hash),
            parent_hash: ExecutionBlockHash::zero(),
            ..ExecutionPayloadHeaderMerge::default()
        })
    };

    let execution_payload_header = execution_payload_header.unwrap_or(default_header);

    // Empty eth1 data
    let eth1_data = Eth1Data {
        block_hash: eth1_block_hash,
        deposit_count: 0,
        deposit_root: Hash256::from_str(
            "0xd70a234731285c6804c2a4f56711ddb8c82c99740f207854891028af34e27e5e",
        )
        .unwrap(), // empty deposit tree root
    };
    let mut state = BeaconState::new(genesis_time, eth1_data, spec);

    // Seed RANDAO with Eth1 entropy
    state.fill_randao_mixes_with(eth1_block_hash);

    for keypair in keypairs.iter() {
        let withdrawal_credentials = |pubkey: &PublicKey| {
            let mut credentials = hash(&pubkey.as_ssz_bytes());
            credentials[0] = spec.bls_withdrawal_prefix_byte;
            Hash256::from_slice(&credentials)
        };
        let amount = spec.max_effective_balance;
        // Create a new validator.
        let validator = Validator {
            pubkey: keypair.0.pk.clone().into(),
            withdrawal_credentials: withdrawal_credentials(&keypair.1.pk),
            activation_eligibility_epoch: spec.far_future_epoch,
            activation_epoch: spec.far_future_epoch,
            exit_epoch: spec.far_future_epoch,
            withdrawable_epoch: spec.far_future_epoch,
            effective_balance: std::cmp::min(
                amount - amount % (spec.effective_balance_increment),
                spec.max_effective_balance,
            ),
            slashed: false,
        };
        state.validators_mut().push(validator).unwrap();
        state.balances_mut().push(amount).unwrap();
    }

    process_activations(&mut state, spec).unwrap();

    let mut post_merge = false;

    if spec
        .altair_fork_epoch
        .map_or(false, |fork_epoch| fork_epoch == T::genesis_epoch())
    {
        upgrade_to_altair(&mut state, spec).unwrap();

        state.fork_mut().previous_version = spec.altair_fork_version;
    }

    // Similarly, perform an upgrade to Bellatrix if configured from genesis.
    if spec
        .bellatrix_fork_epoch
        .map_or(false, |fork_epoch| fork_epoch == T::genesis_epoch())
    {
        upgrade_to_bellatrix(&mut state, spec).unwrap();

        // Remove intermediate Altair fork from `state.fork`.
        state.fork_mut().previous_version = spec.bellatrix_fork_version;

        post_merge = true;
    }

    // Similarly, perform an upgrade to Capella if configured from genesis.
    if spec
        .capella_fork_epoch
        .map_or(false, |fork_epoch| fork_epoch == T::genesis_epoch())
    {
        upgrade_to_capella(&mut state, spec).unwrap();

        // Remove intermediate Bellatrix fork from `state.fork`.
        state.fork_mut().previous_version = spec.capella_fork_version;

        post_merge = true;
    }

    // Similarly, perform an upgrade to Deneb if configured from genesis.
    if spec
        .deneb_fork_epoch
        .map_or(false, |fork_epoch| fork_epoch == T::genesis_epoch())
    {
        upgrade_to_deneb(&mut state, spec).unwrap();

        // Remove intermediate Capella fork from `state.fork`.
        state.fork_mut().previous_version = spec.deneb_fork_version;

        post_merge = true;
    }

    // Similarly, perform an upgrade to Electra if configured from genesis.
    if spec
        .electra_fork_epoch
        .map_or(false, |fork_epoch| fork_epoch == T::genesis_epoch())
    {
        upgrade_to_electra(&mut state, spec).unwrap();

        // Remove intermediate Deneb fork from `state.fork`.
        state.fork_mut().previous_version = spec.electra_fork_version;

        post_merge = true;
    }

    // If fork is post_merge.
    if post_merge {
        // Override latest execution payload header.
<<<<<<< HEAD
        // See https://github.com/ethereum/consensus-specs/blob/v1.1.0/specs/merge/beacon-chain.md#testing
        match state
            .latest_execution_payload_header_mut()
            .map_err(|e| format!("Failed to get execution payload header: {:?}", e))?
        {
            ExecutionPayloadHeaderRefMut::Merge(header_mut) => {
                if let ExecutionPayloadHeader::Merge(eph) = execution_payload_header {
                    *header_mut = eph;
                } else {
                    return Err("Execution payload header must be a bellatrix header".to_string());
                }
            }
            ExecutionPayloadHeaderRefMut::Capella(header_mut) => {
                if let ExecutionPayloadHeader::Capella(eph) = execution_payload_header {
                    *header_mut = eph;
                } else {
                    return Err("Execution payload header must be a capella header".to_string());
                }
            }
            ExecutionPayloadHeaderRefMut::Deneb(header_mut) => {
                if let ExecutionPayloadHeader::Deneb(eph) = execution_payload_header {
                    *header_mut = eph;
                } else {
                    return Err("Execution payload header must be a deneb header".to_string());
                }
            }
            ExecutionPayloadHeaderRefMut::Electra(header_mut) => {
                if let ExecutionPayloadHeader::Electra(eph) = execution_payload_header {
                    *header_mut = eph;
                } else {
                    return Err("Execution payload header must be a electra header".to_string());
                }
            }
=======
        // See https://github.com/ethereum/consensus-specs/blob/v1.1.0/specs/bellatrix/beacon-chain.md#testing
        if let ExecutionPayloadHeader::Merge(ref header) = execution_payload_header {
            *state
                .latest_execution_payload_header_merge_mut()
                .or(Err("mismatched fork".to_string()))? = header.clone();
        }
    }

    if spec
        .capella_fork_epoch
        .map_or(false, |fork_epoch| fork_epoch == T::genesis_epoch())
    {
        upgrade_to_capella(&mut state, spec).unwrap();

        // Remove intermediate fork from `state.fork`.
        state.fork_mut().previous_version = spec.capella_fork_version;

        // Override latest execution payload header.
        // See https://github.com/ethereum/consensus-specs/blob/v1.1.0/specs/bellatrix/beacon-chain.md#testing
        if let ExecutionPayloadHeader::Capella(ref header) = execution_payload_header {
            *state
                .latest_execution_payload_header_capella_mut()
                .or(Err("mismatched fork".to_string()))? = header.clone();
        }
    }

    if spec
        .deneb_fork_epoch
        .map_or(false, |fork_epoch| fork_epoch == T::genesis_epoch())
    {
        upgrade_to_deneb(&mut state, spec).unwrap();

        // Remove intermediate fork from `state.fork`.
        state.fork_mut().previous_version = spec.deneb_fork_version;

        // Override latest execution payload header.
        // See https://github.com/ethereum/consensus-specs/blob/v1.1.0/specs/bellatrix/beacon-chain.md#testing
        if let ExecutionPayloadHeader::Deneb(ref header) = execution_payload_header {
            *state
                .latest_execution_payload_header_deneb_mut()
                .or(Err("mismatched fork".to_string()))? = header.clone();
>>>>>>> 744c598b
        }
    }

    // Now that we have our validators, initialize the caches (including the committees)
    state.build_caches(spec).unwrap();

    // Set genesis validators root for domain separation and chain versioning
    *state.genesis_validators_root_mut() = state.update_validators_tree_hash_cache().unwrap();

    // Sanity check for state fork matching config fork.
    state
        .fork_name(spec)
        .map_err(|e| format!("state fork mismatch: {e:?}"))?;

    Ok(state)
}<|MERGE_RESOLUTION|>--- conflicted
+++ resolved
@@ -11,10 +11,7 @@
 use state_processing::process_activations;
 use state_processing::upgrade::{
     upgrade_to_altair, upgrade_to_bellatrix, upgrade_to_capella, upgrade_to_deneb,
-<<<<<<< HEAD
     upgrade_to_electra,
-=======
->>>>>>> 744c598b
 };
 use std::fs::File;
 use std::io::Read;
@@ -25,13 +22,8 @@
 use types::{
     test_utils::generate_deterministic_keypairs, Address, BeaconState, ChainSpec, Config, Epoch,
     Eth1Data, EthSpec, ExecutionPayloadHeader, ExecutionPayloadHeaderCapella,
-<<<<<<< HEAD
     ExecutionPayloadHeaderDeneb, ExecutionPayloadHeaderElectra, ExecutionPayloadHeaderMerge,
-    ExecutionPayloadHeaderRefMut, ForkName, Hash256, Keypair, PublicKey, Validator,
-=======
-    ExecutionPayloadHeaderDeneb, ExecutionPayloadHeaderMerge, ForkName, Hash256, Keypair,
-    PublicKey, Validator,
->>>>>>> 744c598b
+    ForkName, Hash256, Keypair, PublicKey, Validator,
 };
 
 pub fn run<T: EthSpec>(testnet_dir_path: PathBuf, matches: &ArgMatches) -> Result<(), String> {
@@ -252,35 +244,14 @@
     execution_payload_header: Option<ExecutionPayloadHeader<T>>,
     spec: &ChainSpec,
 ) -> Result<BeaconState<T>, String> {
-    // If no header is provided, then start from a default state.
-    let default_header = if spec.electra_fork_epoch == Some(T::genesis_epoch()) {
-        ExecutionPayloadHeader::Electra(ExecutionPayloadHeaderElectra {
-            block_hash: ExecutionBlockHash::from_root(eth1_block_hash),
-            parent_hash: ExecutionBlockHash::zero(),
-            ..ExecutionPayloadHeaderElectra::default()
-        })
-    } else if spec.deneb_fork_epoch == Some(T::genesis_epoch()) {
-        ExecutionPayloadHeader::Deneb(ExecutionPayloadHeaderDeneb {
-            block_hash: ExecutionBlockHash::from_root(eth1_block_hash),
-            parent_hash: ExecutionBlockHash::zero(),
-            ..ExecutionPayloadHeaderDeneb::default()
-        })
-    } else if spec.capella_fork_epoch == Some(T::genesis_epoch()) {
-        ExecutionPayloadHeader::Capella(ExecutionPayloadHeaderCapella {
-            block_hash: ExecutionBlockHash::from_root(eth1_block_hash),
-            parent_hash: ExecutionBlockHash::zero(),
-            ..ExecutionPayloadHeaderCapella::default()
-        })
-    } else {
+    // If no header is provided, then start from a Bellatrix state by default
+    let default_header: ExecutionPayloadHeader<T> =
         ExecutionPayloadHeader::Merge(ExecutionPayloadHeaderMerge {
             block_hash: ExecutionBlockHash::from_root(eth1_block_hash),
             parent_hash: ExecutionBlockHash::zero(),
             ..ExecutionPayloadHeaderMerge::default()
-        })
-    };
-
+        });
     let execution_payload_header = execution_payload_header.unwrap_or(default_header);
-
     // Empty eth1 data
     let eth1_data = Eth1Data {
         block_hash: eth1_block_hash,
@@ -322,8 +293,6 @@
 
     process_activations(&mut state, spec).unwrap();
 
-    let mut post_merge = false;
-
     if spec
         .altair_fork_epoch
         .map_or(false, |fork_epoch| fork_epoch == T::genesis_epoch())
@@ -343,86 +312,7 @@
         // Remove intermediate Altair fork from `state.fork`.
         state.fork_mut().previous_version = spec.bellatrix_fork_version;
 
-        post_merge = true;
-    }
-
-    // Similarly, perform an upgrade to Capella if configured from genesis.
-    if spec
-        .capella_fork_epoch
-        .map_or(false, |fork_epoch| fork_epoch == T::genesis_epoch())
-    {
-        upgrade_to_capella(&mut state, spec).unwrap();
-
-        // Remove intermediate Bellatrix fork from `state.fork`.
-        state.fork_mut().previous_version = spec.capella_fork_version;
-
-        post_merge = true;
-    }
-
-    // Similarly, perform an upgrade to Deneb if configured from genesis.
-    if spec
-        .deneb_fork_epoch
-        .map_or(false, |fork_epoch| fork_epoch == T::genesis_epoch())
-    {
-        upgrade_to_deneb(&mut state, spec).unwrap();
-
-        // Remove intermediate Capella fork from `state.fork`.
-        state.fork_mut().previous_version = spec.deneb_fork_version;
-
-        post_merge = true;
-    }
-
-    // Similarly, perform an upgrade to Electra if configured from genesis.
-    if spec
-        .electra_fork_epoch
-        .map_or(false, |fork_epoch| fork_epoch == T::genesis_epoch())
-    {
-        upgrade_to_electra(&mut state, spec).unwrap();
-
-        // Remove intermediate Deneb fork from `state.fork`.
-        state.fork_mut().previous_version = spec.electra_fork_version;
-
-        post_merge = true;
-    }
-
-    // If fork is post_merge.
-    if post_merge {
         // Override latest execution payload header.
-<<<<<<< HEAD
-        // See https://github.com/ethereum/consensus-specs/blob/v1.1.0/specs/merge/beacon-chain.md#testing
-        match state
-            .latest_execution_payload_header_mut()
-            .map_err(|e| format!("Failed to get execution payload header: {:?}", e))?
-        {
-            ExecutionPayloadHeaderRefMut::Merge(header_mut) => {
-                if let ExecutionPayloadHeader::Merge(eph) = execution_payload_header {
-                    *header_mut = eph;
-                } else {
-                    return Err("Execution payload header must be a bellatrix header".to_string());
-                }
-            }
-            ExecutionPayloadHeaderRefMut::Capella(header_mut) => {
-                if let ExecutionPayloadHeader::Capella(eph) = execution_payload_header {
-                    *header_mut = eph;
-                } else {
-                    return Err("Execution payload header must be a capella header".to_string());
-                }
-            }
-            ExecutionPayloadHeaderRefMut::Deneb(header_mut) => {
-                if let ExecutionPayloadHeader::Deneb(eph) = execution_payload_header {
-                    *header_mut = eph;
-                } else {
-                    return Err("Execution payload header must be a deneb header".to_string());
-                }
-            }
-            ExecutionPayloadHeaderRefMut::Electra(header_mut) => {
-                if let ExecutionPayloadHeader::Electra(eph) = execution_payload_header {
-                    *header_mut = eph;
-                } else {
-                    return Err("Execution payload header must be a electra header".to_string());
-                }
-            }
-=======
         // See https://github.com/ethereum/consensus-specs/blob/v1.1.0/specs/bellatrix/beacon-chain.md#testing
         if let ExecutionPayloadHeader::Merge(ref header) = execution_payload_header {
             *state
@@ -431,13 +321,14 @@
         }
     }
 
+    // Similarly, perform an upgrade to Capella if configured from genesis.
     if spec
         .capella_fork_epoch
         .map_or(false, |fork_epoch| fork_epoch == T::genesis_epoch())
     {
         upgrade_to_capella(&mut state, spec).unwrap();
 
-        // Remove intermediate fork from `state.fork`.
+        // Remove intermediate Bellatrix fork from `state.fork`.
         state.fork_mut().previous_version = spec.capella_fork_version;
 
         // Override latest execution payload header.
@@ -449,13 +340,14 @@
         }
     }
 
+    // Similarly, perform an upgrade to Deneb if configured from genesis.
     if spec
         .deneb_fork_epoch
         .map_or(false, |fork_epoch| fork_epoch == T::genesis_epoch())
     {
         upgrade_to_deneb(&mut state, spec).unwrap();
 
-        // Remove intermediate fork from `state.fork`.
+        // Remove intermediate Capella fork from `state.fork`.
         state.fork_mut().previous_version = spec.deneb_fork_version;
 
         // Override latest execution payload header.
@@ -464,7 +356,25 @@
             *state
                 .latest_execution_payload_header_deneb_mut()
                 .or(Err("mismatched fork".to_string()))? = header.clone();
->>>>>>> 744c598b
+        }
+    }
+
+    // Similarly, perform an upgrade to Electra if configured from genesis.
+    if spec
+        .electra_fork_epoch
+        .map_or(false, |fork_epoch| fork_epoch == T::genesis_epoch())
+    {
+        upgrade_to_electra(&mut state, spec).unwrap();
+
+        // Remove intermediate Deneb fork from `state.fork`.
+        state.fork_mut().previous_version = spec.electra_fork_version;
+
+        // Override latest execution payload header.
+        // See https://github.com/ethereum/consensus-specs/blob/v1.1.0/specs/bellatrix/beacon-chain.md#testing
+        if let ExecutionPayloadHeader::Electra(ref header) = execution_payload_header {
+            *state
+                .latest_execution_payload_header_electra_mut()
+                .or(Err("mismatched fork".to_string()))? = header.clone();
         }
     }
 
