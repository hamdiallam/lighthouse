--- conflicted
+++ resolved
@@ -70,13 +70,8 @@
 };
 use ssz::Encode;
 use state_processing::{
-<<<<<<< HEAD
-    per_block_processing, per_slot_processing, BlockSignatureStrategy, ConsensusContext,
-    VerifyBlockRoot,
-=======
     block_signature_verifier::BlockSignatureVerifier, per_block_processing, per_slot_processing,
-    BlockSignatureStrategy, VerifyBlockRoot,
->>>>>>> 7d3948c8
+    BlockSignatureStrategy, ConsensusContext, VerifyBlockRoot,
 };
 use std::borrow::Cow;
 use std::fs::File;
@@ -160,15 +155,6 @@
                         .ok_or_else(|| format!("Unable to locate parent block at {:?}", block_id))?
                         .data;
 
-<<<<<<< HEAD
-    let t = std::time::Instant::now();
-    let mut post_state = do_transition(pre_state.clone(), block.clone(), spec)?;
-    println!("Total transition time: {}ms", t.elapsed().as_millis());
-
-    if post_state.update_tree_hash_cache().unwrap() != block.state_root() {
-        return Err("state root mismatch".into());
-    }
-=======
                     let state_root = parent_block.state_root();
                     let state_id = StateId::Root(state_root);
                     let pre_state = client
@@ -177,7 +163,6 @@
                         .map_err(|e| format!("Failed to download state: {:?}", e))?
                         .ok_or_else(|| format!("Unable to locate state at {:?}", state_id))?
                         .data;
->>>>>>> 7d3948c8
 
                     Ok((pre_state, Some(state_root), block))
                 })
@@ -315,22 +300,6 @@
     validator_pubkey_cache: &ValidatorPubkeyCache<EphemeralHarnessType<T>>,
     spec: &ChainSpec,
 ) -> Result<BeaconState<T>, String> {
-<<<<<<< HEAD
-    let t = std::time::Instant::now();
-    pre_state
-        .build_all_caches(spec)
-        .map_err(|e| format!("Unable to build caches: {:?}", e))?;
-    println!("Build all caches: {}ms", t.elapsed().as_millis());
-
-    let t = std::time::Instant::now();
-    pre_state
-        .update_tree_hash_cache()
-        .map_err(|e| format!("Unable to build tree hash cache: {:?}", e))?;
-    println!("Initial tree hash: {}ms", t.elapsed().as_millis());
-
-    // Transition the parent state to the block slot.
-    let t = std::time::Instant::now();
-=======
     if !config.exclude_cache_builds {
         let t = Instant::now();
         pre_state
@@ -353,38 +322,16 @@
         }
         state_root_opt = Some(state_root);
     }
+    println!("Slot processing: {}ms", t.elapsed().as_millis());
 
     let state_root = state_root_opt.ok_or("Failed to compute state root, internal error")?;
 
     // Transition the parent state to the block slot.
     let t = Instant::now();
->>>>>>> 7d3948c8
     for i in pre_state.slot().as_u64()..block.slot().as_u64() {
         per_slot_processing(&mut pre_state, Some(state_root), spec)
             .map_err(|e| format!("Failed to advance slot on iteration {}: {:?}", i, e))?;
     }
-<<<<<<< HEAD
-    println!("Slot processing: {}ms", t.elapsed().as_millis());
-
-    let t = std::time::Instant::now();
-    pre_state
-        .update_tree_hash_cache()
-        .map_err(|e| format!("Unable to build tree hash cache: {:?}", e))?;
-    println!("Pre-block tree hash: {}ms", t.elapsed().as_millis());
-
-    let t = std::time::Instant::now();
-    pre_state
-        .build_all_caches(spec)
-        .map_err(|e| format!("Unable to build caches: {:?}", e))?;
-    println!("Build all caches (again): {}ms", t.elapsed().as_millis());
-
-    let t = std::time::Instant::now();
-    let mut ctxt =
-        ConsensusContext::new(block.slot()).set_proposer_index(block.message().proposer_index());
-    per_block_processing(
-        &mut pre_state,
-        &block,
-=======
     debug!("Slot processing: {:?}", t.elapsed());
 
     let t = Instant::now();
@@ -425,22 +372,12 @@
         &mut pre_state,
         &block,
         None,
->>>>>>> 7d3948c8
         BlockSignatureStrategy::NoVerification,
         VerifyBlockRoot::True,
         &mut ctxt,
         spec,
     )
     .map_err(|e| format!("State transition failed: {:?}", e))?;
-<<<<<<< HEAD
-    println!("Process block: {}ms", t.elapsed().as_millis());
-
-    let t = std::time::Instant::now();
-    pre_state
-        .update_tree_hash_cache()
-        .map_err(|e| format!("Unable to build tree hash cache: {:?}", e))?;
-    println!("Post-block tree hash: {}ms", t.elapsed().as_millis());
-=======
     debug!("Process block: {:?}", t.elapsed());
 
     if !config.exclude_post_block_thc {
@@ -450,7 +387,6 @@
             .map_err(|e| format!("Unable to build tree hash cache: {:?}", e))?;
         debug!("Post-block tree hash: {:?}", t.elapsed());
     }
->>>>>>> 7d3948c8
 
     Ok(pre_state)
 }
@@ -465,19 +401,8 @@
     let mut bytes = vec![];
     file.read_to_end(&mut bytes)
         .map_err(|e| format!("Unable to read from file {:?}: {:?}", path, e))?;
-<<<<<<< HEAD
-
-    let t = std::time::Instant::now();
-    let result = decoder(&bytes, spec).map_err(|e| format!("Ssz decode failed: {:?}", e));
-    println!(
-        "SSZ decoding {}: {}ms",
-        path.display(),
-        t.elapsed().as_millis()
-    );
-=======
     let t = Instant::now();
     let result = decoder(&bytes, spec).map_err(|e| format!("Ssz decode failed: {:?}", e));
     debug!("SSZ decoding {}: {:?}", path.display(), t.elapsed());
->>>>>>> 7d3948c8
     result
 }