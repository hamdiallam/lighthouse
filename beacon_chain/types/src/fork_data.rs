--- conflicted
+++ resolved
@@ -1,12 +1,8 @@
-<<<<<<< HEAD
-#[derive(Debug, Clone, PartialEq, Default)]
-=======
 use super::ssz::{Decodable, DecodeError, Encodable, SszStream};
 use crate::test_utils::TestRandom;
 use rand::RngCore;
 
 #[derive(Debug, Clone, PartialEq)]
->>>>>>> 8b6810ab
 pub struct ForkData {
     pub pre_fork_version: u64,
     pub post_fork_version: u64,
