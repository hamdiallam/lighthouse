--- conflicted
+++ resolved
@@ -1,10 +1,6 @@
 [package]
 name = "lighthouse"
-<<<<<<< HEAD
 version = "5.0.111-exp"
-=======
-version = "5.1.0"
->>>>>>> 10a38a8a
 authors = ["Sigma Prime <contact@sigmaprime.io>"]
 edition = { workspace = true }
 autotests = false
